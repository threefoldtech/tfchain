--- conflicted
+++ resolved
@@ -1014,77 +1014,6 @@
     });
 }
 
-<<<<<<< HEAD
-=======
-fn push_nru_report_for_contract(contract_id: u64, block_number: u64) {
-    let gigabyte = 1000 * 1000 * 1000;
-    let mut consumption_reports = Vec::new();
-    consumption_reports.push(super::types::NruConsumption {
-        contract_id,
-        nru: 3 * gigabyte,
-        timestamp: 1628082000 + (6*block_number),
-        window: 6 * block_number,
-    });
-
-    assert_ok!(SmartContractModule::add_nru_reports(
-        Origin::signed(alice()),
-        consumption_reports
-    ));
-}
-
-fn push_contract_resources_used() {
-    let mut resources = Vec::new();
-    resources.push(
-        types::ContractResources{
-            contract_id: 1,
-            used: pallet_tfgrid_types::Resources{
-                cru: 2,
-                hru: 0,
-                mru: 2 * GIGABYTE,
-                sru: 60 * GIGABYTE,
-            }
-        }
-    );
-
-    assert_ok!(SmartContractModule::report_contract_resources(
-        Origin::signed(alice()),
-        resources
-    ));
-}
-
-fn check_report_cost(
-    index: usize,
-    amount_billed: u128,
-    block_number: u64,
-    discount_level: types::DiscountLevel,
-) {
-    // Test that the expected events were emitted
-    let our_events = System::events()
-        .into_iter()
-        .map(|r| r.event)
-        .filter_map(|e| {
-            if let Event::pallet_smart_contract(inner) = e {
-                Some(inner)
-            } else {
-                None
-            }
-        })
-        .collect::<Vec<_>>();
-
-    let contract_bill_event = types::ContractBill {
-        contract_id: 1,
-        timestamp: 1628082000 + (6 * block_number),
-        discount_level,
-        amount_billed,
-    };
-    let mut expected_events: std::vec::Vec<RawEvent<AccountId, BalanceOf<TestRuntime>>> =
-        Vec::new();
-    expected_events.push(RawEvent::ContractBilled(contract_bill_event));
-
-    assert_eq!(our_events[index], expected_events[0]);
-}
-
->>>>>>> 20fd6383
 #[test]
 fn test_name_contract_billing() {
     new_test_ext().execute_with(|| {
@@ -1181,14 +1110,14 @@
 fn push_nru_report_for_contract(contract_id: u64, block_number: u64) {
     let gigabyte = 1000 * 1000 * 1000;
     let mut consumption_reports = Vec::new();
-    consumption_reports.push(super::types::Consumption {
+    consumption_reports.push(super::types::NruConsumption {
         contract_id,
         nru: 3 * gigabyte,
         timestamp: 1628082000 + (6 * block_number),
         window: 6 * block_number,
     });
 
-    assert_ok!(SmartContractModule::add_reports(
+    assert_ok!(SmartContractModule::add_nru_reports(
         Origin::signed(alice()),
         consumption_reports
     ));
