#![cfg_attr(not(feature = "std"), no_std)]

use frame_support::{
    debug, decl_error, decl_event, decl_module, decl_storage,
    dispatch::DispatchResultWithPostInfo,
    ensure,
    traits::{Currency, ExistenceRequirement::KeepAlive, Get, Vec},
    weights::Pays,
};
use frame_system::{self as system, ensure_signed};
use sp_runtime::{traits::SaturatedConversion, DispatchError, DispatchResult, Perbill};

use pallet_tfgrid;
use pallet_tfgrid::types as pallet_tfgrid_types;
use pallet_tft_price;
use pallet_timestamp as timestamp;
use substrate_fixed::types::U64F64;

#[cfg(test)]
mod mock;

#[cfg(test)]
mod tests;

mod benchmarking;

pub mod types;
pub mod weights;

pub use weights::WeightInfo;

pub trait Config: system::Config + pallet_tfgrid::Config + pallet_timestamp::Config {
    type Event: From<Event<Self>> + Into<<Self as frame_system::Config>::Event>;
    type Currency: Currency<Self::AccountId>;
    type StakingPoolAccount: Get<Self::AccountId>;
    type BillingFrequency: Get<u64>;
    type WeightInfo: WeightInfo;
}

pub const CONTRACT_VERSION: u32 = 3;

pub type BalanceOf<T> =
    <<T as Config>::Currency as Currency<<T as system::Config>::AccountId>>::Balance;

decl_event!(
    pub enum Event<T>
    where
        AccountId = <T as frame_system::Config>::AccountId,
        BalanceOf = BalanceOf<T>,
    {
        ContractCreated(types::Contract),
        ContractUpdated(types::Contract),
        NodeContractCanceled(u64, u32, u32),
        NameContractCanceled(u64),
        IPsReserved(u64, Vec<pallet_tfgrid_types::PublicIP>),
        IPsFreed(u64, Vec<Vec<u8>>),
        ContractDeployed(u64, AccountId),
        ConsumptionReportReceived(types::Consumption),
        ContractBilled(types::ContractBill),
        TokensBurned(u64, BalanceOf),
<<<<<<< HEAD
        UpdatedUsedResources(u64, pallet_tfgrid_types::Resources),
        RentContractCanceled(u64),
=======
        UpdatedUsedResources(types::ContractResources),
>>>>>>> f1f9ee64
    }
);

decl_error! {
    /// Error for the smart contract module.
    pub enum Error for Module<T: Config> {
        TwinNotExists,
        NodeNotExists,
        FarmNotExists,
        FarmHasNotEnoughPublicIPs,
        FarmHasNotEnoughPublicIPsFree,
        FailedToReserveIP,
        FailedToFreeIPs,
        ContractNotExists,
        TwinNotAuthorizedToUpdateContract,
        TwinNotAuthorizedToCancelContract,
        NodeNotAuthorizedToDeployContract,
        NodeNotAuthorizedToComputeReport,
        PricingPolicyNotExists,
        ContractIsNotUnique,
        NameExists,
        NameNotValid,
        InvalidContractType,
        TFTPriceValueError,
        NotEnoughResourcesOnNode,
        NodeNotAuthorizedToReportResources,
        NodeHasActiveContracts,
        NodeHasRentContract,
    }
}

decl_storage! {
    trait Store for Module<T: Config> as SmartContractModule {
        pub Contracts get(fn contracts): map hasher(blake2_128_concat) u64 => types::Contract;
        pub ContractBillingInformationByID get(fn contract_billing_information_by_id): map hasher(blake2_128_concat) u64 => types::ContractBillingInformation;
        pub NodeContractResources get(fn reserved_contract_resources): map hasher(blake2_128_concat) u64 => types::ContractResources;

        // ContractIDByNodeIDAndHash is a mapping for a contract ID by supplying a node_id and a deployment_hash
        // this combination makes a deployment for a user / node unique
        pub ContractIDByNodeIDAndHash get(fn node_contract_by_hash): double_map hasher(blake2_128_concat) u32, hasher(blake2_128_concat) Vec<u8> => u64;

        pub ActiveNodeContracts get(fn active_node_contracts): map hasher(blake2_128_concat) u32 => Vec<u64>;
        pub ContractsToBillAt get(fn contract_to_bill_at_block): map hasher(blake2_128_concat) u64 => Vec<u64>;
        pub ContractIDByNameRegistration get(fn contract_id_by_name_registration): map hasher(blake2_128_concat) Vec<u8> => u64;
        pub ActiveRentContractForNode get(fn active_rent_contracts): map hasher(blake2_128_concat) u32 => types::Contract;

        // ID maps
        pub ContractID: u64;
    }
}

decl_module! {
    pub struct Module<T: Config> for enum Call where origin: T::Origin {
        fn deposit_event() = default;

        #[weight = 100_000_000]
        fn create_node_contract(origin, node_id: u32, data: Vec<u8>, deployment_hash: Vec<u8>, public_ips: u32){
            let account_id = ensure_signed(origin)?;
            Self::_create_node_contract(account_id, node_id, data, deployment_hash, public_ips)?;
        }

        #[weight = 100_000_000]
        fn update_node_contract(origin, contract_id: u64, data: Vec<u8>, deployment_hash: Vec<u8>){
            let account_id = ensure_signed(origin)?;
            Self::_update_node_contract(account_id, contract_id, data, deployment_hash)?;
        }

        #[weight = 100_000_000]
        fn cancel_contract(origin, contract_id: u64){
            let account_id = ensure_signed(origin)?;
            Self::_cancel_contract(account_id, contract_id, types::Cause::CanceledByUser)?;
        }

        #[weight = <T as Config>::WeightInfo::add_reports().saturating_mul(reports.len() as u64)]
        fn add_reports(origin, reports: Vec<types::Consumption>) -> DispatchResultWithPostInfo {
            let account_id = ensure_signed(origin)?;
            Self::_compute_reports(account_id, reports)
        }

        #[weight = 100_000_000]
        fn create_name_contract(origin, name: Vec<u8>) {
            let account_id = ensure_signed(origin)?;
            Self::_create_name_contract(account_id, name)?;
        }

        #[weight = 100_000_000]
        fn report_contract_resources(origin, contract_resources: Vec<types::ContractResources>) -> DispatchResultWithPostInfo {
            let account_id = ensure_signed(origin)?;
            Self::_report_contract_resources(account_id, contract_resources)
        }

        #[weight = 100_000_000]
        fn create_rent_contract(origin, node_id: u32) {
            let account_id = ensure_signed(origin)?;
            Self::_create_rent_contract(account_id, node_id)?;
        }

        fn on_finalize(block: T::BlockNumber) {
            match Self::_bill_contracts_at_block(block) {
                Ok(_) => {
                    debug::info!("types::NodeContract billed successfully at block: {:?}", block);
                },
                Err(err) => {
                    debug::info!("types::NodeContract billed failed at block: {:?} with err {:?}", block, err);
                }
            }
            // clean storage map for billed contracts at block
            let current_block_u64: u64 = block.saturated_into::<u64>();
            ContractsToBillAt::remove(current_block_u64);
        }
    }
}

impl<T: Config> Module<T> {
    pub fn _create_node_contract(
        account_id: T::AccountId,
        node_id: u32,
        deployment_data: Vec<u8>,
        deployment_hash: Vec<u8>,
        public_ips: u32,
    ) -> DispatchResult {
        ensure!(
            pallet_tfgrid::TwinIdByAccountID::<T>::contains_key(&account_id),
            Error::<T>::TwinNotExists
        );
        let twin_id = pallet_tfgrid::TwinIdByAccountID::<T>::get(&account_id);

        ensure!(
            pallet_tfgrid::Nodes::contains_key(&node_id),
            Error::<T>::NodeNotExists
        );

        // If the user is trying to deploy on a node that has an active rent contract
        // only allow the user who created the rent contract to actually deploy a node contract on it
        if ActiveRentContractForNode::contains_key(node_id) {
            let contract = ActiveRentContractForNode::get(node_id);
            if contract.twin_id != twin_id {
                return Err(DispatchError::from(Error::<T>::NodeHasRentContract));
            }
        }

        // If the contract with hash and node id exists and it's in any other state then
        // contractState::Deleted then we don't allow the creation of it.
        // If it exists we allow the user to "restore" this contract
        if ContractIDByNodeIDAndHash::contains_key(node_id, &deployment_hash) {
            let contract_id = ContractIDByNodeIDAndHash::get(node_id, &deployment_hash);
            let contract = Contracts::get(contract_id);
            if !contract.is_state_delete() {
                return Err(DispatchError::from(Error::<T>::ContractIsNotUnique));
            }
        }

        // Check if we can deploy requested resources on the selected node
        // Self::can_deploy_resources_on_node(node_id, resources.clone())?;

        // Get the Contract ID map and increment
        let mut id = ContractID::get();
        id = id + 1;

        // Prepare NodeContract struct
        let node_contract = types::NodeContract {
            node_id,
            deployment_data,
            deployment_hash: deployment_hash.clone(),
            public_ips,
            public_ips_list: Vec::new(),
        };

        // Create contract
        let contract = Self::_create_contract(
            id,
            twin_id,
            types::ContractData::NodeContract(node_contract.clone())
        )?;

        // Insert contract id by (node_id, hash)
        ContractIDByNodeIDAndHash::insert(node_id, deployment_hash, id);

        // Insert contract into active contracts map
        let mut node_contracts = ActiveNodeContracts::get(&node_contract.node_id);
        node_contracts.push(id);
        ActiveNodeContracts::insert(&node_contract.node_id, &node_contracts);

        // Update Contract ID
        ContractID::put(id);

        Self::deposit_event(RawEvent::ContractCreated(contract));

        Ok(())
    }

    pub fn _create_rent_contract(account_id: T::AccountId, node_id: u32) -> DispatchResult {
        ensure!(
            pallet_tfgrid::TwinIdByAccountID::<T>::contains_key(&account_id),
            Error::<T>::TwinNotExists
        );
        ensure!(
            pallet_tfgrid::Nodes::contains_key(&node_id),
            Error::<T>::NodeNotExists
        );

        let active_node_contracts = ActiveNodeContracts::get(node_id);
        ensure!(
            active_node_contracts.len() == 0,
            Error::<T>::NodeHasActiveContracts
        );

        // Get the Contract ID map and increment
        let mut id = ContractID::get();
        id = id + 1;

        let rent_contract = types::RentContract { node_id };

        let twin_id = pallet_tfgrid::TwinIdByAccountID::<T>::get(&account_id);
        let contract = Self::_create_contract(
            id,
            twin_id,
            types::ContractData::RentContract(rent_contract.clone())
        )?;

        // Update Contract ID
        ContractID::put(id);

        // Insert active rent contract for node
        ActiveRentContractForNode::insert(node_id, contract.clone());

        Self::deposit_event(RawEvent::ContractCreated(contract));

        Ok(())
    }

    fn _create_contract(
        id: u64,
        twin_id: u32,
        mut contract_type: types::ContractData,
    ) -> Result<types::Contract, DispatchError> {
        if let types::ContractData::NodeContract(ref mut nc) = contract_type {
            Self::_reserve_ip(id, nc)?;
        };

        let contract = types::Contract {
            version: CONTRACT_VERSION,
            twin_id,
            contract_id: id,
            state: types::ContractState::Created,
            contract_type,
        };

        let now = <timestamp::Module<T>>::get().saturated_into::<u64>() / 1000;
        let contract_billing_information = types::ContractBillingInformation {
            last_updated: now,
            amount_unbilled: 0,
            previous_nu_reported: 0,
        };

        println!("info: {:?}", contract_billing_information);

        // Start billing frequency loop
        // Will always be block now + frequency
        Self::_reinsert_contract_to_bill(contract.contract_id);

        // insert into contracts map
        Contracts::insert(id, &contract);
        ContractBillingInformationByID::insert(id, contract_billing_information);

        Ok(contract)
    }

    pub fn _update_node_contract(
        account_id: T::AccountId,
        contract_id: u64,
        deployment_data: Vec<u8>,
        deployment_hash: Vec<u8>,
    ) -> DispatchResult {
        ensure!(
            Contracts::contains_key(contract_id),
            Error::<T>::ContractNotExists
        );

        let mut contract = Contracts::get(contract_id);
        let twin = pallet_tfgrid::Twins::<T>::get(contract.twin_id);
        ensure!(
            twin.account_id == account_id,
            Error::<T>::TwinNotAuthorizedToUpdateContract
        );

        let mut node_contract = Self::get_node_contract(&contract.clone())?;

        // remove and reinsert contract id by node id and hash because that hash can have changed
        ContractIDByNodeIDAndHash::remove(node_contract.node_id, node_contract.deployment_hash);
        ContractIDByNodeIDAndHash::insert(node_contract.node_id, &deployment_hash, contract_id);

        node_contract.deployment_data = deployment_data;
        node_contract.deployment_hash = deployment_hash;

        // override values
        contract.contract_type = types::ContractData::NodeContract(node_contract);

        let state = contract.state.clone();
        Self::_update_contract_state(&mut contract, &state)?;

        Self::deposit_event(RawEvent::ContractUpdated(contract));

        Ok(())
    }

    pub fn _cancel_contract(
        account_id: T::AccountId,
        contract_id: u64,
        cause: types::Cause,
    ) -> DispatchResult {
        ensure!(
            Contracts::contains_key(contract_id),
            Error::<T>::ContractNotExists
        );

        let mut contract = Contracts::get(contract_id);
        let twin = pallet_tfgrid::Twins::<T>::get(contract.twin_id);
        ensure!(
            twin.account_id == account_id,
            Error::<T>::TwinNotAuthorizedToCancelContract
        );

        match contract.contract_type.clone() {
            types::ContractData::NodeContract(mut node_contract) => {
                if node_contract.public_ips > 0 {
                    Self::_free_ip(contract_id, &mut node_contract)?
                }

                // remove the contract by hash from storage
                ContractIDByNodeIDAndHash::remove(
                    node_contract.node_id,
                    &node_contract.deployment_hash,
                );
                Self::deposit_event(RawEvent::NodeContractCanceled(
                    contract_id,
                    node_contract.node_id,
                    contract.twin_id,
                ));
            }
            types::ContractData::NameContract(name_contract) => {
                ContractIDByNameRegistration::remove(name_contract.name);
                Self::deposit_event(RawEvent::NameContractCanceled(contract_id));
            }
            types::ContractData::RentContract(rent_contract) => {
                ActiveRentContractForNode::remove(rent_contract.node_id);
                Self::deposit_event(RawEvent::RentContractCanceled(contract_id));
            }
        };

        Self::_update_contract_state(&mut contract, &types::ContractState::Deleted(cause))?;

        Ok(())
    }

    pub fn _report_contract_resources(
        source: T::AccountId,
        contract_resources: Vec<types::ContractResources>,
    ) -> DispatchResultWithPostInfo {
        ensure!(
            pallet_tfgrid::TwinIdByAccountID::<T>::contains_key(&source),
            Error::<T>::TwinNotExists
        );
        let twin_id = pallet_tfgrid::TwinIdByAccountID::<T>::get(&source);
        ensure!(
            pallet_tfgrid::NodeIdByTwinID::contains_key(twin_id),
            Error::<T>::NodeNotExists
        );
        let node_id = pallet_tfgrid::NodeIdByTwinID::get(twin_id);

        for contract_resource in contract_resources {
            if !Contracts::contains_key(contract_resource.contract_id) {
                continue;
            }
            // we know contract exists, fetch it
            // if the node is trying to send garbage data we can throw an error here
            let contract = Contracts::get(contract_resource.contract_id);
            let node_contract = Self::get_node_contract(&contract)?;
            ensure!(
                node_contract.node_id == node_id,
                Error::<T>::NodeNotAuthorizedToComputeReport
            );

            // we know contract exists, fetch it
            // if the node is trying to send garbage data we can throw an error here
            let node_id = pallet_tfgrid::NodeIdByTwinID::get(&twin_id);
            let contract = Contracts::get(contract_resource.contract_id);
            let node_contract = Self::get_node_contract(&contract)?;
            ensure!(
                node_contract.node_id == node_id,
                Error::<T>::NodeNotAuthorizedToReportResources
            );
            // Do insert
            NodeContractResources::insert(contract_resource.contract_id, &contract_resource);
            // deposit event
            Self::deposit_event(RawEvent::UpdatedUsedResources(contract_resource));
        }

        Ok(Pays::No.into())
    }

    pub fn _compute_reports(
        source: T::AccountId,
        reports: Vec<types::Consumption>,
    ) -> DispatchResultWithPostInfo {
        ensure!(
            pallet_tfgrid::TwinIdByAccountID::<T>::contains_key(&source),
            Error::<T>::TwinNotExists
        );
        let twin_id = pallet_tfgrid::TwinIdByAccountID::<T>::get(&source);
        ensure!(
            pallet_tfgrid::NodeIdByTwinID::contains_key(twin_id),
            Error::<T>::NodeNotExists
        );

        // fetch the node from the source account (signee)
        let node_id = pallet_tfgrid::NodeIdByTwinID::get(&twin_id);
        let node = pallet_tfgrid::Nodes::get(node_id);

        ensure!(
            pallet_tfgrid::Farms::contains_key(&node.farm_id),
            Error::<T>::FarmNotExists
        );
        let farm = pallet_tfgrid::Farms::get(node.farm_id);

        ensure!(
            pallet_tfgrid::PricingPolicies::<T>::contains_key(farm.pricing_policy_id),
            Error::<T>::PricingPolicyNotExists
        );
        let pricing_policy = pallet_tfgrid::PricingPolicies::<T>::get(farm.pricing_policy_id);

        // validation
        for report in &reports {
            if !Contracts::contains_key(report.contract_id) {
                continue;
            }
            if !ContractBillingInformationByID::contains_key(report.contract_id) {
                continue;
            }

            // we know contract exists, fetch it
            // if the node is trying to send garbage data we can throw an error here
            let contract = Contracts::get(report.contract_id);
            let node_contract = Self::get_node_contract(&contract)?;
            ensure!(
                node_contract.node_id == node_id,
                Error::<T>::NodeNotAuthorizedToComputeReport
            );

            Self::_calculate_report_cost(&report, &pricing_policy);
            Self::deposit_event(RawEvent::ConsumptionReportReceived(report.clone()));
        }

        Ok(Pays::No.into())
    }

    // Calculates the total cost of a report.
    // Takes in a report for NRU (network resource units)
    // Updates the contract's billing information in storage
    pub fn _calculate_report_cost(
        report: &types::Consumption,
        pricing_policy: &pallet_tfgrid_types::PricingPolicy<T::AccountId>,
    ) {
        let mut contract_billing_info = ContractBillingInformationByID::get(report.contract_id);
        if report.timestamp < contract_billing_info.last_updated {
            return;
        }

        // seconds elapsed is the report.window
        let seconds_elapsed = report.window;
        debug::info!("seconds elapsed: {:?}", seconds_elapsed);

        // calculate NRU used and the cost
        let used_nru = U64F64::from_num(report.nru) / pricing_policy.nu.factor();
        let nu_cost = used_nru
            * (U64F64::from_num(pricing_policy.nu.value) / 3600)
            * U64F64::from_num(seconds_elapsed);
        debug::info!("nu cost: {:?}", nu_cost);

        // save total
        let total = nu_cost.ceil().to_num::<u64>();
        debug::info!("total cost: {:?}", total);

        // update contract billing info
        contract_billing_info.amount_unbilled += total;
        contract_billing_info.last_updated = report.timestamp;
        ContractBillingInformationByID::insert(report.contract_id, &contract_billing_info);
    }

    pub fn _bill_contracts_at_block(block: T::BlockNumber) -> DispatchResult {
        let current_block_u64: u64 = block.saturated_into::<u64>();
        let contracts = ContractsToBillAt::get(current_block_u64);
        for contract_id in contracts {
            let mut contract = Contracts::get(contract_id);

            // Try to bill contract
            match Self::_bill_contract(&mut contract) {
                Ok(_) => {
                    debug::info!(
                        "billed contract with id {:?} at block {:?}",
                        contract_id,
                        block
                    );
                }
                Err(err) => {
                    debug::info!(
                        "error while billing contract with id {:?}: {:?}",
                        contract_id,
                        err
                    );
                }
            }

            // If the contract is in canceled by user state, remove contract from storage (end state)
            if matches!(
                contract.state,
                types::ContractState::Deleted(types::Cause::CanceledByUser)
            ) {
                Self::remove_contract(contract.contract_id);
                continue;
            }

            // Reinsert into the next billing frequency
            Self::_reinsert_contract_to_bill(contract.contract_id);
        }
        Ok(())
    }

    // Bills a contract (NodeContract or NameContract)
    // Calculates how much TFT is due by the user and distributes the rewards
    // Will also cancel the contract if there is not enough funds on the users wallet
    fn _bill_contract(contract: &mut types::Contract) -> DispatchResult {
        // Fetch the default pricing policy and certification type
        let mut pricing_policy = pallet_tfgrid::PricingPolicies::<T>::get(1);
        let mut certification_type = pallet_tfgrid_types::CertificationType::Diy;

        // The number of seconds elapsed since last contract bill is the frequency * block time (6 seconds)
        let seconds_elapsed = T::BillingFrequency::get() * 6;

        // Get the contract billing info to view the amount unbilled for NRU (network resource units)
        let mut contract_billing_info = ContractBillingInformationByID::get(contract.contract_id);
        let total_cost = match &contract.contract_type {
            // Calculate total cost for a node contract
            types::ContractData::NodeContract(node_contract) => {
                // Get the node
                if !pallet_tfgrid::Nodes::contains_key(node_contract.node_id) {
                    return Err(DispatchError::from(Error::<T>::NodeNotExists));
                }
                let node = pallet_tfgrid::Nodes::get(node_contract.node_id);

                // Get the farm attachted to the node
                if !pallet_tfgrid::Farms::contains_key(node.farm_id) {
                    return Err(DispatchError::from(Error::<T>::NodeNotExists));
                }
                let farm = pallet_tfgrid::Farms::get(node.farm_id);
                certification_type = farm.certification_type;

                // Get the pricing policy from the farm (could be a different one than the default)
                if !pallet_tfgrid::PricingPolicies::<T>::contains_key(farm.pricing_policy_id) {
                    return Err(DispatchError::from(Error::<T>::PricingPolicyNotExists));
                }
                pricing_policy = pallet_tfgrid::PricingPolicies::<T>::get(farm.pricing_policy_id);

                let contract_cost = Self::_calculate_node_contract_cost(
                    contract,
                    seconds_elapsed,
                    pricing_policy.clone(),
                );
                contract_cost + contract_billing_info.amount_unbilled
            }
            // Calculate total cost for a name contract
            types::ContractData::NameContract(_) => {
                // bill user for 1 hour name usage (60 blocks * 60 seconds)
                let total_cost_u64f64 = (U64F64::from_num(pricing_policy.unique_name.value) / 3600)
                    * U64F64::from_num(seconds_elapsed);
                total_cost_u64f64.to_num::<u64>()
            }
            types::ContractData::RentContract(_) => {
                // figure out the cost of a rent contract
                todo!();
            }
        };

        // If cost is 0, reinsert to be billed at next interval
        if total_cost == 0 {
            return Ok(());
        }

        let total_cost_tft_64 = Self::calculate_cost_in_tft_from_musd(total_cost)?;

        if !pallet_tfgrid::Twins::<T>::contains_key(contract.twin_id) {
            return Err(DispatchError::from(Error::<T>::TwinNotExists));
        }
        let twin = pallet_tfgrid::Twins::<T>::get(contract.twin_id);
        let balance: BalanceOf<T> = <T as Config>::Currency::free_balance(&twin.account_id);

        // Calculate the amount due and discount received based on the total_cost amount due
        let (amount_due, discount_received) =
            Self::calculate_discount(total_cost_tft_64, balance, certification_type);
        // Convert amount due to u128
        let amount_due_as_u128: u128 = amount_due.saturated_into::<u128>();
        // Get current TFT price

        // if the total amount due exceeds the twin's balance, decomission contract
        // but first drain the account with the amount equal to the balance of that twin
        let mut amount_due: BalanceOf<T> = BalanceOf::<T>::saturated_from(amount_due_as_u128);

        let mut decomission = false;
        if amount_due >= balance {
            debug::info!(
                "decomissioning contract because balance on twin account is lower than amount due"
            );
            amount_due = balance;
            decomission = true;
        }

        // Distribute cultivation rewards
        match Self::_distribute_cultivation_rewards(&contract, &pricing_policy, amount_due) {
            Ok(_) => (),
            Err(err) => debug::info!("error while distributing cultivation rewards {:?}", err),
        };

        let contract_bill = types::ContractBill {
            contract_id: contract.contract_id,
            timestamp: <timestamp::Module<T>>::get().saturated_into::<u64>() / 1000,
            discount_level: discount_received.clone(),
            amount_billed: amount_due.saturated_into::<u128>(),
        };
        Self::deposit_event(RawEvent::ContractBilled(contract_bill));

        // set the amount unbilled back to 0
        contract_billing_info.amount_unbilled = 0;
        ContractBillingInformationByID::insert(contract.contract_id, &contract_billing_info);

        // If total balance exceeds the twin's balance, we can decomission contract
        if decomission {
            return Self::_cancel_contract(
                twin.account_id,
                contract.contract_id,
                types::Cause::OutOfFunds,
            );
        }

        Ok(())
    }

    // Calculates the total cost of a node contract.
    pub fn _calculate_node_contract_cost(
        contract: &types::Contract,
        seconds_elapsed: u64,
        pricing_policy: pallet_tfgrid_types::PricingPolicy<T::AccountId>,
    ) -> u64 {
        // parse contract to node contract
        let node_contract = if let Ok(node_contract) = Self::get_node_contract(&contract) {
            node_contract
        } else {
            return 0;
        };

        let mut total_cost = U64F64::from_num(0);
        // First calculate total IP cost
        let total_ip_cost = U64F64::from_num(node_contract.public_ips)
            * (U64F64::from_num(pricing_policy.ipu.value) / 3600)
            * U64F64::from_num(seconds_elapsed);
        debug::info!("ip cost: {:?}", total_ip_cost);
        total_cost += total_ip_cost;

        // If the node contract is not using any resources, return here
        if !NodeContractResources::contains_key(contract.contract_id) {
            return total_cost.ceil().to_num::<u64>();
        }

        // We know the contract is using resources, now calculate the cost for each used resource
        let node_contract_resources = NodeContractResources::get(contract.contract_id);

        let hru = U64F64::from_num(node_contract_resources.used.hru) / pricing_policy.su.factor();
        let sru = U64F64::from_num(node_contract_resources.used.sru) / pricing_policy.su.factor();
        let mru = U64F64::from_num(node_contract_resources.used.mru) / pricing_policy.cu.factor();
        let cru = U64F64::from_num(node_contract_resources.used.cru);

        let su_used = hru / 1200 + sru / 200;
        // the pricing policy su cost value is expressed in 1 hours or 3600 seconds.
        // we bill every 3600 seconds but here we need to calculate the cost per second and multiply it by the seconds elapsed.
        let su_cost = (U64F64::from_num(pricing_policy.su.value) / 3600)
            * U64F64::from_num(seconds_elapsed)
            * su_used;
        debug::info!("su cost: {:?}", su_cost);

        let cu = Self::calculate_cu(cru, mru);

        let cu_cost = (U64F64::from_num(pricing_policy.cu.value) / 3600)
            * U64F64::from_num(seconds_elapsed)
            * cu;
        debug::info!("cu cost: {:?}", cu_cost);

        let total_ip_cost = U64F64::from_num(node_contract.public_ips)
            * (U64F64::from_num(pricing_policy.ipu.value) / 3600)
            * U64F64::from_num(seconds_elapsed);
        debug::info!("ip cost: {:?}", total_ip_cost);

        // save total
        total_cost = su_cost + cu_cost + total_ip_cost;
        let total = total_cost.ceil().to_num::<u64>();
        debug::info!("total cost: {:?}", total);

        return total;
    }

    pub fn remove_contract(contract_id: u64) {
        // If the contract is node contract, remove from active node contracts map
        let contract = Contracts::get(contract_id);
        match Self::get_node_contract(&contract) {
            Ok(node_contract) => {
                ActiveNodeContracts::remove(node_contract.node_id);
            }
            Err(_) => (),
        };
        NodeContractResources::remove(contract_id);
        ContractBillingInformationByID::remove(contract_id);
        Contracts::remove(contract_id);
    }

    pub fn calculate_cost_in_tft_from_musd(total_cost_musd: u64) -> Result<u64, DispatchError> {
        let tft_price_musd = U64F64::from_num(pallet_tft_price::AverageTftPrice::get()) * 1000;
        ensure!(tft_price_musd > 0, Error::<T>::TFTPriceValueError);

        let total_cost_musd = U64F64::from_num(total_cost_musd) / 10000;

        let total_cost_tft = (total_cost_musd / tft_price_musd) * U64F64::from_num(1e7);
        let total_cost_tft_64: u64 = U64F64::to_num(total_cost_tft);
        Ok(total_cost_tft_64)
    }

    // Following: https://library.threefold.me/info/threefold#/tfgrid/farming/threefold__proof_of_utilization
    fn _distribute_cultivation_rewards(
        contract: &types::Contract,
        pricing_policy: &pallet_tfgrid_types::PricingPolicy<T::AccountId>,
        amount: BalanceOf<T>,
    ) -> DispatchResult {
        // fetch source twin
        let twin = pallet_tfgrid::Twins::<T>::get(contract.twin_id);

        // Send 10% to the foundation
        let foundation_share = Perbill::from_percent(10) * amount;
        debug::info!(
            "Transfering: {:?} from contract twin {:?} to foundation account {:?}",
            &foundation_share,
            &twin.account_id,
            &pricing_policy.foundation_account
        );
        <T as Config>::Currency::transfer(
            &twin.account_id,
            &pricing_policy.foundation_account,
            foundation_share,
            KeepAlive,
        )
        .map_err(|_| DispatchError::Other("Can't make foundation share transfer"))?;

        // TODO: send 5% to the staking pool account
        let staking_pool_share = Perbill::from_percent(5) * amount;
        let staking_pool_account = T::StakingPoolAccount::get();
        <T as Config>::Currency::transfer(
            &twin.account_id,
            &staking_pool_account,
            staking_pool_share,
            KeepAlive,
        )
        .map_err(|_| DispatchError::Other("Can't make staking pool share transfer"))?;

        // Send 50% to the sales channel
        let sales_share = Perbill::from_percent(50) * amount;
        debug::info!(
            "Transfering: {:?} from contract twin {:?} to foundation account {:?}",
            &sales_share,
            &twin.account_id,
            &pricing_policy.certified_sales_account
        );
        <T as Config>::Currency::transfer(
            &twin.account_id,
            &pricing_policy.certified_sales_account,
            sales_share,
            KeepAlive,
        )
        .map_err(|_| DispatchError::Other("Can't make sales share transfer"))?;

        // Burn 35%, to not have any imbalance in the system, subtract all previously send amounts with the initial
        let mut amount_to_burn = amount - foundation_share - staking_pool_share - sales_share;

        let existential_deposit_requirement = <T as Config>::Currency::minimum_balance();
        let free_balance = <T as Config>::Currency::free_balance(&twin.account_id);
        if amount_to_burn > free_balance - existential_deposit_requirement {
            amount_to_burn = <T as Config>::Currency::free_balance(&twin.account_id)
                - existential_deposit_requirement;
        }

        <T as Config>::Currency::slash(&twin.account_id, amount_to_burn);
        Self::deposit_event(RawEvent::TokensBurned(contract.contract_id, amount_to_burn));
        Ok(())
    }

    // Calculates the discount that will be applied to the billing of the contract
    // Returns an amount due as balance object and a static string indicating which kind of discount it received
    // (default, bronze, silver, gold or none)
    pub fn calculate_discount(
        amount_due: u64,
        balance: BalanceOf<T>,
        certification_type: pallet_tfgrid_types::CertificationType,
    ) -> (BalanceOf<T>, types::DiscountLevel) {
        let balance_as_u128: u128 = balance.saturated_into::<u128>();

        // calculate amount due on a monthly basis
        // we bill every one hour so we can infer the amount due monthly (30 days ish)
        let amount_due_monthly = amount_due * 24 * 30;

        // see how many months a user can pay for this deployment given his balance
        let discount_level =
            U64F64::from_num(balance_as_u128) / U64F64::from_num(amount_due_monthly);

        // predefined discount levels
        // https://wiki.threefold.io/#/threefold__grid_pricing
        let discount_received = match discount_level.floor().to_num::<u64>() {
            d if d >= 3 && d < 6 => types::DiscountLevel::Default,
            d if d >= 6 && d < 12 => types::DiscountLevel::Bronze,
            d if d >= 12 && d < 36 => types::DiscountLevel::Silver,
            d if d >= 36 => types::DiscountLevel::Gold,
            _ => types::DiscountLevel::None,
        };

        // calculate the new amount due given the discount
        let mut amount_due = U64F64::from_num(amount_due) * discount_received.price_multiplier();

        // Certified capacity costs 25% more
        if certification_type == pallet_tfgrid_types::CertificationType::Certified {
            amount_due = amount_due * U64F64::from_num(1.25);
        }

        // convert to balance object
        let amount_due: BalanceOf<T> =
            BalanceOf::<T>::saturated_from(amount_due.ceil().to_num::<u64>());

        (amount_due, discount_received)
    }

    // Reinserts a contract by id at the next interval we need to bill the contract
    pub fn _reinsert_contract_to_bill(contract_id: u64) {
        let now = <frame_system::Module<T>>::block_number().saturated_into::<u64>();
        // Save the contract to be billed in now + BILLING_FREQUENCY_IN_BLOCKS
        let future_block = now + T::BillingFrequency::get();
        let mut contracts = ContractsToBillAt::get(future_block);
        contracts.push(contract_id);
        ContractsToBillAt::insert(future_block, &contracts);
        debug::info!(
            "Insert contracts: {:?}, to be billed at block {:?}",
            contracts,
            future_block
        );
    }

    // Helper function that updates the contract state and manages storage accordingly
    pub fn _update_contract_state(
        contract: &mut types::Contract,
        state: &types::ContractState,
    ) -> DispatchResult {
        // update the state and save the contract
        contract.state = state.clone();
        Contracts::insert(&contract.contract_id, contract.clone());

        // if the contract is a name contract, nothing to do left here
        match contract.contract_type {
            types::ContractData::NameContract(_) => return Ok(()),
            types::ContractData::RentContract(_) => return Ok(()),
            _ => (),
        };

        // if the contract is a node contract
        // manage the ActiveNodeContracts map accordingly
        let node_contract = Self::get_node_contract(contract)?;

        let mut contracts = ActiveNodeContracts::get(&node_contract.node_id);

        match contracts.iter().position(|id| id == &contract.contract_id) {
            Some(index) => {
                // if the new contract state is delete, remove the contract id from the map
                if contract.is_state_delete() {
                    contracts.remove(index);
                }
            }
            None => {
                // if the contract is not present add it to the active contracts map
                if state == &types::ContractState::Created {
                    contracts.push(contract.contract_id);
                }
            }
        };

        ActiveNodeContracts::insert(&node_contract.node_id, &contracts);

        Ok(())
    }

    pub fn _reserve_ip(
        contract_id: u64,
        node_contract: &mut types::NodeContract,
    ) -> DispatchResult {
        if node_contract.public_ips == 0 {
            return Ok(());
        }
        let node = pallet_tfgrid::Nodes::get(node_contract.node_id);

        ensure!(
            pallet_tfgrid::Farms::contains_key(&node.farm_id),
            Error::<T>::FarmNotExists
        );
        let mut farm = pallet_tfgrid::Farms::get(node.farm_id);

        debug::info!(
            "Number of farm ips {:?}, number of ips to reserve: {:?}",
            farm.public_ips.len(),
            node_contract.public_ips as usize
        );
        ensure!(
            farm.public_ips.len() >= node_contract.public_ips as usize,
            Error::<T>::FarmHasNotEnoughPublicIPs
        );

        let mut ips = Vec::new();
        for i in 0..farm.public_ips.len() {
            let mut ip = farm.public_ips[i].clone();

            if ips.len() == node_contract.public_ips as usize {
                break;
            }

            // if an ip has contract id 0 it means it's not reserved
            // reserve it now
            if ip.contract_id == 0 {
                ip.contract_id = contract_id;
                farm.public_ips[i] = ip.clone();
                ips.push(ip);
            }
        }

        // Safeguard check if we actually have the amount of ips we wanted to reserve
        ensure!(
            ips.len() == node_contract.public_ips as usize,
            Error::<T>::FarmHasNotEnoughPublicIPsFree
        );

        // Update the farm with the reserved ips
        pallet_tfgrid::Farms::insert(farm.id, farm);

        node_contract.public_ips_list = ips;

        Ok(())
    }

    pub fn _free_ip(contract_id: u64, node_contract: &mut types::NodeContract) -> DispatchResult {
        let node = pallet_tfgrid::Nodes::get(node_contract.node_id);

        ensure!(
            pallet_tfgrid::Farms::contains_key(&node.farm_id),
            Error::<T>::FarmNotExists
        );
        let mut farm = pallet_tfgrid::Farms::get(node.farm_id);

        let mut ips_freed = Vec::new();
        for i in 0..farm.public_ips.len() {
            let mut ip = farm.public_ips[i].clone();

            // if an ip has contract id 0 it means it's not reserved
            // reserve it now
            if ip.contract_id == contract_id {
                ip.contract_id = 0;
                farm.public_ips[i] = ip.clone();
                ips_freed.push(ip.ip);
            }
        }

        pallet_tfgrid::Farms::insert(farm.id, farm);

        // Emit an event containing the IP's freed for this contract
        Self::deposit_event(RawEvent::IPsFreed(contract_id, ips_freed));

        Ok(())
    }

    // Registers a DNS name for a Twin
    // Ensures uniqueness and also checks if it's a valid DNS name
    pub fn _create_name_contract(source: T::AccountId, name: Vec<u8>) -> DispatchResult {
        ensure!(
            pallet_tfgrid::TwinIdByAccountID::<T>::contains_key(&source),
            Error::<T>::TwinNotExists
        );
        let twin_id = pallet_tfgrid::TwinIdByAccountID::<T>::get(&source);

        // Validate name uniqueness
        ensure!(
            !ContractIDByNameRegistration::contains_key(&name),
            Error::<T>::NameExists
        );

        for character in &name {
            match character {
                c if *c == 45 => (),
                c if *c >= 48 && *c <= 57 => (),
                c if *c >= 65 && *c <= 122 => (),
                _ => return Err(DispatchError::from(Error::<T>::NameNotValid)),
            }
        }
        let name_contract = types::NameContract { name: name.clone() };

        // Get the Contract ID map and increment
        let mut id = ContractID::get();
        id = id + 1;

        let contract = Self::_create_contract(
            id,
            twin_id,
            types::ContractData::NameContract(name_contract)
        )?;

        ContractIDByNameRegistration::insert(name, &contract.contract_id);

        ContractID::put(id);

        Self::deposit_event(RawEvent::ContractCreated(contract));

        Ok(())
    }

    fn get_node_contract(contract: &types::Contract) -> Result<types::NodeContract, DispatchError> {
        match contract.contract_type.clone() {
            types::ContractData::NodeContract(c) => Ok(c),
            _ => return Err(DispatchError::from(Error::<T>::InvalidContractType)),
        }
    }

    // cu1 = MAX(cru/2, mru/4)
    // cu2 = MAX(cru, mru/8)
    // cu3 = MAX(cru/4, mru/2)

    // CU = MIN(cu1, cu2, cu3)
    pub(crate) fn calculate_cu(cru: U64F64, mru: U64F64) -> U64F64 {
        let mru_used_1 = mru / 4;
        let cru_used_1 = cru / 2;
        let cu1 = if mru_used_1 > cru_used_1 {
            mru_used_1
        } else {
            cru_used_1
        };

        let mru_used_2 = mru / 8;
        let cru_used_2 = cru;
        let cu2 = if mru_used_2 > cru_used_2 {
            mru_used_2
        } else {
            cru_used_2
        };

        let mru_used_3 = mru / 2;
        let cru_used_3 = cru / 4;
        let cu3 = if mru_used_3 > cru_used_3 {
            mru_used_3
        } else {
            cru_used_3
        };

        let mut cu = if cu1 > cu2 { cu2 } else { cu1 };

        cu = if cu > cu3 { cu3 } else { cu };

        cu
    }
}<|MERGE_RESOLUTION|>--- conflicted
+++ resolved
@@ -58,12 +58,8 @@
         ConsumptionReportReceived(types::Consumption),
         ContractBilled(types::ContractBill),
         TokensBurned(u64, BalanceOf),
-<<<<<<< HEAD
-        UpdatedUsedResources(u64, pallet_tfgrid_types::Resources),
+        UpdatedUsedResources(types::ContractResources),
         RentContractCanceled(u64),
-=======
-        UpdatedUsedResources(types::ContractResources),
->>>>>>> f1f9ee64
     }
 );
 
