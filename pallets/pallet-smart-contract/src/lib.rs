--- conflicted
+++ resolved
@@ -110,13 +110,8 @@
     pub struct Module<T: Config> for enum Call where origin: T::Origin {
         fn deposit_event() = default;
 
-<<<<<<< HEAD
-        #[weight = 10]
-        fn create_node_contract(origin, node_id: u32, data: Vec<u8>, deployment_hash: Vec<u8>, public_ips: u32, resources: pallet_tfgrid_types::Resources){
-=======
         #[weight = 100_000_000]
         fn create_node_contract(origin, node_id: u32, data: Vec<u8>, deployment_hash: Vec<u8>, public_ips: u32){
->>>>>>> c523a11d
             let account_id = ensure_signed(origin)?;
             Self::_create_node_contract(account_id, node_id, data, deployment_hash, public_ips, resources)?;
         }
