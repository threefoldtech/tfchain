--- conflicted
+++ resolved
@@ -193,34 +193,8 @@
             })
         }
         #[cfg(feature = "try-runtime")]
-<<<<<<< HEAD
         Some(Subcommand::TryRuntime) => Err(try_runtime_cli::DEPRECATION_NOTICE.into()),
-=======
-        Some(Subcommand::TryRuntime(cmd)) => {
-            use crate::service::ExecutorDispatch;
-            use sc_executor::{sp_wasm_interface::ExtendedHostFunctions, NativeExecutionDispatch};
-            use try_runtime_cli::block_building_info::timestamp_with_aura_info;
-
-            let runner = cli.create_runner(cmd)?;
-            runner.async_run(|config| {
-                // we don't need any of the components of new_partial, just a runtime, or a task
-                // manager to do `async_run`.
-                let registry = config.prometheus_config.as_ref().map(|cfg| &cfg.registry);
-                let task_manager =
-                    sc_service::TaskManager::new(config.tokio_handle.clone(), registry)
-                        .map_err(|e| sc_cli::Error::Service(sc_service::Error::Prometheus(e)))?;
-                let info_provider = timestamp_with_aura_info(6000);
-
-                Ok((
-                    cmd.run::<Block, ExtendedHostFunctions<
-                        sp_io::SubstrateHostFunctions,
-                        <ExecutorDispatch as NativeExecutionDispatch>::ExtendHostFunctions,
-                    >, _>(Some(info_provider)),
-                    task_manager,
-                ))
-            })
-        }
->>>>>>> 3b5bae20
+
         #[cfg(not(feature = "try-runtime"))]
         Some(Subcommand::TryRuntime) => Err("TryRuntime wasn't enabled when building the node. \
 				You can enable it with `--features try-runtime`."
