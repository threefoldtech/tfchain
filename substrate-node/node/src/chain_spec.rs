--- conflicted
+++ resolved
@@ -1,13 +1,4 @@
-<<<<<<< HEAD
-use sp_core::{Pair, Public, sr25519, ed25519};
-use tfchain_runtime::{
-	AccountId, AuraConfig, BalancesConfig, GenesisConfig, GrandpaConfig, CouncilConfig, CouncilMembershipConfig,
-	SudoConfig, SystemConfig, WASM_BINARY, Signature, TfgridModuleConfig, TFTBridgeModuleConfig, ValidatorSetConfig, SessionConfig,
-	TFTPriceModuleConfig
-};
-=======
 use sc_service::ChainType;
->>>>>>> 54934a5e
 use sp_consensus_aura::sr25519::AuthorityId as AuraId;
 use sp_core::{ed25519, sr25519, Pair, Public};
 use sp_finality_grandpa::AuthorityId as GrandpaId;
@@ -126,20 +117,6 @@
 			get_account_id_from_seed::<sr25519::Public>("Ferdie"),
 			// TFT price pallet allow account
 			get_account_id_from_seed::<sr25519::Public>("Alice"),
-<<<<<<< HEAD
-		),
-		// Bootnodes
-		vec![],
-		// Telemetry
-		None,
-		// Protocol ID
-		None,
-		// Properties
-		properties,
-		// Extensions
-		None,
-	))
-=======
             // TFT price pallet min price
             10,
             // TFT price pallet max price
@@ -158,7 +135,6 @@
         // Extensions
         None,
     ))
->>>>>>> 54934a5e
 }
 
 pub fn local_testnet_config() -> Result<ChainSpec, String> {
@@ -229,20 +205,6 @@
 			get_account_id_from_seed::<sr25519::Public>("Ferdie"),
 			// TFT price pallet allow account
 			get_account_id_from_seed::<sr25519::Public>("Alice"),
-<<<<<<< HEAD
-		),
-		// Bootnodes
-		vec![],
-		// Telemetry
-		None,
-		// Protocol ID
-		None,
-		// Properties
-		properties,
-		// Extensions
-		None,
-	))
-=======
             // TFT price pallet min price
             10,
             // TFT price pallet max price
@@ -261,95 +223,10 @@
         // Extensions
         None,
     ))
->>>>>>> 54934a5e
 }
 
 /// Configure initial storage state for FRAME modules.
 fn testnet_genesis(
-<<<<<<< HEAD
-	wasm_binary: &[u8],
-	initial_authorities: Vec<(AccountId, AuraId, GrandpaId)>,
-	root_key: AccountId,
-	foundation_account: AccountId,
-	sales_account: AccountId,
-	endowed_accounts: Vec<AccountId>,
-	_enable_println: bool,
-	bridge_validator_accounts: Vec<AccountId>,
-	bridge_fee_account: AccountId,
-	tft_price_allowed_account: AccountId
-) -> GenesisConfig {
-	GenesisConfig {
-		frame_system: Some(SystemConfig {
-			// Add Wasm runtime to storage.
-			code: wasm_binary.to_vec(),
-			changes_trie_config: Default::default(),
-		}),
-		pallet_balances: Some(BalancesConfig {
-			// Configure endowed accounts with initial balance of 1 << 60.
-			balances: endowed_accounts.iter().cloned().map(|k|(k, 1 << 60)).collect(),
-		}),
-		validatorset: Some(ValidatorSetConfig {
-			validators: initial_authorities.iter().map(|x| x.0.clone()).collect::<Vec<_>>(),
-		}),
-		pallet_session: Some(SessionConfig {
-			keys: initial_authorities.iter().map(|x| {
-				(x.0.clone(), x.0.clone(), session_keys(x.1.clone(), x.2.clone()))
-			}).collect::<Vec<_>>(),
-		}),
-		pallet_aura: Some(AuraConfig {
-			authorities: vec![],
-		}),
-		pallet_grandpa: Some(GrandpaConfig {
-			authorities: vec![],
-		}),
-		pallet_sudo: Some(SudoConfig {
-			// Assign network admin rights.
-			key: root_key,
-		}),
-		pallet_tfgrid: Some(TfgridModuleConfig {
-			su_price_value: 300000,
-			su_price_unit: 4,
-			nu_price_value: 2000,
-			nu_price_unit: 4,
-			cu_price_value: 600000,
-			cu_price_unit: 4,
-			ipu_price_value: 100000,
-			ipu_price_unit: 4,
-			unique_name_price_value: 20000,
-			domain_name_price_value: 40000,
-			foundation_account,
-			sales_account,
-			farming_policy_diy_cu: 160000000,
-			farming_policy_diy_su: 100000000,
-			farming_policy_diy_nu: 2000000,
-			farming_policy_diy_ipu: 800000,
-			farming_policy_certified_cu: 200000000,
-			farming_policy_certified_su: 120000000,
-			farming_policy_certified_nu: 3000000,
-			farming_policy_certified_ipu: 1000000,
-			discount_for_dedication_nodes: 50,
-		}),
-		pallet_tft_bridge: Some(TFTBridgeModuleConfig{
-			validator_accounts: bridge_validator_accounts,
-			fee_account: bridge_fee_account,
-			deposit_fee: 10000000,
-			withdraw_fee: 10000000
-		}),
-		pallet_collective_Instance1: Some(CouncilConfig::default()),
-		pallet_membership_Instance1: Some(CouncilMembershipConfig {
-			members: vec![
-				get_account_id_from_seed::<sr25519::Public>("Alice"),
-				get_account_id_from_seed::<sr25519::Public>("Bob"),
-				get_account_id_from_seed::<sr25519::Public>("Eve"),
-			],
-			phantom: Default::default(),
-		}),
-		// just some default for development
-		pallet_tft_price: Some(TFTPriceModuleConfig {
-			allowed_origin: tft_price_allowed_account
-		})
-	}
-=======
     wasm_binary: &[u8],
     initial_authorities: Vec<(AccountId, AuraId, GrandpaId)>,
     root_key: AccountId,
@@ -453,5 +330,4 @@
             max_tft_price,
         },
     }
->>>>>>> 54934a5e
 }