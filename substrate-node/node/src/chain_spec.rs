<<<<<<< HEAD
use sp_core::{Pair, Public, sr25519, ed25519};
use tfchain_runtime::{
	AccountId, AuraConfig, BalancesConfig, GenesisConfig, GrandpaConfig, CouncilConfig, CouncilMembershipConfig,
	SudoConfig, SystemConfig, WASM_BINARY, Signature, ValidatorSetConfig, SessionConfig
};
=======
use sc_service::ChainType;
>>>>>>> e3a08a8c
use sp_consensus_aura::sr25519::AuthorityId as AuraId;
use sp_core::{ed25519, sr25519, Pair, Public};
use sp_finality_grandpa::AuthorityId as GrandpaId;
use sp_runtime::traits::{IdentifyAccount, Verify};
use tfchain_runtime::opaque::SessionKeys;
use tfchain_runtime::{
    AccountId, AuraConfig, BalancesConfig, CouncilConfig, CouncilMembershipConfig, GenesisConfig,
    GrandpaConfig, SessionConfig, Signature, SudoConfig, SystemConfig, TFTBridgeModuleConfig,
    TFTPriceModuleConfig, TfgridModuleConfig, ValidatorSetConfig, WASM_BINARY,
};

// The URL for the telemetry server.
// const STAGING_TELEMETRY_URL: &str = "wss://telemetry.polkadot.io/submit/";

/// Specialized `ChainSpec`. This is a specialization of the general Substrate ChainSpec type.
pub type ChainSpec = sc_service::GenericChainSpec<GenesisConfig>;

/// Generate a crypto pair from seed.
pub fn get_from_seed<TPublic: Public>(seed: &str) -> <TPublic::Pair as Pair>::Public {
    TPublic::Pair::from_string(&format!("//{}", seed), None)
        .expect("static values are valid; qed")
        .public()
}

type AccountPublic = <Signature as Verify>::Signer;

/// Generate an account ID from seed.
pub fn get_account_id_from_seed<TPublic: Public>(seed: &str) -> AccountId
where
    AccountPublic: From<<TPublic::Pair as Pair>::Public>,
{
    AccountPublic::from(get_from_seed::<TPublic>(seed)).into_account()
}

fn get_account_id_from_seed_string<TPublic: Public>(seed: &str) -> AccountId
where
    AccountPublic: From<<TPublic::Pair as Pair>::Public>,
{
    AccountPublic::from(get_from_seed_string::<TPublic>(seed)).into_account()
}

fn get_from_seed_string<TPublic: Public>(seed: &str) -> <TPublic::Pair as Pair>::Public {
    TPublic::Pair::from_string(&format!("{}", seed), None)
        .expect("static values are valid; qed")
        .public()
}

fn session_keys(aura: AuraId, grandpa: GrandpaId) -> SessionKeys {
<<<<<<< HEAD
	SessionKeys { aura, grandpa }
}

pub fn authority_keys_from_seed(s: &str) -> (AccountId, AuraId, GrandpaId) {
	(
		get_account_id_from_seed::<sr25519::Public>(s),
		get_from_seed::<AuraId>(s),
		get_from_seed::<GrandpaId>(s)
	)
=======
    SessionKeys { aura, grandpa }
}

pub fn authority_keys_from_seed(seed: &str) -> (AccountId, AuraId, GrandpaId) {
    (
        get_account_id_from_seed::<sr25519::Public>(seed),
        get_from_seed::<AuraId>(seed),
        get_from_seed::<GrandpaId>(seed),
    )
>>>>>>> e3a08a8c
}

pub fn development_config() -> Result<ChainSpec, String> {
    let wasm_binary =
        WASM_BINARY.ok_or_else(|| "Development wasm binary not available".to_string())?;

    let properties = Some(
        serde_json::json!({
            "tokenDecimals": 7,
            "tokenSymbol": "TFT",
        })
        .as_object()
        .expect("Map given; qed")
        .clone(),
    );

    Ok(ChainSpec::from_genesis(
        // Name
        "Development",
        // ID
        "dev",
        ChainType::Development,
        move || {
            testnet_genesis(
			wasm_binary,
			// Initial PoA authorities
			vec![
				authority_keys_from_seed("Alice"),
			],
			// Sudo account
			get_account_id_from_seed::<sr25519::Public>("Alice"),
			// Foundation account
			get_account_id_from_seed::<sr25519::Public>("Eve"),
			// Sales account
			get_account_id_from_seed::<sr25519::Public>("Ferdie"),
			// Pre-funded accounts
			vec![
				get_account_id_from_seed::<sr25519::Public>("Alice"),
				get_account_id_from_seed::<sr25519::Public>("Bob"),
				get_account_id_from_seed::<sr25519::Public>("Alice//stash"),
				get_account_id_from_seed::<sr25519::Public>("Bob//stash"),
				// bridge validator dev key 1
				get_account_id_from_seed_string::<sr25519::Public>("quarter between satisfy three sphere six soda boss cute decade old trend"),
				// bridge validator dev key 2
				get_account_id_from_seed_string::<sr25519::Public>("employ split promote annual couple elder remain cricket company fitness senior fiscal"),
				// bridge validator dev key 3
				get_account_id_from_seed_string::<sr25519::Public>("remind bird banner word spread volume card keep want faith insect mind"),
			],
			true,
			vec![
				// bridge validator dev key 1
				get_account_id_from_seed_string::<sr25519::Public>("quarter between satisfy three sphere six soda boss cute decade old trend"),
				// // bridge validator dev key 2
				// get_account_id_from_seed_string::<sr25519::Public>("employ split promote annual couple elder remain cricket company fitness senior fiscal"),
				// // bridge validator dev key 3
				// get_account_id_from_seed_string::<sr25519::Public>("remind bird banner word spread volume card keep want faith insect mind"),
			],
			// Bridge fee account
			get_account_id_from_seed::<sr25519::Public>("Ferdie"),
			// TFT price pallet allow account
			get_account_id_from_seed::<sr25519::Public>("Alice"),
		)
        },
        // Bootnodes
        vec![],
        // Telemetry
        None,
        // Protocol ID
        None,
        // Properties
        properties,
        // Extensions
        None,
    ))
}

pub fn local_testnet_config() -> Result<ChainSpec, String> {
    let wasm_binary =
        WASM_BINARY.ok_or_else(|| "Development wasm binary not available".to_string())?;

    let properties = Some(
        serde_json::json!({
            "tokenDecimals": 7,
            "tokenSymbol": "TFT",
        })
        .as_object()
        .expect("Map given; qed")
        .clone(),
    );

    Ok(ChainSpec::from_genesis(
        // Name
        "TF Chain Tesnet",
        // ID
        "tfchain_testnet",
        ChainType::Local,
        move || {
            testnet_genesis(
			wasm_binary,
			// Initial PoA authorities
			vec![
				authority_keys_from_seed("Alice"),
				authority_keys_from_seed("Bob"),
			],
			// Sudo account
			get_account_id_from_seed::<sr25519::Public>("Alice"),
			// Foundation account
			get_account_id_from_seed::<sr25519::Public>("Eve"),
			// Sales account
			get_account_id_from_seed::<sr25519::Public>("Ferdie"),
			// Pre-funded accounts
			vec![
				get_account_id_from_seed::<sr25519::Public>("Alice"),
				get_account_id_from_seed::<sr25519::Public>("Bob"),
				get_account_id_from_seed::<sr25519::Public>("Charlie"),
				get_account_id_from_seed::<sr25519::Public>("Dave"),
				get_account_id_from_seed::<sr25519::Public>("Eve"),
				get_account_id_from_seed::<sr25519::Public>("Ferdie"),
				get_account_id_from_seed::<sr25519::Public>("Alice//stash"),
				get_account_id_from_seed::<sr25519::Public>("Bob//stash"),
				get_account_id_from_seed::<sr25519::Public>("Charlie//stash"),
				get_account_id_from_seed::<sr25519::Public>("Dave//stash"),
				get_account_id_from_seed::<sr25519::Public>("Eve//stash"),
				get_account_id_from_seed::<sr25519::Public>("Ferdie//stash"),
				// bridge validator dev key 1
				get_account_id_from_seed_string::<ed25519::Public>("quarter between satisfy three sphere six soda boss cute decade old trend"),
				// // bridge validator dev key 2
				// get_account_id_from_seed_string::<ed25519::Public>("employ split promote annual couple elder remain cricket company fitness senior fiscal"),
				// // bridge validator dev key 3
				// get_account_id_from_seed_string::<ed25519::Public>("remind bird banner word spread volume card keep want faith insect mind"),
			],
			true,
			vec![
				// bridge validator dev key 1
				get_account_id_from_seed_string::<sr25519::Public>("quarter between satisfy three sphere six soda boss cute decade old trend"),
				// bridge validator dev key 2
				get_account_id_from_seed_string::<sr25519::Public>("employ split promote annual couple elder remain cricket company fitness senior fiscal"),
				// bridge validator dev key 3
				get_account_id_from_seed_string::<sr25519::Public>("remind bird banner word spread volume card keep want faith insect mind"),
			],
			// Bridge fee account
			get_account_id_from_seed::<sr25519::Public>("Ferdie"),
			// TFT price pallet allow account
			get_account_id_from_seed::<sr25519::Public>("Alice"),
		)
        },
        // Bootnodes
        vec![],
        // Telemetry
        None,
        // Protocol ID
        None,
        // Properties
        properties,
        // Extensions
        None,
    ))
}

/// Configure initial storage state for FRAME modules.
fn testnet_genesis(
    wasm_binary: &[u8],
    initial_authorities: Vec<(AccountId, AuraId, GrandpaId)>,
    root_key: AccountId,
    foundation_account: AccountId,
    sales_account: AccountId,
    endowed_accounts: Vec<AccountId>,
    _enable_println: bool,
    bridge_validator_accounts: Vec<AccountId>,
    bridge_fee_account: AccountId,
    tft_price_allowed_account: AccountId,
) -> GenesisConfig {
<<<<<<< HEAD
	GenesisConfig {
		system: SystemConfig {
			// Add Wasm runtime to storage.
			code: wasm_binary.to_vec(),
			changes_trie_config: Default::default(),
		},
		balances: BalancesConfig {
			// Configure endowed accounts with initial balance of 1 << 60.
			balances: endowed_accounts.iter().cloned().map(|k|(k, 1 << 60)).collect(),
		},
		validator_set: ValidatorSetConfig {
			initial_validators: initial_authorities.iter().map(|x| x.0.clone()).collect::<Vec<_>>(),
		},
		session: SessionConfig {
			keys: initial_authorities.iter().map(|x| {
				(x.0.clone(), x.0.clone(), session_keys(x.1.clone(), x.2.clone()))
			}).collect::<Vec<_>>(),
		},
		aura: AuraConfig {
			authorities: vec![],
		},
		grandpa: GrandpaConfig {
			authorities: vec![],
		},
		sudo: SudoConfig {
			// Assign network admin rights.
			key: root_key,
		},
		// pallet_tfgrid: TfgridModuleConfig {
		// 	su_price_value: 300000,
		// 	su_price_unit: 4,
		// 	nu_price_value: 2000,
		// 	nu_price_unit: 4,
		// 	cu_price_value: 600000,
		// 	cu_price_unit: 4,
		// 	ipu_price_value: 100000,
		// 	ipu_price_unit: 4,
		// 	unique_name_price_value: 20000,
		// 	domain_name_price_value: 40000,
		// 	foundation_account,
		// 	sales_account,
		// 	farming_policy_diy_cu: 160000000,
		// 	farming_policy_diy_su: 100000000,
		// 	farming_policy_diy_nu: 2000000,
		// 	farming_policy_diy_ipu: 800000,
		// 	farming_policy_certified_cu: 200000000,
		// 	farming_policy_certified_su: 120000000,
		// 	farming_policy_certified_nu: 3000000,
		// 	farming_policy_certified_ipu: 1000000,
		// 	discount_for_dedication_nodes: 50,
		// },
		// pallet_tft_bridge: TFTBridgeModuleConfig{
		// 	validator_accounts: bridge_validator_accounts,
		// 	fee_account: bridge_fee_account,
		// 	deposit_fee: 10000000,
		// 	withdraw_fee: 10000000
		// },
		council: CouncilConfig::default(),
		council_membership: CouncilMembershipConfig {
			members: vec![
				get_account_id_from_seed::<sr25519::Public>("Alice"),
				get_account_id_from_seed::<sr25519::Public>("Bob"),
				get_account_id_from_seed::<sr25519::Public>("Eve"),
			],
			phantom: Default::default(),
		},
		// just some default for development
		// pallet_tft_price: TFTPriceModuleConfig {
		// 	allowed_origin: tft_price_allowed_account
		// }
	}
=======
    GenesisConfig {
        frame_system: Some(SystemConfig {
            // Add Wasm runtime to storage.
            code: wasm_binary.to_vec(),
            changes_trie_config: Default::default(),
        }),
        pallet_balances: Some(BalancesConfig {
            // Configure endowed accounts with initial balance of 1 << 60.
            balances: endowed_accounts
                .iter()
                .cloned()
                .map(|k| (k, 1 << 60))
                .collect(),
        }),
        validatorset: Some(ValidatorSetConfig {
            validators: initial_authorities
                .iter()
                .map(|x| x.0.clone())
                .collect::<Vec<_>>(),
        }),
        pallet_session: Some(SessionConfig {
            keys: initial_authorities
                .iter()
                .map(|x| {
                    (
                        x.0.clone(),
                        x.0.clone(),
                        session_keys(x.1.clone(), x.2.clone()),
                    )
                })
                .collect::<Vec<_>>(),
        }),
        pallet_aura: Some(AuraConfig {
            authorities: vec![],
        }),
        pallet_grandpa: Some(GrandpaConfig {
            authorities: vec![],
        }),
        pallet_sudo: Some(SudoConfig {
            // Assign network admin rights.
            key: root_key,
        }),
        pallet_tfgrid: Some(TfgridModuleConfig {
            su_price_value: 300000,
            su_price_unit: 4,
            nu_price_value: 2000,
            nu_price_unit: 4,
            cu_price_value: 600000,
            cu_price_unit: 4,
            ipu_price_value: 100000,
            ipu_price_unit: 4,
            unique_name_price_value: 20000,
            domain_name_price_value: 40000,
            foundation_account,
            sales_account,
            farming_policy_diy_cu: 160000000,
            farming_policy_diy_su: 100000000,
            farming_policy_diy_nu: 2000000,
            farming_policy_diy_ipu: 800000,
            farming_policy_diy_minimal_uptime: 95,
            farming_policy_certified_cu: 200000000,
            farming_policy_certified_su: 120000000,
            farming_policy_certified_nu: 3000000,
            farming_policy_certified_ipu: 1000000,
            farming_policy_certified_minimal_uptime: 95,
            discount_for_dedication_nodes: 50,
            connection_price: 80,
        }),
        pallet_tft_bridge: Some(TFTBridgeModuleConfig {
            validator_accounts: bridge_validator_accounts,
            fee_account: bridge_fee_account,
            deposit_fee: 10000000,
            withdraw_fee: 10000000,
        }),
        pallet_collective_Instance1: Some(CouncilConfig::default()),
        pallet_membership_Instance1: Some(CouncilMembershipConfig {
            members: vec![
                get_account_id_from_seed::<sr25519::Public>("Alice"),
                get_account_id_from_seed::<sr25519::Public>("Bob"),
                get_account_id_from_seed::<sr25519::Public>("Eve"),
            ],
            phantom: Default::default(),
        }),
        // just some default for development
        pallet_tft_price: Some(TFTPriceModuleConfig {
            allowed_origin: tft_price_allowed_account,
        }),
    }
>>>>>>> e3a08a8c
}<|MERGE_RESOLUTION|>--- conflicted
+++ resolved
@@ -1,21 +1,17 @@
-<<<<<<< HEAD
-use sp_core::{Pair, Public, sr25519, ed25519};
-use tfchain_runtime::{
-	AccountId, AuraConfig, BalancesConfig, GenesisConfig, GrandpaConfig, CouncilConfig, CouncilMembershipConfig,
-	SudoConfig, SystemConfig, WASM_BINARY, Signature, ValidatorSetConfig, SessionConfig
-};
-=======
 use sc_service::ChainType;
->>>>>>> e3a08a8c
+use sp_consensus_aura::sr25519::AuthorityId as AuraId;
 use sp_consensus_aura::sr25519::AuthorityId as AuraId;
 use sp_core::{ed25519, sr25519, Pair, Public};
+use sp_core::{ed25519, sr25519, Pair, Public};
 use sp_finality_grandpa::AuthorityId as GrandpaId;
+use sp_finality_grandpa::AuthorityId as GrandpaId;
+use sp_runtime::traits::{IdentifyAccount, Verify};
 use sp_runtime::traits::{IdentifyAccount, Verify};
 use tfchain_runtime::opaque::SessionKeys;
 use tfchain_runtime::{
     AccountId, AuraConfig, BalancesConfig, CouncilConfig, CouncilMembershipConfig, GenesisConfig,
-    GrandpaConfig, SessionConfig, Signature, SudoConfig, SystemConfig, TFTBridgeModuleConfig,
-    TFTPriceModuleConfig, TfgridModuleConfig, ValidatorSetConfig, WASM_BINARY,
+    GrandpaConfig, SessionConfig, Signature, SudoConfig, SystemConfig, ValidatorSetConfig,
+    WASM_BINARY,
 };
 
 // The URL for the telemetry server.
@@ -55,27 +51,15 @@
 }
 
 fn session_keys(aura: AuraId, grandpa: GrandpaId) -> SessionKeys {
-<<<<<<< HEAD
-	SessionKeys { aura, grandpa }
+    SessionKeys { aura, grandpa }
 }
 
 pub fn authority_keys_from_seed(s: &str) -> (AccountId, AuraId, GrandpaId) {
-	(
-		get_account_id_from_seed::<sr25519::Public>(s),
-		get_from_seed::<AuraId>(s),
-		get_from_seed::<GrandpaId>(s)
-	)
-=======
-    SessionKeys { aura, grandpa }
-}
-
-pub fn authority_keys_from_seed(seed: &str) -> (AccountId, AuraId, GrandpaId) {
     (
-        get_account_id_from_seed::<sr25519::Public>(seed),
-        get_from_seed::<AuraId>(seed),
-        get_from_seed::<GrandpaId>(seed),
+        get_account_id_from_seed::<sr25519::Public>(s),
+        get_from_seed::<AuraId>(s),
+        get_from_seed::<GrandpaId>(s),
     )
->>>>>>> e3a08a8c
 }
 
 pub fn development_config() -> Result<ChainSpec, String> {
@@ -248,100 +232,27 @@
     bridge_fee_account: AccountId,
     tft_price_allowed_account: AccountId,
 ) -> GenesisConfig {
-<<<<<<< HEAD
-	GenesisConfig {
-		system: SystemConfig {
-			// Add Wasm runtime to storage.
-			code: wasm_binary.to_vec(),
-			changes_trie_config: Default::default(),
-		},
-		balances: BalancesConfig {
-			// Configure endowed accounts with initial balance of 1 << 60.
-			balances: endowed_accounts.iter().cloned().map(|k|(k, 1 << 60)).collect(),
-		},
-		validator_set: ValidatorSetConfig {
-			initial_validators: initial_authorities.iter().map(|x| x.0.clone()).collect::<Vec<_>>(),
-		},
-		session: SessionConfig {
-			keys: initial_authorities.iter().map(|x| {
-				(x.0.clone(), x.0.clone(), session_keys(x.1.clone(), x.2.clone()))
-			}).collect::<Vec<_>>(),
-		},
-		aura: AuraConfig {
-			authorities: vec![],
-		},
-		grandpa: GrandpaConfig {
-			authorities: vec![],
-		},
-		sudo: SudoConfig {
-			// Assign network admin rights.
-			key: root_key,
-		},
-		// pallet_tfgrid: TfgridModuleConfig {
-		// 	su_price_value: 300000,
-		// 	su_price_unit: 4,
-		// 	nu_price_value: 2000,
-		// 	nu_price_unit: 4,
-		// 	cu_price_value: 600000,
-		// 	cu_price_unit: 4,
-		// 	ipu_price_value: 100000,
-		// 	ipu_price_unit: 4,
-		// 	unique_name_price_value: 20000,
-		// 	domain_name_price_value: 40000,
-		// 	foundation_account,
-		// 	sales_account,
-		// 	farming_policy_diy_cu: 160000000,
-		// 	farming_policy_diy_su: 100000000,
-		// 	farming_policy_diy_nu: 2000000,
-		// 	farming_policy_diy_ipu: 800000,
-		// 	farming_policy_certified_cu: 200000000,
-		// 	farming_policy_certified_su: 120000000,
-		// 	farming_policy_certified_nu: 3000000,
-		// 	farming_policy_certified_ipu: 1000000,
-		// 	discount_for_dedication_nodes: 50,
-		// },
-		// pallet_tft_bridge: TFTBridgeModuleConfig{
-		// 	validator_accounts: bridge_validator_accounts,
-		// 	fee_account: bridge_fee_account,
-		// 	deposit_fee: 10000000,
-		// 	withdraw_fee: 10000000
-		// },
-		council: CouncilConfig::default(),
-		council_membership: CouncilMembershipConfig {
-			members: vec![
-				get_account_id_from_seed::<sr25519::Public>("Alice"),
-				get_account_id_from_seed::<sr25519::Public>("Bob"),
-				get_account_id_from_seed::<sr25519::Public>("Eve"),
-			],
-			phantom: Default::default(),
-		},
-		// just some default for development
-		// pallet_tft_price: TFTPriceModuleConfig {
-		// 	allowed_origin: tft_price_allowed_account
-		// }
-	}
-=======
     GenesisConfig {
-        frame_system: Some(SystemConfig {
+        system: SystemConfig {
             // Add Wasm runtime to storage.
             code: wasm_binary.to_vec(),
             changes_trie_config: Default::default(),
-        }),
-        pallet_balances: Some(BalancesConfig {
+        },
+        balances: BalancesConfig {
             // Configure endowed accounts with initial balance of 1 << 60.
             balances: endowed_accounts
                 .iter()
                 .cloned()
                 .map(|k| (k, 1 << 60))
                 .collect(),
-        }),
-        validatorset: Some(ValidatorSetConfig {
-            validators: initial_authorities
+        },
+        validator_set: ValidatorSetConfig {
+            initial_validators: initial_authorities
                 .iter()
                 .map(|x| x.0.clone())
                 .collect::<Vec<_>>(),
-        }),
-        pallet_session: Some(SessionConfig {
+        },
+        session: SessionConfig {
             keys: initial_authorities
                 .iter()
                 .map(|x| {
@@ -352,62 +263,58 @@
                     )
                 })
                 .collect::<Vec<_>>(),
-        }),
-        pallet_aura: Some(AuraConfig {
+        },
+        aura: AuraConfig {
             authorities: vec![],
-        }),
-        pallet_grandpa: Some(GrandpaConfig {
+        },
+        grandpa: GrandpaConfig {
             authorities: vec![],
-        }),
-        pallet_sudo: Some(SudoConfig {
+        },
+        sudo: SudoConfig {
             // Assign network admin rights.
             key: root_key,
-        }),
-        pallet_tfgrid: Some(TfgridModuleConfig {
-            su_price_value: 300000,
-            su_price_unit: 4,
-            nu_price_value: 2000,
-            nu_price_unit: 4,
-            cu_price_value: 600000,
-            cu_price_unit: 4,
-            ipu_price_value: 100000,
-            ipu_price_unit: 4,
-            unique_name_price_value: 20000,
-            domain_name_price_value: 40000,
-            foundation_account,
-            sales_account,
-            farming_policy_diy_cu: 160000000,
-            farming_policy_diy_su: 100000000,
-            farming_policy_diy_nu: 2000000,
-            farming_policy_diy_ipu: 800000,
-            farming_policy_diy_minimal_uptime: 95,
-            farming_policy_certified_cu: 200000000,
-            farming_policy_certified_su: 120000000,
-            farming_policy_certified_nu: 3000000,
-            farming_policy_certified_ipu: 1000000,
-            farming_policy_certified_minimal_uptime: 95,
-            discount_for_dedication_nodes: 50,
-            connection_price: 80,
-        }),
-        pallet_tft_bridge: Some(TFTBridgeModuleConfig {
-            validator_accounts: bridge_validator_accounts,
-            fee_account: bridge_fee_account,
-            deposit_fee: 10000000,
-            withdraw_fee: 10000000,
-        }),
-        pallet_collective_Instance1: Some(CouncilConfig::default()),
-        pallet_membership_Instance1: Some(CouncilMembershipConfig {
+        },
+        // pallet_tfgrid: TfgridModuleConfig {
+        // 	su_price_value: 300000,
+        // 	su_price_unit: 4,
+        // 	nu_price_value: 2000,
+        // 	nu_price_unit: 4,
+        // 	cu_price_value: 600000,
+        // 	cu_price_unit: 4,
+        // 	ipu_price_value: 100000,
+        // 	ipu_price_unit: 4,
+        // 	unique_name_price_value: 20000,
+        // 	domain_name_price_value: 40000,
+        // 	foundation_account,
+        // 	sales_account,
+        // 	farming_policy_diy_cu: 160000000,
+        // 	farming_policy_diy_su: 100000000,
+        // 	farming_policy_diy_nu: 2000000,
+        // 	farming_policy_diy_ipu: 800000,
+        // 	farming_policy_certified_cu: 200000000,
+        // 	farming_policy_certified_su: 120000000,
+        // 	farming_policy_certified_nu: 3000000,
+        // 	farming_policy_certified_ipu: 1000000,
+        // 	discount_for_dedication_nodes: 50,
+        // },
+        // pallet_tft_bridge: TFTBridgeModuleConfig{
+        // 	validator_accounts: bridge_validator_accounts,
+        // 	fee_account: bridge_fee_account,
+        // 	deposit_fee: 10000000,
+        // 	withdraw_fee: 10000000
+        // },
+        council: CouncilConfig::default(),
+        council_membership: CouncilMembershipConfig {
             members: vec![
                 get_account_id_from_seed::<sr25519::Public>("Alice"),
                 get_account_id_from_seed::<sr25519::Public>("Bob"),
                 get_account_id_from_seed::<sr25519::Public>("Eve"),
             ],
             phantom: Default::default(),
-        }),
+        },
         // just some default for development
-        pallet_tft_price: Some(TFTPriceModuleConfig {
-            allowed_origin: tft_price_allowed_account,
-        }),
+        // pallet_tft_price: TFTPriceModuleConfig {
+        // 	allowed_origin: tft_price_allowed_account
+        // }
     }
->>>>>>> e3a08a8c
 }