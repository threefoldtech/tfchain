[package]
authors.workspace = true
documentation.workspace = true
edition.workspace = true
homepage.workspace = true
license-file.workspace = true
readme.workspace = true
repository.workspace = true
version.workspace = true
name = "substrate-validator-set"
description = "substrate validator set pallet"

[dependencies]
codec = {package = "parity-scale-codec", workspace = true, features = ["derive"]}
scale-info = { workspace = true, features = ["derive"] }
log.workspace = true
serde = { features = ['derive'], optional = true, workspace = true }

<<<<<<< HEAD
sp-std.workspace = true
sp-runtime.workspace = true
sp-staking.workspace = true
frame-support.workspace = true
frame-system.workspace = true
pallet-session.workspace = true
sp-io.workspace = true
=======
serde = { features = ['derive'], optional = true, version = '1.0.101'}

sp-std =  { git = "https://github.com/paritytech/substrate", branch = "polkadot-v0.9.36", default-features = false }
sp-runtime =  { git = "https://github.com/paritytech/substrate", branch = "polkadot-v0.9.36", default-features = false }
sp-staking =  { git = "https://github.com/paritytech/substrate", branch = "polkadot-v0.9.36", default-features = false }

frame-support =  { git = "https://github.com/paritytech/substrate", branch = "polkadot-v0.9.36", default-features = false }
frame-system =  { git = "https://github.com/paritytech/substrate", branch = "polkadot-v0.9.36", default-features = false }
pallet-session =  { git = "https://github.com/paritytech/substrate", branch = "polkadot-v0.9.36", default-features = false }
sp-io =  { git = "https://github.com/paritytech/substrate", branch = "polkadot-v0.9.36", default-features = false }

# Benchmarking
frame-benchmarking = { git = "https://github.com/paritytech/substrate", branch = "polkadot-v0.9.36", default-features = false, optional = true }

[dependencies.log]
default-features = false
version = '0.4.14'
>>>>>>> e96dd819

[dev-dependencies]
sp-core.workspace = true

[features]
default = ['std']
std = [
    'codec/std',
    'sp-std/std',
    'sp-runtime/std',
    'frame-support/std',
	'frame-benchmarking/std',
    'sp-staking/std',
    'serde',
    'frame-system/std',
    'pallet-session/std',
    'sp-io/std',
    'scale-info/std',
    'log/std'
]
runtime-benchmarks = [
	"frame-benchmarking/runtime-benchmarks",
]
try-runtime = [
    "frame-support/try-runtime",
]<|MERGE_RESOLUTION|>--- conflicted
+++ resolved
@@ -16,7 +16,6 @@
 log.workspace = true
 serde = { features = ['derive'], optional = true, workspace = true }
 
-<<<<<<< HEAD
 sp-std.workspace = true
 sp-runtime.workspace = true
 sp-staking.workspace = true
@@ -24,25 +23,7 @@
 frame-system.workspace = true
 pallet-session.workspace = true
 sp-io.workspace = true
-=======
-serde = { features = ['derive'], optional = true, version = '1.0.101'}
-
-sp-std =  { git = "https://github.com/paritytech/substrate", branch = "polkadot-v0.9.36", default-features = false }
-sp-runtime =  { git = "https://github.com/paritytech/substrate", branch = "polkadot-v0.9.36", default-features = false }
-sp-staking =  { git = "https://github.com/paritytech/substrate", branch = "polkadot-v0.9.36", default-features = false }
-
-frame-support =  { git = "https://github.com/paritytech/substrate", branch = "polkadot-v0.9.36", default-features = false }
-frame-system =  { git = "https://github.com/paritytech/substrate", branch = "polkadot-v0.9.36", default-features = false }
-pallet-session =  { git = "https://github.com/paritytech/substrate", branch = "polkadot-v0.9.36", default-features = false }
-sp-io =  { git = "https://github.com/paritytech/substrate", branch = "polkadot-v0.9.36", default-features = false }
-
-# Benchmarking
-frame-benchmarking = { git = "https://github.com/paritytech/substrate", branch = "polkadot-v0.9.36", default-features = false, optional = true }
-
-[dependencies.log]
-default-features = false
-version = '0.4.14'
->>>>>>> e96dd819
+frame-benchmarking.workspace = true
 
 [dev-dependencies]
 sp-core.workspace = true
