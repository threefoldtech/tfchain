use crate::*;
<<<<<<< HEAD
use frame_support::{traits::Get, traits::OnRuntimeUpgrade, weights::Weight};
use frame_system::pallet_prelude::BlockNumberFor;
use log::{debug, info};
use sp_std::marker::PhantomData;

#[cfg(feature = "try-runtime")]
use frame_support::ensure;
#[cfg(feature = "try-runtime")]
use sp_runtime::DispatchError;
=======
use frame_support::{
    log::{debug, info},
    traits::Get,
    traits::OnRuntimeUpgrade,
    weights::Weight,
};
use frame_system::pallet_prelude::BlockNumberFor;
use sp_std::marker::PhantomData;

#[cfg(feature = "try-runtime")]
use frame_support::{dispatch::DispatchError, ensure};
>>>>>>> 3b5bae20
#[cfg(feature = "try-runtime")]
use sp_std::vec::Vec;

pub struct MigrateBurnTransactionsV2<T: Config>(PhantomData<T>);

impl<T: Config> OnRuntimeUpgrade for MigrateBurnTransactionsV2<T> {
    #[cfg(feature = "try-runtime")]
    fn pre_upgrade() -> Result<Vec<u8>, sp_runtime::TryRuntimeError> {
        info!("current pallet version: {:?}", PalletVersion::<T>::get());
<<<<<<< HEAD
        ensure!(
            PalletVersion::<T>::get() == types::StorageVersion::V1,
            DispatchError::Other("Unexpected pallet version")
        );
=======
        if PalletVersion::<T>::get() != types::StorageVersion::V1 {
            return Ok(Vec::<u8>::new());
        }
>>>>>>> 3b5bae20

        let burn_transactions_count: u64 =
            migrations::types::v1::BurnTransactions::<T>::iter().count() as u64;
        info!(
            "🔎 MigrateBurnTransactionsV2 pre migration: Number of existing burn transactions {:?}",
            burn_transactions_count
        );

        let executed_burn_transactions_count: u64 =
            migrations::types::v1::ExecutedBurnTransactions::<T>::iter().count() as u64;
        info!(
            "🔎 MigrateBurnTransactionsV2 pre migration: Number of existing executed burn transactions {:?}",
            executed_burn_transactions_count
        );

        info!("👥  TFT-BRIDGE pallet to V1 passes PRE migrate checks ✅",);
        Ok(Vec::<u8>::new())
    }

    fn on_runtime_upgrade() -> Weight {
        if PalletVersion::<T>::get() == types::StorageVersion::V1 {
            migrate_burn_transactions::<T>()
        } else {
            info!(" >>> Unused TFT-BRIDGE pallet V2 migration");
            Weight::zero()
        }
    }

    #[cfg(feature = "try-runtime")]
    fn post_upgrade(
        _pre_burn_transactions_count: Vec<u8>,
    ) -> Result<(), sp_runtime::TryRuntimeError> {
        info!("current pallet version: {:?}", PalletVersion::<T>::get());
        ensure!(
            PalletVersion::<T>::get() == types::StorageVersion::V2,
            DispatchError::Other("Unexpected pallet version")
        );

        let burn_transactions_count: u64 =
            migrations::types::v2::BurnTransactions::<T>::iter().count() as u64;
        info!(
            "🔎 MigrateBurnTransactionsV2 post migration: Number of existing burn transactions {:?}",
            burn_transactions_count
        );

        let executed_burn_transactions_count: u64 =
            migrations::types::v2::ExecutedBurnTransactions::<T>::iter().count() as u64;
        info!(
            "🔎 MigrateBurnTransactionsV2 post migration: Number of existing executed burn transactions {:?}",
            executed_burn_transactions_count
        );

        Ok(())
    }
}

pub fn migrate_burn_transactions<T: Config>() -> frame_support::weights::Weight {
    info!(" >>> Migrating burn transactions storage...");

    let mut read_writes = 0;

    migrations::types::v2::BurnTransactions::<T>::translate::<
        super::types::v1::BurnTransaction<BlockNumberFor<T>>,
        _,
    >(|k, burn_transaction| {
        debug!("migrated burn transaction: {:?}", k);

        let new_burn_transaction =
            migrations::types::v2::BurnTransaction::<T::AccountId, BlockNumberFor<T>> {
                block: burn_transaction.block,
                amount: burn_transaction.amount,
                source: None,
                target: burn_transaction.target,
                signatures: burn_transaction.signatures,
                sequence_number: burn_transaction.sequence_number,
            };

        read_writes += 1;
        Some(new_burn_transaction)
    });

    migrations::types::v2::ExecutedBurnTransactions::<T>::translate::<
        super::types::v1::BurnTransaction<BlockNumberFor<T>>,
        _,
    >(|k, executed_burn_transaction| {
        debug!("migrated executed burn transaction: {:?}", k);

        let new_executed_burn_transaction =
            migrations::types::v2::BurnTransaction::<T::AccountId, BlockNumberFor<T>> {
                block: executed_burn_transaction.block,
                amount: executed_burn_transaction.amount,
                source: None,
                target: executed_burn_transaction.target,
                signatures: executed_burn_transaction.signatures,
                sequence_number: executed_burn_transaction.sequence_number,
            };

        read_writes += 1;
        Some(new_executed_burn_transaction)
    });

    // Update pallet storage version
    PalletVersion::<T>::set(types::StorageVersion::V2);
    info!(" <<< burnTransactions migration success, storage version upgraded");

    // Return the weight consumed by the migration.
    T::DbWeight::get().reads_writes(read_writes, read_writes + 1)
}<|MERGE_RESOLUTION|>--- conflicted
+++ resolved
@@ -1,5 +1,4 @@
 use crate::*;
-<<<<<<< HEAD
 use frame_support::{traits::Get, traits::OnRuntimeUpgrade, weights::Weight};
 use frame_system::pallet_prelude::BlockNumberFor;
 use log::{debug, info};
@@ -9,19 +8,6 @@
 use frame_support::ensure;
 #[cfg(feature = "try-runtime")]
 use sp_runtime::DispatchError;
-=======
-use frame_support::{
-    log::{debug, info},
-    traits::Get,
-    traits::OnRuntimeUpgrade,
-    weights::Weight,
-};
-use frame_system::pallet_prelude::BlockNumberFor;
-use sp_std::marker::PhantomData;
-
-#[cfg(feature = "try-runtime")]
-use frame_support::{dispatch::DispatchError, ensure};
->>>>>>> 3b5bae20
 #[cfg(feature = "try-runtime")]
 use sp_std::vec::Vec;
 
@@ -31,16 +17,9 @@
     #[cfg(feature = "try-runtime")]
     fn pre_upgrade() -> Result<Vec<u8>, sp_runtime::TryRuntimeError> {
         info!("current pallet version: {:?}", PalletVersion::<T>::get());
-<<<<<<< HEAD
-        ensure!(
-            PalletVersion::<T>::get() == types::StorageVersion::V1,
-            DispatchError::Other("Unexpected pallet version")
-        );
-=======
         if PalletVersion::<T>::get() != types::StorageVersion::V1 {
             return Ok(Vec::<u8>::new());
         }
->>>>>>> 3b5bae20
 
         let burn_transactions_count: u64 =
             migrations::types::v1::BurnTransactions::<T>::iter().count() as u64;
