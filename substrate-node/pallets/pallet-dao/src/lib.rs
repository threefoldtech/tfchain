#![cfg_attr(not(feature = "std"), no_std)]
#![recursion_limit = "128"]

#[cfg(test)]
mod mock;

#[cfg(test)]
mod tests;

#[cfg(feature = "runtime-benchmarks")]
mod benchmarking;

pub mod weights;

mod dao;
mod proposal;

pub use pallet::*;
/// Simple index type for proposal counting.

#[frame_support::pallet]
pub mod pallet {
    use crate::proposal;
    use crate::proposal::ProposalIndex;
    use crate::weights::WeightInfo;
    use frame_support::pallet_prelude::*;
    use frame_support::{
        dispatch::{DispatchResult, DispatchResultWithPostInfo, GetDispatchInfo, PostDispatchInfo},
        pallet_prelude::*,
        traits::{EnsureOrigin, Get},
    };
    use frame_system::pallet_prelude::*;
    use pallet_tfgrid::farm::FarmName;
    use sp_runtime::traits::Dispatchable;
    use sp_std::convert::TryInto;
<<<<<<< HEAD
    use tfchain_support::traits::{ChangeNode, Tfgrid};
=======
    use sp_std::prelude::*;
    use tfchain_support::traits::Tfgrid;
>>>>>>> f2a20ee3

    #[pallet::config]
    pub trait Config:
        frame_system::Config
        + pallet_membership::Config<pallet_membership::Instance1>
        + pallet_tfgrid::Config
    {
        /// Because this pallet emits events, it depends on the runtime's definition of an event
        type RuntimeEvent: From<Event<Self>> + IsType<<Self as frame_system::Config>::RuntimeEvent>;
        type CouncilOrigin: EnsureOrigin<Self::RuntimeOrigin>;

        /// The outer call dispatch type.
        type Proposal: Parameter
            + Dispatchable<RuntimeOrigin = Self::RuntimeOrigin, PostInfo = PostDispatchInfo>
            + From<frame_system::Call<Self>>
            + GetDispatchInfo;

        /// The time-out for council motions.
        type MotionDuration: Get<BlockNumberFor<Self>>;

        /// The minimum amount of vetos to dissaprove a proposal
        type MinVetos: Get<u32>;

        type Tfgrid: Tfgrid<Self::AccountId, FarmName<Self>>;

        /// Weight information for extrinsics in this pallet.
        type WeightInfo: WeightInfo;
    }

    #[pallet::pallet]
    #[pallet::without_storage_info]
    pub struct Pallet<T>(_);

    #[pallet::hooks]
    impl<T: Config> Hooks<BlockNumberFor<T>> for Pallet<T> {}

    /// The hashes of the active proposals.
    #[pallet::storage]
    #[pallet::getter(fn proposals_list_hashes)]
    pub type ProposalList<T: Config> = StorageValue<_, Vec<T::Hash>, ValueQuery>;

    /// A map that indexes a hash to an active proposal object.
    #[pallet::storage]
    #[pallet::getter(fn proposal_list)]
    pub type Proposals<T: Config> =
        StorageMap<_, Identity, T::Hash, proposal::DaoProposal, OptionQuery>;

    // Actual proposal for a given hash, if it's current.
    #[pallet::storage]
    #[pallet::getter(fn proposal_of)]
    pub type ProposalOf<T: Config> =
        StorageMap<_, Identity, T::Hash, <T as Config>::Proposal, OptionQuery>;

    /// Votes on a given proposal, if it is ongoing.
    #[pallet::storage]
    #[pallet::getter(fn voting)]
    pub type Voting<T: Config> = StorageMap<
        _,
        Identity,
        T::Hash,
        proposal::DaoVotes<BlockNumberFor<T>, T::AccountId>,
        OptionQuery,
    >;

    /// Proposals so far.
    #[pallet::storage]
    #[pallet::getter(fn proposal_count)]
    pub type ProposalCount<T> = StorageValue<_, u32, ValueQuery>;

    #[pallet::storage]
    #[pallet::getter(fn farm_weight)]
    pub type FarmWeight<T> = StorageMap<_, Identity, u32, u64, ValueQuery>;

    #[pallet::event]
    #[pallet::generate_deposit(pub(super) fn deposit_event)]
    pub enum Event<T: Config> {
        Voted {
            account: T::AccountId,
            proposal_hash: T::Hash,
            voted: bool,
            yes: u32,
            no: u32,
        },
        /// A motion (given hash) has been proposed (by given account) with a threshold (given
        /// `MemberCount`).
        Proposed {
            account: T::AccountId,
            proposal_index: ProposalIndex,
            proposal_hash: T::Hash,
            threshold: u32,
        },
        /// A motion was approved by the required threshold.
        Approved { proposal_hash: T::Hash },
        /// A motion was not approved by the required threshold.
        Disapproved { proposal_hash: T::Hash },
        /// A motion was executed; result will be `Ok` if it returned without error.
        Executed {
            proposal_hash: T::Hash,
            result: DispatchResult,
        },
        /// A proposal_hash was closed because its threshold was reached or after its duration was up.
        Closed {
            proposal_hash: T::Hash,
            yes: u32,
            yes_weight: u64,
            no: u32,
            no_weight: u64,
        },
        ClosedByCouncil {
            proposal_hash: T::Hash,
            vetos: Vec<T::AccountId>,
        },
        CouncilMemberVeto {
            proposal_hash: T::Hash,
            who: T::AccountId,
        },
    }

    #[pallet::error]
    pub enum Error<T> {
        NoneValue,
        StorageOverflow,
        FarmNotExists,
        NotCouncilMember,
        WrongProposalLength,
        DuplicateProposal,
        NotAuthorizedToVote,
        ProposalMissing,
        WrongIndex,
        DuplicateVote,
        DuplicateVeto,
        WrongProposalWeight,
        TooEarly,
        TimeLimitReached,
        OngoingVoteAndTresholdStillNotMet,
        FarmHasNoNodes,
        InvalidProposalDuration,
    }

    #[pallet::call]
    impl<T: Config> Pallet<T> {
        #[pallet::call_index(0)]
        #[pallet::weight((<T as Config>::WeightInfo::propose(), DispatchClass::Operational))]
        pub fn propose(
            origin: OriginFor<T>,
            #[pallet::compact] threshold: u32,
            action: Box<<T as Config>::Proposal>,
            description: Vec<u8>,
            link: Vec<u8>,
            duration: Option<BlockNumberFor<T>>,
        ) -> DispatchResultWithPostInfo {
            let who = ensure_signed(origin)?;
            Self::_propose(who, threshold, action, description, link, duration)
        }

        #[pallet::call_index(1)]
        #[pallet::weight((<T as Config>::WeightInfo::vote(), DispatchClass::Operational))]
        pub fn vote(
            origin: OriginFor<T>,
            farm_id: u32,
            proposal_hash: T::Hash,
            approve: bool,
        ) -> DispatchResultWithPostInfo {
            let who = ensure_signed(origin)?;

            Self::_vote(who, farm_id, proposal_hash, approve)
        }

        #[pallet::call_index(2)]
        #[pallet::weight((<T as Config>::WeightInfo::veto(), DispatchClass::Operational))]
        pub fn veto(origin: OriginFor<T>, proposal_hash: T::Hash) -> DispatchResultWithPostInfo {
            let who = ensure_signed(origin)?;

            Self::_veto(who, proposal_hash)
        }

        #[pallet::call_index(3)]
        #[pallet::weight((<T as Config>::WeightInfo::close(), DispatchClass::Operational))]
        pub fn close(
            origin: OriginFor<T>,
            proposal_hash: T::Hash,
            #[pallet::compact] proposal_index: ProposalIndex,
        ) -> DispatchResultWithPostInfo {
            let who = ensure_signed(origin)?;

            Self::_close(who, proposal_hash, proposal_index)
        }
    }
}<|MERGE_RESOLUTION|>--- conflicted
+++ resolved
@@ -33,12 +33,7 @@
     use pallet_tfgrid::farm::FarmName;
     use sp_runtime::traits::Dispatchable;
     use sp_std::convert::TryInto;
-<<<<<<< HEAD
     use tfchain_support::traits::{ChangeNode, Tfgrid};
-=======
-    use sp_std::prelude::*;
-    use tfchain_support::traits::Tfgrid;
->>>>>>> f2a20ee3
 
     #[pallet::config]
     pub trait Config:
