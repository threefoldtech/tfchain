--- conflicted
+++ resolved
@@ -522,17 +522,6 @@
     }
 }
 
-<<<<<<< HEAD
-impl<T: Config> ChangeNode<PubConfigOf<T>, InterfaceOf<T>> for Pallet<T> {
-    fn node_changed(
-        old_node: Option<&Node<PubConfigOf<T>, InterfaceOf<T>>>,
-        new_node: &Node<PubConfigOf<T>, InterfaceOf<T>>,
-    ) {
-        let new_node_weight = Self::get_node_weight(new_node.resources.total_resources);
-        match old_node {
-            Some(node) => {
-                let old_node_weight = Self::get_node_weight(node.resources.total_resources);
-=======
 impl<T: Config>
     ChangeNode<LocationOf<T>, PubConfigOf<T>, InterfaceOf<T>, SerialNumberOf<T>>
     for Pallet<T>
@@ -542,7 +531,6 @@
         match old_node {
             Some(node) => {
                 let old_node_weight = node.resources.total_resources.get_node_weight();
->>>>>>> e46685ac
 
                 if node.farm_id != new_node.farm_id {
                     let mut old_farm_weight = FarmWeight::<T>::get(node.farm_id);
@@ -569,13 +557,8 @@
         };
     }
 
-<<<<<<< HEAD
-    fn node_deleted(node: &Node<PubConfigOf<T>, InterfaceOf<T>>) {
-        let node_weight = Self::get_node_weight(node.resources.total_resources);
-=======
     fn node_deleted(node: &TfgridNode<T>) {
         let node_weight = node.resources.total_resources.get_node_weight();
->>>>>>> e46685ac
         let mut farm_weight = FarmWeight::<T>::get(node.farm_id);
         farm_weight = farm_weight.checked_sub(node_weight).unwrap_or(0);
         FarmWeight::<T>::insert(node.farm_id, farm_weight);
