--- conflicted
+++ resolved
@@ -38,30 +38,20 @@
 sp-std =  { git = "https://github.com/paritytech/substrate", branch = "polkadot-v0.9.36", default-features = false }
 pallet-timestamp =  { git = "https://github.com/paritytech/substrate", branch = "polkadot-v0.9.36", default-features = false }
 tfchain-support = { path = "../../support", default-features = false }
-<<<<<<< HEAD
 sp-io = { git = "https://github.com/paritytech/substrate", branch = "polkadot-v0.9.36", default-features = false }
 frame-try-runtime = { git = "https://github.com/paritytech/substrate", branch = "polkadot-v0.9.36", default-features = false, optional = true }
 sp-core = { git = "https://github.com/paritytech/substrate", branch = "polkadot-v0.9.36", default-features = false }
-=======
-sp-io = { git = "https://github.com/paritytech/substrate", branch = "polkadot-v0.9.24", default-features = false }
-frame-try-runtime = { git = "https://github.com/paritytech/substrate", branch = "polkadot-v0.9.24", default-features = false, optional = true }
-sp-core = { git = "https://github.com/paritytech/substrate", branch = "polkadot-v0.9.24", default-features = false }
-pallet-authorship = { git = "https://github.com/paritytech/substrate", branch = "polkadot-v0.9.24", default-features = false }
-pallet-session = { git = "https://github.com/paritytech/substrate", branch = "polkadot-v0.9.24", default-features = false }
+pallet-authorship = { git = "https://github.com/paritytech/substrate", branch = "polkadot-v0.9.36", default-features = false }
+pallet-session = { git = "https://github.com/paritytech/substrate", branch = "polkadot-v0.9.36", default-features = false }
 
 parking_lot = '0.12.1'
->>>>>>> af341799
 
 # Benchmarking
 frame-benchmarking = { git = "https://github.com/paritytech/substrate", branch = "polkadot-v0.9.36", default-features = false, optional = true }
 
 [dev-dependencies]
-<<<<<<< HEAD
 parking_lot = '0.12.1'
 sp-keystore =  { git = "https://github.com/paritytech/substrate", branch = "polkadot-v0.9.36", default-features = false }
-=======
-sp-keystore =  { git = "https://github.com/paritytech/substrate", branch = "polkadot-v0.9.24", default-features = false }
->>>>>>> af341799
 env_logger = "*"
 substrate-validator-set = { path = "../substrate-validator-set" }
 
