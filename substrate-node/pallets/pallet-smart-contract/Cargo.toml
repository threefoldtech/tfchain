--- conflicted
+++ resolved
@@ -33,7 +33,6 @@
 [dependencies]
 # Substrate packages
 substrate-fixed = { git = 'https://github.com/encointer/substrate-fixed.git', rev = "b33d186888c60f38adafcfc0ec3a21aab263aef1" }
-<<<<<<< HEAD
 pallet-balances = { git = "https://github.com/paritytech/substrate", branch = "polkadot-v0.9.12", default-features = false }
 frame-support =  { git = "https://github.com/paritytech/substrate", branch = "polkadot-v0.9.12", default-features = false }
 frame-system =  { git = "https://github.com/paritytech/substrate", branch = "polkadot-v0.9.12", default-features = false }
@@ -41,22 +40,7 @@
 sp-std =  { git = "https://github.com/paritytech/substrate", branch = "polkadot-v0.9.12", default-features = false }
 pallet-timestamp =  { git = "https://github.com/paritytech/substrate", branch = "polkadot-v0.9.12", default-features = false }
 scale-info = { version = "1.0", default-features = false, features = ["derive"] }
-=======
-frame-benchmarking = { version = '3.0.0', default-features = false, optional = true }
-pallet-balances = { version = '3.0', default-features = false }
-frame-support = { version = '3.0.0', default-features = false }
-frame-system = { version = '3.0.0', default-features = false }
-sp-core = { version = '3.0.0', default-features = false }
-sp-runtime = { version = '3.0.0', default-features = false }
-sp-std = { version = '3.0.0', default-features = false }
-sp-storage = { version = '3.0.0', default-features = false }
-pallet-timestamp = { version = '3.0.0', default-features = false }
-sp-io = { version = '3.0.0', default-features = false }
-hex = { version = "0.4", default-features = false }
-lite-json = { version = "0.1.3", default-features = false }
-serde = { version = '1.0.100', default-features = false, features = ['derive'] }
 tfchain-support = { path = "../../support", default-features = false }
->>>>>>> e3a08a8c
 
 # Benchmarking
 frame-benchmarking = { git = "https://github.com/paritytech/substrate", branch = "polkadot-v0.9.12", default-features = false, optional = true }
@@ -75,12 +59,9 @@
     'pallet-timestamp/std',
 	'pallet-tfgrid/std',
 	'pallet-tft-price/std',
-<<<<<<< HEAD
 	'codec/std',
-	'log/std'
-=======
+	'log/std',
 	'tfchain-support/std'
->>>>>>> e3a08a8c
 ]
 runtime-benchmarks = [
 	"frame-benchmarking",
