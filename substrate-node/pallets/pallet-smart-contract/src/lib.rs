--- conflicted
+++ resolved
@@ -19,12 +19,8 @@
 use pallet_timestamp as timestamp;
 use substrate_fixed::types::U64F64;
 use tfchain_support::{
-<<<<<<< HEAD
-    types::{PublicIP, Resources, CertificationType}
-=======
     traits::ChangeNode,
     types::{Node, PublicIP, Resources, CertificationType}
->>>>>>> ad5c6ffe
 };
 
 #[cfg(test)]
