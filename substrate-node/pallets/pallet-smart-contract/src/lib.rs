--- conflicted
+++ resolved
@@ -143,15 +143,8 @@
 
     #[pallet::storage]
     #[pallet::getter(fn node_contract_by_hash)]
-    pub type ContractIDByNodeIDAndHash<T: Config> = StorageDoubleMap<
-        _,
-        Blake2_128Concat,
-        u32,
-        Blake2_128Concat,
-        HexHash,
-        u64,
-        ValueQuery,
-    >;
+    pub type ContractIDByNodeIDAndHash<T: Config> =
+        StorageDoubleMap<_, Blake2_128Concat, u32, Blake2_128Concat, HexHash, u64, ValueQuery>;
 
     #[pallet::storage]
     #[pallet::getter(fn active_node_contracts)]
@@ -421,10 +414,6 @@
 
     #[pallet::call]
     impl<T: Config> Pallet<T> {
-<<<<<<< HEAD
-        #[pallet::weight(10_000 + T::DbWeight::get().writes(1).ref_time())]
-        pub fn create_node_contract(
-=======
         #[pallet::weight(10_000 + T::DbWeight::get().writes(1))]
         pub fn group_create(origin: OriginFor<T>) -> DispatchResultWithPostInfo {
             let account_id = ensure_signed(origin)?;
@@ -439,7 +428,6 @@
 
         #[pallet::weight(10_000 + T::DbWeight::get().writes(1))]
         pub fn contract_cancel(
->>>>>>> f03270fe
             origin: OriginFor<T>,
             contract_id: u64,
         ) -> DispatchResultWithPostInfo {
@@ -447,13 +435,8 @@
             Self::_cancel_contract(account_id, contract_id, types::Cause::CanceledByUser)
         }
 
-<<<<<<< HEAD
-        #[pallet::weight(10_000 + T::DbWeight::get().writes(1).ref_time())]
-        pub fn update_node_contract(
-=======
         #[pallet::weight(10_000 + T::DbWeight::get().writes(1))]
         pub fn contract_name_create(
->>>>>>> f03270fe
             origin: OriginFor<T>,
             name: Vec<u8>,
         ) -> DispatchResultWithPostInfo {
@@ -461,13 +444,8 @@
             Self::_create_name_contract(account_id, name)
         }
 
-<<<<<<< HEAD
-        #[pallet::weight(10_000 + T::DbWeight::get().writes(1).ref_time())]
-        pub fn cancel_contract(
-=======
         #[pallet::weight(10_000 + T::DbWeight::get().writes(1))]
         pub fn contract_capacity_reservation_create(
->>>>>>> f03270fe
             origin: OriginFor<T>,
             farm_id: u32,
             policy: CapacityReservationPolicy,
@@ -482,19 +460,11 @@
             )
         }
 
-<<<<<<< HEAD
-        // DEPRECATED
-        #[pallet::weight(10_000 + T::DbWeight::get().writes(1).ref_time())]
-        pub fn add_reports(
-            _origin: OriginFor<T>,
-            _reports: Vec<types::Consumption>,
-=======
         #[pallet::weight(10_000 + T::DbWeight::get().writes(1))]
         pub fn contract_capacity_reservation_update(
             origin: OriginFor<T>,
             capacity_reservation_id: u64,
             resources: Resources,
->>>>>>> f03270fe
         ) -> DispatchResultWithPostInfo {
             let account_id = ensure_signed(origin)?;
             Self::_update_capacity_reservation_contract(
@@ -504,13 +474,8 @@
             )
         }
 
-<<<<<<< HEAD
-        #[pallet::weight(10_000 + T::DbWeight::get().writes(1).ref_time())]
-        pub fn create_name_contract(
-=======
         #[pallet::weight(10_000 + T::DbWeight::get().writes(1))]
         pub fn deployment_create(
->>>>>>> f03270fe
             origin: OriginFor<T>,
             capacity_reservation_id: u64,
             deployment_hash: types::HexHash,
@@ -529,13 +494,8 @@
             )
         }
 
-<<<<<<< HEAD
-        #[pallet::weight(10_000 + T::DbWeight::get().writes(1).ref_time())]
-        pub fn add_nru_reports(
-=======
         #[pallet::weight(10_000 + T::DbWeight::get().writes(1))]
         pub fn deployment_update(
->>>>>>> f03270fe
             origin: OriginFor<T>,
             deployment_id: u64,
             deployment_hash: types::HexHash,
@@ -552,13 +512,8 @@
             )
         }
 
-<<<<<<< HEAD
-        #[pallet::weight(10_000 + T::DbWeight::get().writes(1).ref_time())]
-        pub fn report_contract_resources(
-=======
         #[pallet::weight(10_000 + T::DbWeight::get().writes(1))]
         pub fn deployment_cancel(
->>>>>>> f03270fe
             origin: OriginFor<T>,
             deployment_id: u64,
         ) -> DispatchResultWithPostInfo {
@@ -566,13 +521,8 @@
             Self::_cancel_deployment(account_id, deployment_id)
         }
 
-<<<<<<< HEAD
-        #[pallet::weight(10_000 + T::DbWeight::get().writes(1).ref_time())]
-        pub fn create_rent_contract(
-=======
         #[pallet::weight(10_000 + T::DbWeight::get().writes(1))]
         pub fn add_nru_reports(
->>>>>>> f03270fe
             origin: OriginFor<T>,
             reports: Vec<types::NruConsumption>,
         ) -> DispatchResultWithPostInfo {
@@ -580,13 +530,8 @@
             Self::_compute_reports(account_id, reports)
         }
 
-<<<<<<< HEAD
-        #[pallet::weight(10_000 + T::DbWeight::get().writes(1).ref_time())]
-        pub fn create_solution_provider(
-=======
         #[pallet::weight(10_000 + T::DbWeight::get().writes(1))]
         pub fn solution_provider_create(
->>>>>>> f03270fe
             origin: OriginFor<T>,
             description: Vec<u8>,
             link: Vec<u8>,
@@ -596,13 +541,8 @@
             Self::_create_solution_provider(description, link, providers)
         }
 
-<<<<<<< HEAD
-        #[pallet::weight(10_000 + T::DbWeight::get().writes(1).ref_time())]
-        pub fn approve_solution_provider(
-=======
         #[pallet::weight(10_000 + T::DbWeight::get().writes(1))]
         pub fn solution_provider_approve(
->>>>>>> f03270fe
             origin: OriginFor<T>,
             solution_provider_id: u64,
             approve: bool,
@@ -1341,7 +1281,7 @@
             twin_id: deployment.twin_id,
             capacity_reservation_id: deployment.capacity_reservation_id,
             node_id: node_id,
-         });
+        });
 
         Ok(().into())
     }
