#![cfg_attr(not(feature = "std"), no_std)]

use frame_support::{
    dispatch::{DispatchErrorWithPostInfo, DispatchResultWithPostInfo, Pays},
    ensure,
    pallet_prelude::DispatchResult,
    traits::{
        Currency, EnsureOrigin, ExistenceRequirement, ExistenceRequirement::KeepAlive, Get,
        LockableCurrency, OnUnbalanced, WithdrawReasons,
    },
    transactional, BoundedVec,
};
use frame_system::{
    self as system, ensure_signed,
    offchain::{AppCrypto, CreateSignedTransaction, SendSignedTransaction, Signer},
};
pub use pallet::*;
use pallet_authorship;
use pallet_tfgrid;
use pallet_tfgrid::pallet::{InterfaceOf, LocationOf, SerialNumberOf, TfgridNode};
use pallet_tfgrid::types as pallet_tfgrid_types;
use pallet_timestamp as timestamp;
use sp_core::crypto::KeyTypeId;
use sp_runtime::{
    traits::{CheckedSub, Convert, SaturatedConversion},
    Perbill,
};
use sp_std::prelude::*;
use substrate_fixed::types::U64F64;
use system::offchain::SignMessage;
use tfchain_support::{
    traits::{ChangeNode, PublicIpModifier},
    types::PublicIP,
};

pub const KEY_TYPE: KeyTypeId = KeyTypeId(*b"aura");

#[cfg(test)]
mod mock;

#[cfg(test)]
mod tests;

#[cfg(test)]
mod test_utils;

#[cfg(feature = "runtime-benchmarks")]
pub mod benchmarking;

pub mod crypto {
    use crate::KEY_TYPE;
    use sp_core::sr25519::Signature as Sr25519Signature;
    use sp_runtime::{
        app_crypto::{app_crypto, sr25519},
        traits::Verify,
        MultiSignature, MultiSigner,
    };
    use sp_std::convert::TryFrom;

    app_crypto!(sr25519, KEY_TYPE);

    pub struct AuthId;

    // implemented for ocw-runtime
    impl frame_system::offchain::AppCrypto<MultiSigner, MultiSignature> for AuthId {
        type RuntimeAppPublic = Public;
        type GenericSignature = sp_core::sr25519::Signature;
        type GenericPublic = sp_core::sr25519::Public;
    }

    // implemented for mock runtime in test
    impl frame_system::offchain::AppCrypto<<Sr25519Signature as Verify>::Signer, Sr25519Signature>
        for AuthId
    {
        type RuntimeAppPublic = Public;
        type GenericSignature = sp_core::sr25519::Signature;
        type GenericPublic = sp_core::sr25519::Public;
    }
}

pub mod cost;
pub mod migrations;
pub mod name_contract;
pub mod types;
pub mod weights;

#[frame_support::pallet]
pub mod pallet {
    use super::types::*;
    use super::weights::WeightInfo;
    use super::*;
    use codec::FullCodec;
    use frame_support::pallet_prelude::*;
    use frame_support::traits::Hooks;
    use frame_support::traits::{Currency, Get, LockIdentifier, LockableCurrency, OnUnbalanced};
    use frame_system::pallet_prelude::*;
    use sp_core::H256;
    use sp_std::{
        convert::{TryFrom, TryInto},
        fmt::Debug,
        vec::Vec,
    };
    use tfchain_support::traits::{ChangeNode, PublicIpModifier};

    pub type BalanceOf<T> =
        <<T as Config>::Currency as Currency<<T as system::Config>::AccountId>>::Balance;
    pub type NegativeImbalanceOf<T> =
        <<T as Config>::Currency as Currency<<T as system::Config>::AccountId>>::NegativeImbalance;

    pub const GRID_LOCK_ID: LockIdentifier = *b"gridlock";

    #[pallet::pallet]
    #[pallet::generate_store(pub(super) trait Store)]
    #[pallet::without_storage_info]
    pub struct Pallet<T>(_);

    // Version constant that referenced the struct version
    pub const CONTRACT_VERSION: u32 = 4;

    pub type BillingReferencePeriod<T> = <T as Config>::BillingReferencePeriod;
    pub type MaxNodeContractPublicIPs<T> = <T as Config>::MaxNodeContractPublicIps;
    pub type MaxDeploymentDataLength<T> = <T as Config>::MaxDeploymentDataLength;
    pub type DeploymentDataInput<T> = BoundedVec<u8, MaxDeploymentDataLength<T>>;
    pub type DeploymentHash = H256;
    pub type NameContractNameOf<T> = <T as Config>::NameContractName;

    pub type MigrationStage = u8;

    #[pallet::storage]
    #[pallet::getter(fn contracts)]
    pub type Contracts<T: Config> = StorageMap<_, Blake2_128Concat, u64, Contract<T>, OptionQuery>;

    #[pallet::storage]
    #[pallet::getter(fn contract_billing_information_by_id)]
    pub type ContractBillingInformationByID<T: Config> =
        StorageMap<_, Blake2_128Concat, u64, ContractBillingInformation, ValueQuery>;

    #[pallet::storage]
    #[pallet::getter(fn node_contract_resources)]
    pub type NodeContractResources<T: Config> =
        StorageMap<_, Blake2_128Concat, u64, ContractResources, ValueQuery>;

    #[pallet::storage]
    #[pallet::getter(fn node_contract_by_hash)]
    pub type ContractIDByNodeIDAndHash<T: Config> =
        StorageDoubleMap<_, Blake2_128Concat, u32, Blake2_128Concat, HexHash, u64, ValueQuery>;

    #[pallet::storage]
    #[pallet::getter(fn active_node_contracts)]
    // A list of Contract ID's for a given node.
    // In this list, all the active contracts are kept for a node.
    pub type ActiveNodeContracts<T: Config> =
        StorageMap<_, Blake2_128Concat, u32, Vec<u64>, ValueQuery>;

    #[pallet::storage]
    #[pallet::getter(fn contract_to_bill_at_block)]
    pub type ContractsToBillAt<T: Config> =
        StorageMap<_, Blake2_128Concat, u64, Vec<u64>, ValueQuery>;

    #[pallet::storage]
    #[pallet::getter(fn contract_number_of_cylces_billed)]
    pub type ContractLock<T: Config> =
        StorageMap<_, Blake2_128Concat, u64, types::ContractLock<BalanceOf<T>>, ValueQuery>;

    #[pallet::storage]
    #[pallet::getter(fn contract_id_by_name_registration)]
    pub type ContractIDByNameRegistration<T: Config> =
        StorageMap<_, Blake2_128Concat, T::NameContractName, u64, ValueQuery>;

    #[pallet::storage]
    #[pallet::getter(fn active_rent_contracts)]
    // A mapping between a Node ID and Contract ID
    // If there is an active Rent Contract for a node, the value will be the contract ID
    pub type ActiveRentContractForNode<T: Config> =
        StorageMap<_, Blake2_128Concat, u32, u64, OptionQuery>;

    #[pallet::storage]
    #[pallet::getter(fn contract_id)]
    pub type ContractID<T> = StorageValue<_, u64, ValueQuery>;

    #[pallet::storage]
    #[pallet::getter(fn solution_providers)]
    pub type SolutionProviders<T: Config> =
        StorageMap<_, Blake2_128Concat, u64, types::SolutionProvider<T::AccountId>, OptionQuery>;

    #[pallet::storage]
    #[pallet::getter(fn solution_provider_id)]
    pub type SolutionProviderID<T> = StorageValue<_, u64, ValueQuery>;

    #[pallet::storage]
    #[pallet::getter(fn pallet_version)]
    pub type PalletVersion<T> = StorageValue<_, types::StorageVersion, ValueQuery>;

    #[pallet::type_value]
    pub fn DefaultBillingFrequency<T: Config>() -> u64 {
        T::BillingFrequency::get()
    }

    #[pallet::storage]
    #[pallet::getter(fn billing_frequency)]
    pub type BillingFrequency<T> = StorageValue<_, u64, ValueQuery, DefaultBillingFrequency<T>>;

    #[pallet::storage]
    #[pallet::getter(fn service_contracts)]
    pub type ServiceContracts<T: Config> =
        StorageMap<_, Blake2_128Concat, u64, ServiceContract, OptionQuery>;

    #[pallet::storage]
    #[pallet::getter(fn service_contract_id)]
    pub type ServiceContractID<T> = StorageValue<_, u64, ValueQuery>;

    /// The current migration's stage, if any.
    #[pallet::storage]
    #[pallet::getter(fn current_migration_stage)]
    pub(super) type CurrentMigrationStage<T: Config> = StorageValue<_, MigrationStage, OptionQuery>;

    #[pallet::config]
    pub trait Config:
        CreateSignedTransaction<Call<Self>>
        + frame_system::Config
        + pallet_timestamp::Config
        + pallet_balances::Config
        + pallet_tfgrid::Config
        + pallet_tft_price::Config
        + pallet_authorship::Config
        + pallet_session::Config
    {
        type RuntimeEvent: From<Event<Self>> + IsType<<Self as frame_system::Config>::RuntimeEvent>;
        type Currency: LockableCurrency<Self::AccountId>;
        /// Handler for the unbalanced decrement when slashing (burning collateral)
        type Burn: OnUnbalanced<NegativeImbalanceOf<Self>>;
        type StakingPoolAccount: Get<Self::AccountId>;
        type BillingFrequency: Get<u64>;
        type BillingReferencePeriod: Get<u64>;
        type DistributionFrequency: Get<u16>;
        type GracePeriod: Get<u64>;
        type WeightInfo: WeightInfo;
        type NodeChanged: ChangeNode<LocationOf<Self>, InterfaceOf<Self>, SerialNumberOf<Self>>;
        type PublicIpModifier: PublicIpModifier;
        type AuthorityId: AppCrypto<Self::Public, Self::Signature>;
        type Call: From<Call<Self>>;

        #[pallet::constant]
        type MaxNameContractNameLength: Get<u32>;

        #[pallet::constant]
        type MaxDeploymentDataLength: Get<u32>;

        #[pallet::constant]
        type MaxNodeContractPublicIps: Get<u32>;

        /// The type of a name contract name.
        type NameContractName: FullCodec
            + Debug
            + PartialEq
            + Eq
            + Clone
            + TypeInfo
            + TryFrom<Vec<u8>, Error = Error<Self>>
            + Into<Vec<u8>>
            + MaxEncodedLen;

        type RestrictedOrigin: EnsureOrigin<Self::RuntimeOrigin>;
    }

    #[pallet::event]
    #[pallet::generate_deposit(pub(super) fn deposit_event)]
    pub enum Event<T: Config> {
        /// A contract got created
        ContractCreated(types::Contract<T>),
        /// A contract was updated
        ContractUpdated(types::Contract<T>),
        /// A Node contract is canceled
        NodeContractCanceled {
            contract_id: u64,
            node_id: u32,
            twin_id: u32,
        },
        /// A Name contract is canceled
        NameContractCanceled {
            contract_id: u64,
        },
        /// IP got reserved by a Node contract
        IPsReserved {
            contract_id: u64,
            public_ips: BoundedVec<PublicIP, MaxNodeContractPublicIPs<T>>,
        },
        /// IP got freed by a Node contract
        IPsFreed {
            contract_id: u64,
            // public ip as a string
            public_ips: BoundedVec<PublicIP, MaxNodeContractPublicIPs<T>>,
        },
        /// Deprecated event
        ContractDeployed(u64, T::AccountId),
        /// Deprecated event
        ConsumptionReportReceived(types::Consumption),
        ContractBilled(types::ContractBill),
        /// A certain amount of tokens got burned by a contract
        TokensBurned {
            contract_id: u64,
            amount: BalanceOf<T>,
        },
        /// Contract resources got updated
        UpdatedUsedResources(types::ContractResources),
        /// Network resources report received for contract
        NruConsumptionReportReceived(types::NruConsumption),
        /// a Rent contract is canceled
        RentContractCanceled {
            contract_id: u64,
        },
        /// A Contract grace period is triggered
        ContractGracePeriodStarted {
            contract_id: u64,
            node_id: u32,
            twin_id: u32,
            block_number: u64,
        },
        /// A Contract grace period was ended
        ContractGracePeriodEnded {
            contract_id: u64,
            node_id: u32,
            twin_id: u32,
        },
        SolutionProviderCreated(types::SolutionProvider<T::AccountId>),
        SolutionProviderApproved(u64, bool),
        /// A Service contract is created
        ServiceContractCreated(types::ServiceContract),
        /// A Service contract metadata is set
        ServiceContractMetadataSet(types::ServiceContract),
        /// A Service contract fees are set
        ServiceContractFeesSet(types::ServiceContract),
        /// A Service contract is approved
        ServiceContractApproved(types::ServiceContract),
        /// A Service contract is canceled
        ServiceContractCanceled {
            service_contract_id: u64,
            cause: types::Cause,
        },
        /// A Service contract is billed
        ServiceContractBilled {
            service_contract: types::ServiceContract,
            bill: types::ServiceContractBill,
            amount: BalanceOf<T>,
        },
        BillingFrequencyChanged(u64),
    }

    #[pallet::error]
    pub enum Error<T> {
        TwinNotExists,
        NodeNotExists,
        FarmNotExists,
        FarmHasNotEnoughPublicIPs,
        FarmHasNotEnoughPublicIPsFree,
        FailedToReserveIP,
        FailedToFreeIPs,
        ContractNotExists,
        TwinNotAuthorizedToUpdateContract,
        TwinNotAuthorizedToCancelContract,
        NodeNotAuthorizedToDeployContract,
        NodeNotAuthorizedToComputeReport,
        PricingPolicyNotExists,
        ContractIsNotUnique,
        ContractWrongBillingLoopIndex,
        NameExists,
        NameNotValid,
        InvalidContractType,
        TFTPriceValueError,
        NotEnoughResourcesOnNode,
        NodeNotAuthorizedToReportResources,
        MethodIsDeprecated,
        NodeHasActiveContracts,
        NodeHasRentContract,
        NodeIsNotDedicated,
        NodeNotAvailableToDeploy,
        CannotUpdateContractInGraceState,
        NumOverflow,
        OffchainSignedTxCannotSign,
        OffchainSignedTxAlreadySent,
        OffchainSignedTxNoLocalAccountAvailable,
        NameContractNameTooShort,
        NameContractNameTooLong,
        InvalidProviderConfiguration,
        NoSuchSolutionProvider,
        SolutionProviderNotApproved,
        TwinNotAuthorized,
        ServiceContractNotExists,
        ServiceContractCreationNotAllowed,
        ServiceContractModificationNotAllowed,
        ServiceContractApprovalNotAllowed,
        ServiceContractRejectionNotAllowed,
        ServiceContractBillingNotApprovedByBoth,
        ServiceContractBillingVariableAmountTooHigh,
        ServiceContractBillMetadataTooLong,
        ServiceContractMetadataTooLong,
        ServiceContractNotEnoughFundsToPayBill,
        CanOnlyIncreaseFrequency,
        IsNotAnAuthority,
        WrongAuthority,
        UnauthorizedToChangeSolutionProviderId,
    }

    #[pallet::genesis_config]
    pub struct GenesisConfig {
        pub billing_frequency: u64,
    }

    // The default value for the genesis config type.
    #[cfg(feature = "std")]
    impl Default for GenesisConfig {
        fn default() -> Self {
            Self {
                billing_frequency: 600,
            }
        }
    }

    #[pallet::genesis_build]
    impl<T: Config> GenesisBuild<T> for GenesisConfig {
        fn build(&self) {
            BillingFrequency::<T>::put(self.billing_frequency);
        }
    }

    #[pallet::call]
    impl<T: Config> Pallet<T> {
        #[pallet::call_index(0)]
        #[pallet::weight(<T as Config>::WeightInfo::create_node_contract())]
        pub fn create_node_contract(
            origin: OriginFor<T>,
            node_id: u32,
            deployment_hash: HexHash,
            deployment_data: DeploymentDataInput<T>,
            public_ips: u32,
            solution_provider_id: Option<u64>,
        ) -> DispatchResultWithPostInfo {
            let account_id = ensure_signed(origin)?;
            Self::_create_node_contract(
                account_id,
                node_id,
                deployment_hash,
                deployment_data,
                public_ips,
                solution_provider_id,
            )
        }

        #[pallet::call_index(1)]
        #[pallet::weight(10_000 + T::DbWeight::get().writes(1).ref_time())]
        pub fn update_node_contract(
            origin: OriginFor<T>,
            contract_id: u64,
            deployment_hash: HexHash,
            deployment_data: DeploymentDataInput<T>,
        ) -> DispatchResultWithPostInfo {
            let account_id = ensure_signed(origin)?;
            Self::_update_node_contract(account_id, contract_id, deployment_hash, deployment_data)
        }

        #[pallet::call_index(2)]
        #[pallet::weight(10_000 + T::DbWeight::get().writes(1).ref_time())]
        pub fn cancel_contract(
            origin: OriginFor<T>,
            contract_id: u64,
        ) -> DispatchResultWithPostInfo {
            let account_id = ensure_signed(origin)?;
            Self::_cancel_contract(account_id, contract_id, types::Cause::CanceledByUser)
        }

        #[pallet::call_index(4)]
        #[pallet::weight(10_000 + T::DbWeight::get().writes(1).ref_time())]
        pub fn create_name_contract(
            origin: OriginFor<T>,
            name: Vec<u8>,
        ) -> DispatchResultWithPostInfo {
            let account_id = ensure_signed(origin)?;
            Self::_create_name_contract(account_id, name)
        }

        #[pallet::call_index(5)]
        #[pallet::weight(<T as Config>::WeightInfo::add_nru_reports())]
        pub fn add_nru_reports(
            origin: OriginFor<T>,
            reports: Vec<types::NruConsumption>,
        ) -> DispatchResultWithPostInfo {
            let account_id = ensure_signed(origin)?;
            Self::_compute_reports(account_id, reports)
        }

        #[pallet::call_index(6)]
        #[pallet::weight(10_000 + T::DbWeight::get().writes(1).ref_time())]
        pub fn report_contract_resources(
            origin: OriginFor<T>,
            contract_resources: Vec<types::ContractResources>,
        ) -> DispatchResultWithPostInfo {
            let account_id = ensure_signed(origin)?;
            Self::_report_contract_resources(account_id, contract_resources)
        }

        #[pallet::call_index(7)]
        #[pallet::weight(10_000 + T::DbWeight::get().writes(1).ref_time())]
        pub fn create_rent_contract(
            origin: OriginFor<T>,
            node_id: u32,
            solution_provider_id: Option<u64>,
        ) -> DispatchResultWithPostInfo {
            let account_id = ensure_signed(origin)?;
            Self::_create_rent_contract(account_id, node_id, solution_provider_id)
        }

        #[pallet::call_index(8)]
        #[pallet::weight(10_000 + T::DbWeight::get().writes(1).ref_time())]
        pub fn create_solution_provider(
            origin: OriginFor<T>,
            description: Vec<u8>,
            link: Vec<u8>,
            providers: Vec<types::Provider<T::AccountId>>,
        ) -> DispatchResultWithPostInfo {
            ensure_signed(origin)?;
            Self::_create_solution_provider(description, link, providers)
        }

        #[pallet::call_index(9)]
        #[pallet::weight(10_000 + T::DbWeight::get().writes(1).ref_time())]
        pub fn approve_solution_provider(
            origin: OriginFor<T>,
            solution_provider_id: u64,
            approve: bool,
        ) -> DispatchResultWithPostInfo {
            <T as Config>::RestrictedOrigin::ensure_origin(origin)?;
            Self::_approve_solution_provider(solution_provider_id, approve)
        }

        #[pallet::call_index(10)]
        #[pallet::weight(<T as Config>::WeightInfo::bill_contract_for_block())]
        pub fn bill_contract_for_block(
            origin: OriginFor<T>,
            contract_id: u64,
        ) -> DispatchResultWithPostInfo {
            let _account_id = ensure_signed(origin)?;
            Self::bill_contract(contract_id)
        }

        #[pallet::call_index(11)]
        #[pallet::weight(10_000 + T::DbWeight::get().writes(1).ref_time())]
        pub fn service_contract_create(
            origin: OriginFor<T>,
            service_account: T::AccountId,
            consumer_account: T::AccountId,
        ) -> DispatchResultWithPostInfo {
            let caller_account = ensure_signed(origin)?;
            Self::_service_contract_create(caller_account, service_account, consumer_account)
        }

        #[pallet::call_index(12)]
        #[pallet::weight(10_000 + T::DbWeight::get().writes(1).ref_time())]
        pub fn service_contract_set_metadata(
            origin: OriginFor<T>,
            service_contract_id: u64,
            metadata: Vec<u8>,
        ) -> DispatchResultWithPostInfo {
            let account_id = ensure_signed(origin)?;
            Self::_service_contract_set_metadata(account_id, service_contract_id, metadata)
        }

        #[pallet::call_index(13)]
        #[pallet::weight(10_000 + T::DbWeight::get().writes(1).ref_time())]
        pub fn service_contract_set_fees(
            origin: OriginFor<T>,
            service_contract_id: u64,
            base_fee: u64,
            variable_fee: u64,
        ) -> DispatchResultWithPostInfo {
            let account_id = ensure_signed(origin)?;
            Self::_service_contract_set_fees(
                account_id,
                service_contract_id,
                base_fee,
                variable_fee,
            )
        }

        #[pallet::call_index(14)]
        #[pallet::weight(10_000 + T::DbWeight::get().writes(1).ref_time())]
        pub fn service_contract_approve(
            origin: OriginFor<T>,
            service_contract_id: u64,
        ) -> DispatchResultWithPostInfo {
            let account_id = ensure_signed(origin)?;
            Self::_service_contract_approve(account_id, service_contract_id)
        }

        #[pallet::call_index(15)]
        #[pallet::weight(10_000 + T::DbWeight::get().writes(1).ref_time())]
        pub fn service_contract_reject(
            origin: OriginFor<T>,
            service_contract_id: u64,
        ) -> DispatchResultWithPostInfo {
            let account_id = ensure_signed(origin)?;
            Self::_service_contract_reject(account_id, service_contract_id)
        }

        #[pallet::call_index(16)]
        #[pallet::weight(10_000 + T::DbWeight::get().writes(1).ref_time())]
        pub fn service_contract_cancel(
            origin: OriginFor<T>,
            service_contract_id: u64,
        ) -> DispatchResultWithPostInfo {
            let account_id = ensure_signed(origin)?;

            let twin_id = pallet_tfgrid::TwinIdByAccountID::<T>::get(&account_id)
                .ok_or(Error::<T>::TwinNotExists)?;

            Self::_service_contract_cancel(
                twin_id,
                service_contract_id,
                types::Cause::CanceledByUser,
            )
        }

        #[pallet::call_index(17)]
        #[pallet::weight(10_000 + T::DbWeight::get().writes(1).ref_time())]
        pub fn service_contract_bill(
            origin: OriginFor<T>,
            service_contract_id: u64,
            variable_amount: u64,
            metadata: Vec<u8>,
        ) -> DispatchResultWithPostInfo {
            let account_id = ensure_signed(origin)?;
            Self::_service_contract_bill(account_id, service_contract_id, variable_amount, metadata)
        }

        #[pallet::call_index(18)]
        #[pallet::weight(10_000 + T::DbWeight::get().writes(1).ref_time() + T::DbWeight::get().reads(1).ref_time())]
        pub fn change_billing_frequency(
            origin: OriginFor<T>,
            frequency: u64,
        ) -> DispatchResultWithPostInfo {
            <T as Config>::RestrictedOrigin::ensure_origin(origin)?;
            Self::_change_billing_frequency(frequency)
        }

        #[pallet::call_index(19)]
        #[pallet::weight(10_000 + T::DbWeight::get().writes(1).ref_time() + T::DbWeight::get().reads(1).ref_time())]
        pub fn attach_solution_provider_id(
            origin: OriginFor<T>,
            contract_id: u64,
            solution_provider_id: u64,
        ) -> DispatchResultWithPostInfo {
            let account_id = ensure_signed(origin)?;
            Self::_attach_solution_provider_id(account_id, contract_id, solution_provider_id)
        }
    }

    #[pallet::hooks]
    impl<T: Config> Hooks<BlockNumberFor<T>> for Pallet<T> {
        fn on_initialize(_n: BlockNumberFor<T>) -> Weight {
            let mut weight_used = Weight::zero();
            if let Some(migration_stage) = CurrentMigrationStage::<T>::get() {
                let (w, new_migration_stage) =
                    migrations::v9::clean_pallet_smart_contract::<T>(migration_stage);
                CurrentMigrationStage::<T>::set(new_migration_stage);
                weight_used.saturating_accrue(w);
            }
            weight_used
        }

        fn offchain_worker(block_number: T::BlockNumber) {
            // Let offchain worker check if there are contracts on the map at current index
            let current_index = Self::get_current_billing_loop_index();

            let contract_ids = ContractsToBillAt::<T>::get(current_index);
            if contract_ids.is_empty() {
                log::info!(
                    "No contracts to bill at block {:?}, index: {:?}",
                    block_number,
                    current_index
                );
                return;
            }

            log::info!(
                "{:?} contracts to bill at block {:?}",
                contract_ids,
                block_number
            );

            for contract_id in contract_ids {
                if let Some(c) = Contracts::<T>::get(contract_id) {
                    if let types::ContractData::NodeContract(node_contract) = c.contract_type {
                        // Is there IP consumption to bill?
                        let bill_ip = node_contract.public_ips > 0;

                        // Is there CU/SU consumption to bill?
                        // No need for preliminary call to contains_key() because default resource value is empty
                        let bill_cu_su =
                            !NodeContractResources::<T>::get(contract_id).used.is_empty();

                        // Is there NU consumption to bill?
                        // No need for preliminary call to contains_key() because default amount_unbilled is 0
                        let bill_nu = ContractBillingInformationByID::<T>::get(contract_id)
                            .amount_unbilled
                            > 0;

                        // Don't bill if no IP/CU/SU/NU to be billed
                        if !bill_ip && !bill_cu_su && !bill_nu {
                            continue;
                        }
                    }
                }
                let _res = Self::bill_contract_using_signed_transaction(contract_id);
            }
        }
    }
}

use crate::types::HexHash;
use pallet::NameContractNameOf;
use sp_std::convert::{TryFrom, TryInto};
// Internal functions of the pallet
impl<T: Config> Pallet<T> {
    pub fn _create_node_contract(
        account_id: T::AccountId,
        node_id: u32,
        deployment_hash: HexHash,
        deployment_data: DeploymentDataInput<T>,
        public_ips: u32,
        solution_provider_id: Option<u64>,
    ) -> DispatchResultWithPostInfo {
        let twin_id = pallet_tfgrid::TwinIdByAccountID::<T>::get(&account_id)
            .ok_or(Error::<T>::TwinNotExists)?;

        let node = pallet_tfgrid::Nodes::<T>::get(node_id).ok_or(Error::<T>::NodeNotExists)?;

        let node_power = pallet_tfgrid::NodePower::<T>::get(node_id);
        ensure!(!node_power.is_down(), Error::<T>::NodeNotAvailableToDeploy);

        let farm = pallet_tfgrid::Farms::<T>::get(node.farm_id).ok_or(Error::<T>::FarmNotExists)?;

        if farm.dedicated_farm && !ActiveRentContractForNode::<T>::contains_key(node_id) {
            return Err(Error::<T>::NodeNotAvailableToDeploy.into());
        }

        // If the user is trying to deploy on a node that has an active rent contract
        // only allow the user who created the rent contract to actually deploy a node contract on it
        if let Some(contract_id) = ActiveRentContractForNode::<T>::get(node_id) {
            let rent_contract =
                Contracts::<T>::get(contract_id).ok_or(Error::<T>::ContractNotExists)?;
            if rent_contract.twin_id != twin_id {
                return Err(Error::<T>::NodeHasRentContract.into());
            }
        }

        // If the contract with hash and node id exists and it's in any other state then
        // contractState::Deleted then we don't allow the creation of it.
        // If it exists we allow the user to "restore" this contract
        if ContractIDByNodeIDAndHash::<T>::contains_key(node_id, &deployment_hash) {
            let contract_id = ContractIDByNodeIDAndHash::<T>::get(node_id, &deployment_hash);
            let contract = Contracts::<T>::get(contract_id).ok_or(Error::<T>::ContractNotExists)?;
            if !contract.is_state_delete() {
                return Err(Error::<T>::ContractIsNotUnique.into());
            }
        }

        let public_ips_list: BoundedVec<PublicIP, MaxNodeContractPublicIPs<T>> =
            vec![].try_into().unwrap();
        // Prepare NodeContract struct
        let node_contract = types::NodeContract {
            node_id,
            deployment_hash: deployment_hash.clone(),
            deployment_data,
            public_ips,
            public_ips_list,
        };

        // Create contract
        let contract = Self::_create_contract(
            twin_id,
            types::ContractData::NodeContract(node_contract.clone()),
            solution_provider_id,
        )?;

        let now = <timestamp::Pallet<T>>::get().saturated_into::<u64>() / 1000;
        let contract_billing_information = types::ContractBillingInformation {
            last_updated: now,
            amount_unbilled: 0,
            previous_nu_reported: 0,
        };
        ContractBillingInformationByID::<T>::insert(
            contract.contract_id,
            contract_billing_information,
        );

        // Insert contract id by (node_id, hash)
        ContractIDByNodeIDAndHash::<T>::insert(node_id, deployment_hash, contract.contract_id);

        // Insert contract into active contracts map
        let mut node_contracts = ActiveNodeContracts::<T>::get(&node_contract.node_id);
        node_contracts.push(contract.contract_id);
        ActiveNodeContracts::<T>::insert(&node_contract.node_id, &node_contracts);

        Self::deposit_event(Event::ContractCreated(contract));

        Ok(().into())
    }

    pub fn _create_rent_contract(
        account_id: T::AccountId,
        node_id: u32,
        solution_provider_id: Option<u64>,
    ) -> DispatchResultWithPostInfo {
        ensure!(
            !ActiveRentContractForNode::<T>::contains_key(node_id),
            Error::<T>::NodeHasRentContract
        );

        let node = pallet_tfgrid::Nodes::<T>::get(node_id).ok_or(Error::<T>::NodeNotExists)?;
        ensure!(
            pallet_tfgrid::Farms::<T>::contains_key(node.farm_id),
            Error::<T>::FarmNotExists
        );

        let node_power = pallet_tfgrid::NodePower::<T>::get(node_id);
        ensure!(!node_power.is_down(), Error::<T>::NodeNotAvailableToDeploy);

        let active_node_contracts = ActiveNodeContracts::<T>::get(node_id);
        let farm = pallet_tfgrid::Farms::<T>::get(node.farm_id).ok_or(Error::<T>::FarmNotExists)?;
        ensure!(
            farm.dedicated_farm || active_node_contracts.is_empty(),
            Error::<T>::NodeNotAvailableToDeploy
        );

        // Create contract
        let twin_id = pallet_tfgrid::TwinIdByAccountID::<T>::get(&account_id)
            .ok_or(Error::<T>::TwinNotExists)?;
        let contract = Self::_create_contract(
            twin_id,
            types::ContractData::RentContract(types::RentContract { node_id }),
            solution_provider_id,
        )?;

        // Insert active rent contract for node
        ActiveRentContractForNode::<T>::insert(node_id, contract.contract_id);

        Self::deposit_event(Event::ContractCreated(contract));

        Ok(().into())
    }

    // Registers a DNS name for a Twin
    // Ensures uniqueness and also checks if it's a valid DNS name
    pub fn _create_name_contract(
        source: T::AccountId,
        name: Vec<u8>,
    ) -> DispatchResultWithPostInfo {
        ensure!(
            pallet_tfgrid::TwinIdByAccountID::<T>::contains_key(&source),
            Error::<T>::TwinNotExists
        );
        let twin_id =
            pallet_tfgrid::TwinIdByAccountID::<T>::get(&source).ok_or(Error::<T>::TwinNotExists)?;

        let valid_name =
            NameContractNameOf::<T>::try_from(name).map_err(DispatchErrorWithPostInfo::from)?;

        // Validate name uniqueness
        ensure!(
            !ContractIDByNameRegistration::<T>::contains_key(&valid_name),
            Error::<T>::NameExists
        );

        let name_contract = types::NameContract {
            name: valid_name.clone(),
        };

        let contract = Self::_create_contract(
            twin_id,
            types::ContractData::NameContract(name_contract),
            None,
        )?;

        ContractIDByNameRegistration::<T>::insert(valid_name, &contract.contract_id);

        Self::deposit_event(Event::ContractCreated(contract));

        Ok(().into())
    }

    fn _create_contract(
        twin_id: u32,
        mut contract_type: types::ContractData<T>,
        solution_provider_id: Option<u64>,
    ) -> Result<types::Contract<T>, DispatchErrorWithPostInfo> {
        // Get the Contract ID map and increment
        let mut id = ContractID::<T>::get();
        id = id + 1;

        if let types::ContractData::NodeContract(ref mut nc) = contract_type {
            Self::_reserve_ip(id, nc)?;
        };

        Self::validate_solution_provider(solution_provider_id)?;

        // Contract is inserted in billing loop ONLY once at contract creation
        Self::insert_contract_in_billing_loop(id);

        let contract = types::Contract {
            version: CONTRACT_VERSION,
            twin_id,
            contract_id: id,
            state: types::ContractState::Created,
            contract_type,
            solution_provider_id,
        };

        // insert into contracts map
        Contracts::<T>::insert(id, &contract);

        // Update Contract ID
        ContractID::<T>::put(id);

        let now = <timestamp::Pallet<T>>::get().saturated_into::<u64>() / 1000;
        let mut contract_lock = types::ContractLock::default();
        contract_lock.lock_updated = now;
        ContractLock::<T>::insert(id, contract_lock);

        Ok(contract)
    }

    pub fn _update_node_contract(
        account_id: T::AccountId,
        contract_id: u64,
        deployment_hash: HexHash,
        deployment_data: DeploymentDataInput<T>,
    ) -> DispatchResultWithPostInfo {
        let mut contract = Contracts::<T>::get(contract_id).ok_or(Error::<T>::ContractNotExists)?;
        let twin =
            pallet_tfgrid::Twins::<T>::get(contract.twin_id).ok_or(Error::<T>::TwinNotExists)?;
        ensure!(
            twin.account_id == account_id,
            Error::<T>::TwinNotAuthorizedToUpdateContract
        );

        // Don't allow updates for contracts that are in grace state
        let is_grace_state = matches!(contract.state, types::ContractState::GracePeriod(_));
        ensure!(
            !is_grace_state,
            Error::<T>::CannotUpdateContractInGraceState
        );

        let mut node_contract = Self::get_node_contract(&contract.clone())?;

        // remove and reinsert contract id by node id and hash because that hash can have changed
        ContractIDByNodeIDAndHash::<T>::remove(
            node_contract.node_id,
            node_contract.deployment_hash,
        );
        ContractIDByNodeIDAndHash::<T>::insert(
            node_contract.node_id,
            &deployment_hash,
            contract_id,
        );

        node_contract.deployment_hash = deployment_hash;
        node_contract.deployment_data = deployment_data;

        // override values
        contract.contract_type = types::ContractData::NodeContract(node_contract);

        let state = contract.state.clone();
        Self::_update_contract_state(&mut contract, &state)?;

        Self::deposit_event(Event::ContractUpdated(contract));

        Ok(().into())
    }

    pub fn _cancel_contract(
        account_id: T::AccountId,
        contract_id: u64,
        cause: types::Cause,
    ) -> DispatchResultWithPostInfo {
        let mut contract = Contracts::<T>::get(contract_id).ok_or(Error::<T>::ContractNotExists)?;
        let twin =
            pallet_tfgrid::Twins::<T>::get(contract.twin_id).ok_or(Error::<T>::TwinNotExists)?;
        ensure!(
            twin.account_id == account_id,
            Error::<T>::TwinNotAuthorizedToCancelContract
        );

        // If it's a rent contract and it still has active workloads, don't allow cancellation.
        if matches!(
            &contract.contract_type,
            types::ContractData::RentContract(_)
        ) {
            let rent_contract = Self::get_rent_contract(&contract)?;
            let active_node_contracts = ActiveNodeContracts::<T>::get(rent_contract.node_id);
            ensure!(
                active_node_contracts.len() == 0,
                Error::<T>::NodeHasActiveContracts
            );
        }

        Self::_update_contract_state(&mut contract, &types::ContractState::Deleted(cause))?;
        Self::bill_contract(contract.contract_id)?;

        Ok(().into())
    }

    pub fn _report_contract_resources(
        source: T::AccountId,
        contract_resources: Vec<types::ContractResources>,
    ) -> DispatchResultWithPostInfo {
        ensure!(
            pallet_tfgrid::TwinIdByAccountID::<T>::contains_key(&source),
            Error::<T>::TwinNotExists
        );
        let twin_id =
            pallet_tfgrid::TwinIdByAccountID::<T>::get(&source).ok_or(Error::<T>::TwinNotExists)?;
        ensure!(
            pallet_tfgrid::NodeIdByTwinID::<T>::contains_key(twin_id),
            Error::<T>::NodeNotExists
        );
        let node_id = pallet_tfgrid::NodeIdByTwinID::<T>::get(twin_id);

        for contract_resource in contract_resources {
            // we know contract exists, fetch it
            // if the node is trying to send garbage data we can throw an error here
            if let Some(contract) = Contracts::<T>::get(contract_resource.contract_id) {
                let node_contract = Self::get_node_contract(&contract)?;
                ensure!(
                    node_contract.node_id == node_id,
                    Error::<T>::NodeNotAuthorizedToComputeReport
                );

                // Do insert
                NodeContractResources::<T>::insert(contract.contract_id, &contract_resource);

                // deposit event
                Self::deposit_event(Event::UpdatedUsedResources(contract_resource));
            }
        }

        Ok(Pays::No.into())
    }

    pub fn _compute_reports(
        source: T::AccountId,
        reports: Vec<types::NruConsumption>,
    ) -> DispatchResultWithPostInfo {
        let twin_id =
            pallet_tfgrid::TwinIdByAccountID::<T>::get(&source).ok_or(Error::<T>::TwinNotExists)?;
        // fetch the node from the source account (signee)
        let node_id = pallet_tfgrid::NodeIdByTwinID::<T>::get(&twin_id);
        let node = pallet_tfgrid::Nodes::<T>::get(node_id).ok_or(Error::<T>::NodeNotExists)?;

        let farm = pallet_tfgrid::Farms::<T>::get(node.farm_id).ok_or(Error::<T>::FarmNotExists)?;

        let pricing_policy = pallet_tfgrid::PricingPolicies::<T>::get(farm.pricing_policy_id)
            .ok_or(Error::<T>::PricingPolicyNotExists)?;

        // validation
        for report in &reports {
            if !Contracts::<T>::contains_key(report.contract_id) {
                continue;
            }
            if !ContractBillingInformationByID::<T>::contains_key(report.contract_id) {
                continue;
            }

            // we know contract exists, fetch it
            // if the node is trying to send garbage data we can throw an error here
            let contract =
                Contracts::<T>::get(report.contract_id).ok_or(Error::<T>::ContractNotExists)?;
            let node_contract = Self::get_node_contract(&contract)?;
            ensure!(
                node_contract.node_id == node_id,
                Error::<T>::NodeNotAuthorizedToComputeReport
            );

            Self::_calculate_report_cost(&report, &pricing_policy);
            Self::deposit_event(Event::NruConsumptionReportReceived(report.clone()));
        }

        Ok(Pays::No.into())
    }

    // Calculates the total cost of a report.
    // Takes in a report for NRU (network resource units)
    // Updates the contract's billing information in storage
    pub fn _calculate_report_cost(
        report: &types::NruConsumption,
        pricing_policy: &pallet_tfgrid_types::PricingPolicy<T::AccountId>,
    ) {
        let mut contract_billing_info =
            ContractBillingInformationByID::<T>::get(report.contract_id);
        if report.timestamp < contract_billing_info.last_updated {
            return;
        }

        // seconds elapsed is the report.window
        let seconds_elapsed = report.window;
        log::debug!("seconds elapsed: {:?}", seconds_elapsed);

        // calculate NRU used and the cost
        let used_nru = U64F64::from_num(report.nru) / pricing_policy.nu.factor_base_1000();
        let nu_cost = used_nru
            * (U64F64::from_num(pricing_policy.nu.value)
                / U64F64::from_num(T::BillingReferencePeriod::get()))
            * U64F64::from_num(seconds_elapsed);
        log::debug!("nu cost: {:?}", nu_cost);

        // save total
        let total = nu_cost.ceil().to_num::<u64>();
        log::debug!("total cost: {:?}", total);

        // update contract billing info
        contract_billing_info.amount_unbilled += total;
        contract_billing_info.last_updated = report.timestamp;
        ContractBillingInformationByID::<T>::insert(report.contract_id, &contract_billing_info);
    }

    fn bill_contract_using_signed_transaction(contract_id: u64) -> Result<(), Error<T>> {
        let signer = Signer::<T, <T as pallet::Config>::AuthorityId>::any_account();

        // Only allow the author of the next block to trigger the billing
        Self::is_next_block_author(&signer)?;

        if !signer.can_sign() {
            log::error!(
                "failed billing contract {:?} account cannot be used to sign transaction",
                contract_id,
            );
            return Err(<Error<T>>::OffchainSignedTxCannotSign);
        }

        let result =
            signer.send_signed_transaction(|_acct| Call::bill_contract_for_block { contract_id });

        if let Some((acc, res)) = result {
            // if res is an error this means sending the transaction failed
            // this means the transaction was already send before (probably by another node)
            // unfortunately the error is always empty (substrate just logs the error and
            // returns Err())
            if res.is_err() {
                log::error!(
                    "signed transaction failed for billing contract {:?} using account {:?}",
                    contract_id,
                    acc.id
                );
                return Err(<Error<T>>::OffchainSignedTxAlreadySent);
            }
            return Ok(());
        }
        log::error!("No local account available");
        return Err(<Error<T>>::OffchainSignedTxNoLocalAccountAvailable);
    }

    // Bills a contract (NodeContract, NameContract or RentContract)
    // Calculates how much TFT is due by the user and distributes the rewards
    fn bill_contract(contract_id: u64) -> DispatchResultWithPostInfo {
        let mut contract = Contracts::<T>::get(contract_id).ok_or(Error::<T>::ContractNotExists)?;

        let twin =
            pallet_tfgrid::Twins::<T>::get(contract.twin_id).ok_or(Error::<T>::TwinNotExists)?;
        let usable_balance = Self::get_usable_balance(&twin.account_id);
        let stash_balance = Self::get_stash_balance(twin.id);
        let total_balance = usable_balance + stash_balance;

        let now = <timestamp::Pallet<T>>::get().saturated_into::<u64>() / 1000;

        // Calculate amount of seconds elapsed based on the contract lock struct
        let mut contract_lock = ContractLock::<T>::get(contract.contract_id);
        let seconds_elapsed = now.checked_sub(contract_lock.lock_updated).unwrap_or(0);

        let (amount_due, discount_received) =
            contract.calculate_contract_cost_tft(total_balance, seconds_elapsed)?;

        // If there is nothing to be paid and the contract is not in state delete, return
        // Can be that the users cancels the contract in the same block that it's getting billed
        // where elapsed seconds would be 0, but we still have to distribute rewards
        if amount_due == BalanceOf::<T>::saturated_from(0 as u128) && !contract.is_state_delete() {
            log::debug!("amount to be billed is 0, nothing to do");
            return Ok(().into());
        };

        let total_lock_amount = contract_lock.amount_locked + amount_due;
        // Handle grace
        let contract = Self::handle_grace(&mut contract, usable_balance, total_lock_amount)?;

        // Only update contract lock in state (Created, GracePeriod)
        if !matches!(contract.state, types::ContractState::Deleted(_)) {
            // increment cycles billed and update the internal lock struct
            contract_lock.lock_updated = now;
            contract_lock.cycles += 1;
            contract_lock.amount_locked = total_lock_amount;
        }

        // If still in grace period, no need to continue doing locking and other stuff
        if matches!(contract.state, types::ContractState::GracePeriod(_)) {
            log::info!("contract {} is still in grace", contract.contract_id);
            ContractLock::<T>::insert(contract.contract_id, &contract_lock);
            return Ok(().into());
        }

        // Handle contract lock operations
        Self::handle_lock(contract, &mut contract_lock, amount_due)?;

        // Always emit a contract billed event
        let contract_bill = types::ContractBill {
            contract_id: contract.contract_id,
            timestamp: <timestamp::Pallet<T>>::get().saturated_into::<u64>() / 1000,
            discount_level: discount_received.clone(),
            amount_billed: amount_due.saturated_into::<u128>(),
        };
        Self::deposit_event(Event::ContractBilled(contract_bill));

        // If the contract is in delete state, remove all associated storage
        if matches!(contract.state, types::ContractState::Deleted(_)) {
            Self::remove_contract(contract.contract_id);
            return Ok(().into());
        }

        // If contract is node contract, set the amount unbilled back to 0
        if matches!(contract.contract_type, types::ContractData::NodeContract(_)) {
            let mut contract_billing_info =
                ContractBillingInformationByID::<T>::get(contract.contract_id);
            contract_billing_info.amount_unbilled = 0;
            ContractBillingInformationByID::<T>::insert(
                contract.contract_id,
                &contract_billing_info,
            );
        }

<<<<<<< HEAD
        // If the contract is in delete state, remove all associated storage
        if matches!(contract.state, types::ContractState::Deleted(_)) {
            Self::remove_contract(contract.contract_id)?;
            return Ok(().into());
        }

=======
>>>>>>> 67659b57
        // Finally update the lock
        ContractLock::<T>::insert(contract.contract_id, &contract_lock);

        log::info!("successfully billed contract with id {:?}", contract_id,);

        Ok(().into())
    }

    fn handle_grace(
        contract: &mut types::Contract<T>,
        usable_balance: BalanceOf<T>,
        amount_due: BalanceOf<T>,
    ) -> Result<&mut types::Contract<T>, DispatchErrorWithPostInfo> {
        let current_block = <frame_system::Pallet<T>>::block_number().saturated_into::<u64>();
        let node_id = contract.get_node_id();

        match contract.state {
            types::ContractState::GracePeriod(grace_start) => {
                // if the usable balance is recharged, we can move the contract to created state again
                if usable_balance > amount_due {
                    Self::_update_contract_state(contract, &types::ContractState::Created)?;
                    Self::deposit_event(Event::ContractGracePeriodEnded {
                        contract_id: contract.contract_id,
                        node_id,
                        twin_id: contract.twin_id,
                    });
                    // If the contract is a rent contract, also move state on associated node contracts
                    Self::handle_grace_rent_contract(contract, types::ContractState::Created)?;
                } else {
                    let diff = current_block.checked_sub(grace_start).unwrap_or(0);
                    // If the contract grace period ran out, we can decomission the contract
                    if diff >= T::GracePeriod::get() {
                        Self::_update_contract_state(
                            contract,
                            &types::ContractState::Deleted(types::Cause::OutOfFunds),
                        )?;
                    }
                }
            }
            types::ContractState::Created => {
                // if the user ran out of funds, move the contract to be in a grace period
                // dont lock the tokens because there is nothing to lock
                // we can still update the internal contract lock object to figure out later how much was due
                // whilst in grace period
                if amount_due >= usable_balance {
                    log::info!(
                        "Grace period started at block {:?} due to lack of funds",
                        current_block
                    );
                    Self::_update_contract_state(
                        contract,
                        &types::ContractState::GracePeriod(current_block),
                    )?;
                    // We can't lock the amount due on the contract's lock because the user ran out of funds
                    Self::deposit_event(Event::ContractGracePeriodStarted {
                        contract_id: contract.contract_id,
                        node_id,
                        twin_id: contract.twin_id,
                        block_number: current_block.saturated_into(),
                    });
                    // If the contract is a rent contract, also move associated node contract to grace period
                    Self::handle_grace_rent_contract(
                        contract,
                        types::ContractState::GracePeriod(current_block),
                    )?;
                }
            }
            _ => (),
        }

        Ok(contract)
    }

    fn handle_grace_rent_contract(
        contract: &mut types::Contract<T>,
        state: types::ContractState,
    ) -> DispatchResultWithPostInfo {
        match &contract.contract_type {
            types::ContractData::RentContract(rc) => {
                let active_node_contracts = ActiveNodeContracts::<T>::get(rc.node_id);
                for ctr_id in active_node_contracts {
                    let mut ctr =
                        Contracts::<T>::get(ctr_id).ok_or(Error::<T>::ContractNotExists)?;
                    Self::_update_contract_state(&mut ctr, &state)?;

                    match state {
                        types::ContractState::Created => {
                            Self::deposit_event(Event::ContractGracePeriodEnded {
                                contract_id: ctr_id,
                                node_id: rc.node_id,
                                twin_id: ctr.twin_id,
                            });
                        }
                        types::ContractState::GracePeriod(block_number) => {
                            Self::deposit_event(Event::ContractGracePeriodStarted {
                                contract_id: ctr_id,
                                node_id: rc.node_id,
                                twin_id: ctr.twin_id,
                                block_number,
                            });
                        }
                        _ => (),
                    };
                }
            }
            _ => (),
        };

        Ok(().into())
    }

    fn handle_lock(
        contract: &mut types::Contract<T>,
        contract_lock: &mut types::ContractLock<BalanceOf<T>>,
        amount_due: BalanceOf<T>,
    ) -> DispatchResultWithPostInfo {
        let now = <timestamp::Pallet<T>>::get().saturated_into::<u64>() / 1000;

        // Only lock an amount from the user's balance if the contract is in create state
        // The lock is specified on the user's account, since a user can have multiple contracts
        // Just extend the lock with the amount due for this contract billing period (lock will be created if not exists)
        let twin =
            pallet_tfgrid::Twins::<T>::get(contract.twin_id).ok_or(Error::<T>::TwinNotExists)?;
        if matches!(contract.state, types::ContractState::Created) {
            let mut locked_balance = Self::get_locked_balance(&twin.account_id);
            locked_balance += amount_due;
            <T as Config>::Currency::extend_lock(
                GRID_LOCK_ID,
                &twin.account_id,
                locked_balance,
                WithdrawReasons::all(),
            );
        }

        let canceled_and_not_zero =
            contract.is_state_delete() && contract_lock.amount_locked.saturated_into::<u64>() > 0;
        // When the cultivation rewards are ready to be distributed or it's in delete state
        // Unlock all reserved balance and distribute
        if contract_lock.cycles >= T::DistributionFrequency::get() || canceled_and_not_zero {
            // First remove the lock, calculate how much locked balance needs to be unlocked and re-lock the remaining locked balance
            let locked_balance = Self::get_locked_balance(&twin.account_id);
            let new_locked_balance = match locked_balance.checked_sub(&contract_lock.amount_locked)
            {
                Some(b) => b,
                None => BalanceOf::<T>::saturated_from(0 as u128),
            };
            <T as Config>::Currency::remove_lock(GRID_LOCK_ID, &twin.account_id);
            <T as Config>::Currency::set_lock(
                GRID_LOCK_ID,
                &twin.account_id,
                new_locked_balance,
                WithdrawReasons::all(),
            );

            // Fetch twin balance, if the amount locked in the contract lock exceeds the current unlocked
            // balance we can only transfer out the remaining balance
            // https://github.com/threefoldtech/tfchain/issues/479
            let twin_balance = Self::get_usable_balance(&twin.account_id);
            log::info!(
                "twin balance {:?} contract lock amount {:?}",
                twin_balance,
                contract_lock.amount_locked
            );

            // Fetch the default pricing policy
            let pricing_policy = pallet_tfgrid::PricingPolicies::<T>::get(1)
                .ok_or(Error::<T>::PricingPolicyNotExists)?;
            // Distribute cultivation rewards
            match Self::_distribute_cultivation_rewards(
                &contract,
                &pricing_policy,
                twin_balance.min(contract_lock.amount_locked),
            ) {
                Ok(_) => {}
                Err(err) => {
                    log::error!("error while distributing cultivation rewards {:?}", err);
                    return Err(err);
                }
            };
            // Reset values
            contract_lock.lock_updated = now;
            contract_lock.amount_locked = BalanceOf::<T>::saturated_from(0 as u128);
            contract_lock.cycles = 0;
        }

        Ok(().into())
    }

    pub fn remove_contract(contract_id: u64) -> DispatchResultWithPostInfo {
        let contract = Contracts::<T>::get(contract_id).ok_or(Error::<T>::ContractNotExists)?;

        match contract.contract_type.clone() {
            types::ContractData::NodeContract(mut node_contract) => {
                if node_contract.public_ips > 0 {
                    match Self::_free_ip(contract_id, &mut node_contract) {
                        Ok(_) => (),
                        Err(e) => {
                            log::info!("error while freeing ips: {:?}", e);
                        }
                    }
                }

                // remove associated storage items
                Self::remove_active_node_contract(node_contract.node_id, contract_id);
                ContractIDByNodeIDAndHash::<T>::remove(
                    node_contract.node_id,
                    &node_contract.deployment_hash,
                );
                NodeContractResources::<T>::remove(contract_id);
                ContractBillingInformationByID::<T>::remove(contract_id);

                Self::deposit_event(Event::NodeContractCanceled {
                    contract_id,
                    node_id: node_contract.node_id,
                    twin_id: contract.twin_id,
                });
            }
            types::ContractData::NameContract(name_contract) => {
                ContractIDByNameRegistration::<T>::remove(name_contract.name);
                Self::deposit_event(Event::NameContractCanceled { contract_id });
            }
            types::ContractData::RentContract(rent_contract) => {
                ActiveRentContractForNode::<T>::remove(rent_contract.node_id);
                // Remove all associated active node contracts
                let active_node_contracts = ActiveNodeContracts::<T>::get(rent_contract.node_id);
                for node_contract in active_node_contracts {
                    Self::remove_contract(node_contract)?;
                }
                Self::deposit_event(Event::RentContractCanceled { contract_id });
            }
        };

        log::debug!("removing contract");
        Contracts::<T>::remove(contract_id);
        ContractLock::<T>::remove(contract_id);

        // Clean up contract from billing loop
        // This is the only place it should be done
        log::debug!("cleaning up deleted contract from billing loop");
        Self::remove_contract_from_billing_loop(contract_id)?;

        Ok(().into())
    }

    // Following: https://library.threefold.me/info/threefold#/tfgrid/farming/threefold__proof_of_utilization
    fn _distribute_cultivation_rewards(
        contract: &types::Contract<T>,
        pricing_policy: &pallet_tfgrid_types::PricingPolicy<T::AccountId>,
        amount: BalanceOf<T>,
    ) -> DispatchResultWithPostInfo {
        log::info!(
            "Distributing cultivation rewards for contract {:?} with amount {:?}",
            contract.contract_id,
            amount,
        );

        // If the amount is zero, return
        if amount == BalanceOf::<T>::saturated_from(0 as u128) {
            return Ok(().into());
        }

        // fetch source twin
        let twin =
            pallet_tfgrid::Twins::<T>::get(contract.twin_id).ok_or(Error::<T>::TwinNotExists)?;

        // Send 10% to the foundation
        let foundation_share = Perbill::from_percent(10) * amount;
        log::debug!(
            "Transfering: {:?} from contract twin {:?} to foundation account {:?}",
            &foundation_share,
            &twin.account_id,
            &pricing_policy.foundation_account
        );
        <T as Config>::Currency::transfer(
            &twin.account_id,
            &pricing_policy.foundation_account,
            foundation_share,
            ExistenceRequirement::KeepAlive,
        )?;

        // TODO: send 5% to the staking pool account
        let staking_pool_share = Perbill::from_percent(5) * amount;
        let staking_pool_account = T::StakingPoolAccount::get();
        log::debug!(
            "Transfering: {:?} from contract twin {:?} to staking pool account {:?}",
            &staking_pool_share,
            &twin.account_id,
            &staking_pool_account,
        );
        <T as Config>::Currency::transfer(
            &twin.account_id,
            &staking_pool_account,
            staking_pool_share,
            ExistenceRequirement::KeepAlive,
        )?;

        let mut sales_share = 50;

        if let Some(provider_id) = contract.solution_provider_id {
            if let Some(solution_provider) = SolutionProviders::<T>::get(provider_id) {
                let total_take: u8 = solution_provider
                    .providers
                    .iter()
                    .map(|provider| provider.take)
                    .sum();
                sales_share -= total_take;

                if !solution_provider
                    .providers
                    .iter()
                    .map(|provider| {
                        let share = Perbill::from_percent(provider.take as u32) * amount;
                        log::debug!(
                            "Transfering: {:?} from contract twin {:?} to provider account {:?}",
                            &share,
                            &twin.account_id,
                            &provider.who
                        );
                        <T as Config>::Currency::transfer(
                            &twin.account_id,
                            &provider.who,
                            share,
                            KeepAlive,
                        )
                    })
                    .filter(|result| result.is_err())
                    .collect::<Vec<DispatchResult>>()
                    .is_empty()
                {
                    return Err(DispatchErrorWithPostInfo::from(
                        Error::<T>::InvalidProviderConfiguration,
                    ));
                }
            }
        };

        if sales_share > 0 {
            let share = Perbill::from_percent(sales_share.into()) * amount;
            // Transfer the remaining share to the sales account
            // By default it is 50%, if a contract has solution providers it can be less
            log::debug!(
                "Transfering: {:?} from contract twin {:?} to sales account {:?}",
                &share,
                &twin.account_id,
                &pricing_policy.certified_sales_account
            );
            <T as Config>::Currency::transfer(
                &twin.account_id,
                &pricing_policy.certified_sales_account,
                share,
                KeepAlive,
            )?;
        }

        // Burn 35%, to not have any imbalance in the system, subtract all previously send amounts with the initial
        let mut amount_to_burn =
            (Perbill::from_percent(50) * amount) - foundation_share - staking_pool_share;

        let existential_deposit_requirement = <T as Config>::Currency::minimum_balance();
        let free_balance = <T as Config>::Currency::free_balance(&twin.account_id);
        if amount_to_burn > free_balance - existential_deposit_requirement {
            amount_to_burn = <T as Config>::Currency::free_balance(&twin.account_id)
                - existential_deposit_requirement;
        }

        let to_burn = T::Currency::withdraw(
            &twin.account_id,
            amount_to_burn,
            WithdrawReasons::FEE,
            ExistenceRequirement::KeepAlive,
        )?;

        log::debug!(
            "Burning: {:?} from contract twin {:?}",
            amount_to_burn,
            &twin.account_id
        );
        T::Burn::on_unbalanced(to_burn);

        Self::deposit_event(Event::TokensBurned {
            contract_id: contract.contract_id,
            amount: amount_to_burn,
        });

        Ok(().into())
    }

    // Inserts a contract in a billing loop where the index is the contract id % billing frequency
    // This way, we don't need to reinsert the contract everytime it gets billed
    pub fn insert_contract_in_billing_loop(contract_id: u64) {
        let index = Self::get_contract_billing_loop_index(contract_id);
        let mut contract_ids = ContractsToBillAt::<T>::get(index);

        if !contract_ids.contains(&contract_id) {
            contract_ids.push(contract_id);
            ContractsToBillAt::<T>::insert(index, &contract_ids);
            log::debug!(
                "Updated contracts after insertion: {:?}, to be billed at index {:?}",
                contract_ids,
                index
            );
        }
    }

    // Removes contract from billing loop where the index is the contract id % billing frequency
    pub fn remove_contract_from_billing_loop(
        contract_id: u64,
    ) -> Result<(), DispatchErrorWithPostInfo> {
        let index = Self::get_contract_billing_loop_index(contract_id);
        let mut contract_ids = ContractsToBillAt::<T>::get(index);

        ensure!(
            contract_ids.contains(&contract_id),
            Error::<T>::ContractWrongBillingLoopIndex
        );

        contract_ids.retain(|&c| c != contract_id);
        ContractsToBillAt::<T>::insert(index, &contract_ids);
        log::debug!(
            "Updated contracts after removal: {:?}, to be billed at index {:?}",
            contract_ids,
            index
        );

        Ok(())
    }

    // Helper function that updates the contract state and manages storage accordingly
    pub fn _update_contract_state(
        contract: &mut types::Contract<T>,
        state: &types::ContractState,
    ) -> DispatchResultWithPostInfo {
        // update the state and save the contract
        contract.state = state.clone();
        Contracts::<T>::insert(&contract.contract_id, contract.clone());

        // if the contract is a name contract, nothing to do left here
        match contract.contract_type {
            types::ContractData::NameContract(_) => return Ok(().into()),
            types::ContractData::RentContract(_) => return Ok(().into()),
            _ => (),
        };

        // if the contract is a node contract
        // manage the ActiveNodeContracts map accordingly
        let node_contract = Self::get_node_contract(contract)?;

        let mut contracts = ActiveNodeContracts::<T>::get(&node_contract.node_id);

        match contracts.iter().position(|id| id == &contract.contract_id) {
            Some(index) => {
                // if the new contract state is delete, remove the contract id from the map
                if contract.is_state_delete() {
                    contracts.remove(index);
                }
            }
            None => {
                // if the contract is not present add it to the active contracts map
                if state == &types::ContractState::Created {
                    contracts.push(contract.contract_id);
                }
            }
        };

        ActiveNodeContracts::<T>::insert(&node_contract.node_id, &contracts);

        Ok(().into())
    }

    fn remove_active_node_contract(node_id: u32, contract_id: u64) {
        let mut contracts = ActiveNodeContracts::<T>::get(&node_id);

        match contracts.iter().position(|id| id == &contract_id) {
            Some(index) => {
                contracts.remove(index);
            }
            None => (),
        };

        ActiveNodeContracts::<T>::insert(&node_id, &contracts);
    }

    pub fn _reserve_ip(
        contract_id: u64,
        node_contract: &mut types::NodeContract<T>,
    ) -> DispatchResultWithPostInfo {
        if node_contract.public_ips == 0 {
            return Ok(().into());
        }
        let node = pallet_tfgrid::Nodes::<T>::get(node_contract.node_id)
            .ok_or(Error::<T>::NodeNotExists)?;

        let mut farm =
            pallet_tfgrid::Farms::<T>::get(node.farm_id).ok_or(Error::<T>::FarmNotExists)?;

        log::debug!(
            "Number of farm ips {:?}, number of ips to reserve: {:?}",
            farm.public_ips.len(),
            node_contract.public_ips as usize
        );
        ensure!(
            farm.public_ips.len() >= node_contract.public_ips as usize,
            Error::<T>::FarmHasNotEnoughPublicIPs
        );

        let mut ips: BoundedVec<PublicIP, MaxNodeContractPublicIPs<T>> = vec![].try_into().unwrap();

        for i in 0..farm.public_ips.len() {
            if ips.len() == node_contract.public_ips as usize {
                break;
            }

            // if an ip has contract id 0 it means it's not reserved
            // reserve it now
            if farm.public_ips[i].contract_id == 0 {
                let mut ip = farm.public_ips[i].clone();
                ip.contract_id = contract_id;
                farm.public_ips[i] = ip.clone();
                ips.try_push(ip).or_else(|_| {
                    return Err(DispatchErrorWithPostInfo::from(
                        Error::<T>::FailedToReserveIP,
                    ));
                })?;
            }
        }

        // Safeguard check if we actually have the amount of ips we wanted to reserve
        ensure!(
            ips.len() == node_contract.public_ips as usize,
            Error::<T>::FarmHasNotEnoughPublicIPsFree
        );

        node_contract.public_ips_list = ips.try_into().or_else(|_| {
            return Err(DispatchErrorWithPostInfo::from(
                Error::<T>::FailedToReserveIP,
            ));
        })?;

        // Update the farm with the reserved ips
        pallet_tfgrid::Farms::<T>::insert(farm.id, farm);

        Ok(().into())
    }

    pub fn _free_ip(
        contract_id: u64,
        node_contract: &mut types::NodeContract<T>,
    ) -> DispatchResultWithPostInfo {
        let node = pallet_tfgrid::Nodes::<T>::get(node_contract.node_id)
            .ok_or(Error::<T>::NodeNotExists)?;

        let mut farm =
            pallet_tfgrid::Farms::<T>::get(node.farm_id).ok_or(Error::<T>::FarmNotExists)?;

        let mut public_ips: BoundedVec<PublicIP, MaxNodeContractPublicIPs<T>> =
            vec![].try_into().unwrap();
        for i in 0..farm.public_ips.len() {
            // if an ip has contract id 0 it means it's not reserved
            // reserve it now
            if farm.public_ips[i].contract_id == contract_id {
                let mut ip = farm.public_ips[i].clone();
                ip.contract_id = 0;
                farm.public_ips[i] = ip.clone();
                public_ips.try_push(ip).or_else(|_| {
                    return Err(DispatchErrorWithPostInfo::from(Error::<T>::FailedToFreeIPs));
                })?;
            }
        }

        pallet_tfgrid::Farms::<T>::insert(farm.id, farm);

        // Emit an event containing the IP's freed for this contract
        Self::deposit_event(Event::IPsFreed {
            contract_id,
            public_ips,
        });

        Ok(().into())
    }

    pub fn get_node_contract(
        contract: &types::Contract<T>,
    ) -> Result<types::NodeContract<T>, DispatchErrorWithPostInfo> {
        match contract.contract_type.clone() {
            types::ContractData::NodeContract(c) => Ok(c),
            _ => {
                return Err(DispatchErrorWithPostInfo::from(
                    Error::<T>::InvalidContractType,
                ))
            }
        }
    }

    pub fn get_rent_contract(
        contract: &types::Contract<T>,
    ) -> Result<types::RentContract, DispatchErrorWithPostInfo> {
        match contract.contract_type.clone() {
            types::ContractData::RentContract(c) => Ok(c),
            _ => {
                return Err(DispatchErrorWithPostInfo::from(
                    Error::<T>::InvalidContractType,
                ))
            }
        }
    }

    // Get the usable balance of an account
    // This is the balance minus the minimum balance
    fn get_usable_balance(account_id: &T::AccountId) -> BalanceOf<T> {
        let balance = pallet_balances::pallet::Pallet::<T>::usable_balance(account_id);
        let b = balance.saturated_into::<u128>();
        BalanceOf::<T>::saturated_from(b)
            .checked_sub(&<T as Config>::Currency::minimum_balance())
            .unwrap_or(BalanceOf::<T>::saturated_from(0 as u128))
    }

    fn get_locked_balance(account_id: &T::AccountId) -> BalanceOf<T> {
        let usable_balance = Self::get_usable_balance(account_id);
        let free_balance = <T as Config>::Currency::free_balance(account_id);

        let locked_balance = free_balance.checked_sub(&usable_balance);
        match locked_balance {
            Some(balance) => balance,
            None => BalanceOf::<T>::saturated_from(0 as u128),
        }
    }

    fn get_stash_balance(twin_id: u32) -> BalanceOf<T> {
        let account_id = pallet_tfgrid::TwinBoundedAccountID::<T>::get(twin_id);
        match account_id {
            Some(account) => Self::get_usable_balance(&account),
            None => BalanceOf::<T>::saturated_from(0 as u128),
        }
    }

    pub fn _create_solution_provider(
        description: Vec<u8>,
        link: Vec<u8>,
        providers: Vec<types::Provider<T::AccountId>>,
    ) -> DispatchResultWithPostInfo {
        let total_take: u8 = providers.iter().map(|provider| provider.take).sum();
        ensure!(total_take <= 50, Error::<T>::InvalidProviderConfiguration);

        let mut id = SolutionProviderID::<T>::get();
        id = id + 1;

        let solution_provider = types::SolutionProvider {
            solution_provider_id: id,
            providers,
            description,
            link,
            approved: false,
        };

        SolutionProviderID::<T>::put(id);
        SolutionProviders::<T>::insert(id, &solution_provider);

        Self::deposit_event(Event::SolutionProviderCreated(solution_provider));

        Ok(().into())
    }

    pub fn _approve_solution_provider(
        solution_provider_id: u64,
        approve: bool,
    ) -> DispatchResultWithPostInfo {
        ensure!(
            SolutionProviders::<T>::contains_key(solution_provider_id),
            Error::<T>::NoSuchSolutionProvider
        );

        if let Some(mut solution_provider) = SolutionProviders::<T>::get(solution_provider_id) {
            solution_provider.approved = approve;
            SolutionProviders::<T>::insert(solution_provider_id, &solution_provider);
            Self::deposit_event(Event::SolutionProviderApproved(
                solution_provider_id,
                approve,
            ));
        }

        Ok(().into())
    }

    pub fn validate_solution_provider(
        solution_provider_id: Option<u64>,
    ) -> DispatchResultWithPostInfo {
        if let Some(provider_id) = solution_provider_id {
            ensure!(
                SolutionProviders::<T>::contains_key(provider_id),
                Error::<T>::NoSuchSolutionProvider
            );

            if let Some(solution_provider) = SolutionProviders::<T>::get(provider_id) {
                ensure!(
                    solution_provider.approved,
                    Error::<T>::SolutionProviderNotApproved
                );
                return Ok(().into());
            }
        }
        Ok(().into())
    }

    // Billing index is contract id % (mod) Billing Frequency
    // So index belongs to [0; billing_frequency - 1] range
    pub fn get_contract_billing_loop_index(contract_id: u64) -> u64 {
        contract_id % BillingFrequency::<T>::get()
    }

    // Billing index is block number % (mod) Billing Frequency
    // So index belongs to [0; billing_frequency - 1] range
    pub fn get_current_billing_loop_index() -> u64 {
        let current_block = <frame_system::Pallet<T>>::block_number().saturated_into::<u64>();
        current_block % BillingFrequency::<T>::get()
    }

    pub fn _service_contract_create(
        caller: T::AccountId,
        service: T::AccountId,
        consumer: T::AccountId,
    ) -> DispatchResultWithPostInfo {
        let caller_twin_id =
            pallet_tfgrid::TwinIdByAccountID::<T>::get(&caller).ok_or(Error::<T>::TwinNotExists)?;

        let service_twin_id = pallet_tfgrid::TwinIdByAccountID::<T>::get(&service)
            .ok_or(Error::<T>::TwinNotExists)?;

        let consumer_twin_id = pallet_tfgrid::TwinIdByAccountID::<T>::get(&consumer)
            .ok_or(Error::<T>::TwinNotExists)?;

        // Only service or consumer can create contract
        ensure!(
            caller_twin_id == service_twin_id || caller_twin_id == consumer_twin_id,
            Error::<T>::TwinNotAuthorized,
        );

        // Service twin and consumer twin can not be the same
        ensure!(
            service_twin_id != consumer_twin_id,
            Error::<T>::ServiceContractCreationNotAllowed,
        );

        // Get the service contract ID map and increment
        let mut id = ServiceContractID::<T>::get();
        id = id + 1;

        // Create service contract
        let service_contract = types::ServiceContract {
            service_contract_id: id,
            service_twin_id,
            consumer_twin_id,
            base_fee: 0,
            variable_fee: 0,
            metadata: vec![].try_into().unwrap(),
            accepted_by_service: false,
            accepted_by_consumer: false,
            last_bill: 0,
            state: types::ServiceContractState::Created,
        };

        // Insert into service contract map
        ServiceContracts::<T>::insert(id, &service_contract);

        // Update Contract ID
        ServiceContractID::<T>::put(id);

        // Trigger event for service contract creation
        Self::deposit_event(Event::ServiceContractCreated(service_contract));

        Ok(().into())
    }

    pub fn _service_contract_set_metadata(
        account_id: T::AccountId,
        service_contract_id: u64,
        metadata: Vec<u8>,
    ) -> DispatchResultWithPostInfo {
        let twin_id = pallet_tfgrid::TwinIdByAccountID::<T>::get(&account_id)
            .ok_or(Error::<T>::TwinNotExists)?;

        let mut service_contract = ServiceContracts::<T>::get(service_contract_id)
            .ok_or(Error::<T>::ServiceContractNotExists)?;

        // Only service or consumer can set metadata
        ensure!(
            twin_id == service_contract.service_twin_id
                || twin_id == service_contract.consumer_twin_id,
            Error::<T>::TwinNotAuthorized,
        );

        // Only allow to modify metadata if contract still not approved by both parties
        ensure!(
            !matches!(
                service_contract.state,
                types::ServiceContractState::ApprovedByBoth
            ),
            Error::<T>::ServiceContractModificationNotAllowed,
        );

        service_contract.metadata = BoundedVec::try_from(metadata)
            .map_err(|_| Error::<T>::ServiceContractMetadataTooLong)?;

        // If base_fee is set and non-zero (mandatory)
        if service_contract.base_fee != 0 {
            service_contract.state = types::ServiceContractState::AgreementReady;
        }

        // Update service contract in map after modification
        ServiceContracts::<T>::insert(service_contract_id, service_contract.clone());

        // Trigger event for service contract metadata setting
        Self::deposit_event(Event::ServiceContractMetadataSet(service_contract));

        Ok(().into())
    }

    pub fn _service_contract_set_fees(
        account_id: T::AccountId,
        service_contract_id: u64,
        base_fee: u64,
        variable_fee: u64,
    ) -> DispatchResultWithPostInfo {
        let twin_id = pallet_tfgrid::TwinIdByAccountID::<T>::get(&account_id)
            .ok_or(Error::<T>::TwinNotExists)?;

        let mut service_contract = ServiceContracts::<T>::get(service_contract_id)
            .ok_or(Error::<T>::ServiceContractNotExists)?;

        // Only service can set fees
        ensure!(
            twin_id == service_contract.service_twin_id,
            Error::<T>::TwinNotAuthorized,
        );

        // Only allow to modify fees if contract still not approved by both parties
        ensure!(
            !matches!(
                service_contract.state,
                types::ServiceContractState::ApprovedByBoth
            ),
            Error::<T>::ServiceContractModificationNotAllowed,
        );

        service_contract.base_fee = base_fee;
        service_contract.variable_fee = variable_fee;

        // If metadata is filled and not empty (mandatory)
        if !service_contract.metadata.is_empty() {
            service_contract.state = types::ServiceContractState::AgreementReady;
        }

        // Update service contract in map after modification
        ServiceContracts::<T>::insert(service_contract_id, service_contract.clone());

        // Trigger event for service contract fees setting
        Self::deposit_event(Event::ServiceContractFeesSet(service_contract));

        Ok(().into())
    }

    pub fn _service_contract_approve(
        account_id: T::AccountId,
        service_contract_id: u64,
    ) -> DispatchResultWithPostInfo {
        let twin_id = pallet_tfgrid::TwinIdByAccountID::<T>::get(&account_id)
            .ok_or(Error::<T>::TwinNotExists)?;

        let mut service_contract = ServiceContracts::<T>::get(service_contract_id)
            .ok_or(Error::<T>::ServiceContractNotExists)?;

        // Allow to approve contract only if agreement is ready
        ensure!(
            matches!(
                service_contract.state,
                types::ServiceContractState::AgreementReady
            ),
            Error::<T>::ServiceContractApprovalNotAllowed,
        );

        // Only service or consumer can accept agreement
        if twin_id == service_contract.service_twin_id {
            service_contract.accepted_by_service = true;
        } else if twin_id == service_contract.consumer_twin_id {
            service_contract.accepted_by_consumer = true
        } else {
            return Err(DispatchErrorWithPostInfo::from(
                Error::<T>::TwinNotAuthorized,
            ));
        }

        // If both parties (service and consumer) accept then contract is approved and can be billed
        if service_contract.accepted_by_service && service_contract.accepted_by_consumer {
            // Change contract state to approved and emit event
            service_contract.state = types::ServiceContractState::ApprovedByBoth;

            // Initialize billing time
            let now = <timestamp::Pallet<T>>::get().saturated_into::<u64>() / 1000;
            service_contract.last_bill = now;
        }

        // Update service contract in map after modification
        ServiceContracts::<T>::insert(service_contract_id, service_contract.clone());

        // Trigger event for service contract approval
        Self::deposit_event(Event::ServiceContractApproved(service_contract));

        Ok(().into())
    }

    pub fn _service_contract_reject(
        account_id: T::AccountId,
        service_contract_id: u64,
    ) -> DispatchResultWithPostInfo {
        let twin_id = pallet_tfgrid::TwinIdByAccountID::<T>::get(&account_id)
            .ok_or(Error::<T>::TwinNotExists)?;

        let service_contract = ServiceContracts::<T>::get(service_contract_id)
            .ok_or(Error::<T>::ServiceContractNotExists)?;

        // Only service or consumer can reject agreement
        ensure!(
            twin_id == service_contract.service_twin_id
                || twin_id == service_contract.consumer_twin_id,
            Error::<T>::TwinNotAuthorized,
        );

        // Allow to reject contract only if agreement is ready
        ensure!(
            matches!(
                service_contract.state,
                types::ServiceContractState::AgreementReady
            ),
            Error::<T>::ServiceContractRejectionNotAllowed,
        );

        // If one party (service or consumer) rejects agreement
        // then contract is canceled and removed from service contract map
        Self::_service_contract_cancel(twin_id, service_contract_id, types::Cause::CanceledByUser)?;

        Ok(().into())
    }

    pub fn _service_contract_cancel(
        twin_id: u32,
        service_contract_id: u64,
        cause: types::Cause,
    ) -> DispatchResultWithPostInfo {
        let service_contract = ServiceContracts::<T>::get(service_contract_id)
            .ok_or(Error::<T>::ServiceContractNotExists)?;

        // Only service or consumer can cancel contract
        ensure!(
            twin_id == service_contract.service_twin_id
                || twin_id == service_contract.consumer_twin_id,
            Error::<T>::TwinNotAuthorized,
        );

        // Remove contract from service contract map
        // Can be done at any state of contract
        // so no need to handle state validation
        ServiceContracts::<T>::remove(service_contract_id);

        // Trigger event for service contract cancelation
        Self::deposit_event(Event::ServiceContractCanceled {
            service_contract_id,
            cause,
        });

        log::debug!(
            "successfully removed service contract with id {:?}",
            service_contract_id,
        );

        Ok(().into())
    }

    #[transactional]
    pub fn _service_contract_bill(
        account_id: T::AccountId,
        service_contract_id: u64,
        variable_amount: u64,
        metadata: Vec<u8>,
    ) -> DispatchResultWithPostInfo {
        let twin_id = pallet_tfgrid::TwinIdByAccountID::<T>::get(&account_id)
            .ok_or(Error::<T>::TwinNotExists)?;

        let mut service_contract = ServiceContracts::<T>::get(service_contract_id)
            .ok_or(Error::<T>::ServiceContractNotExists)?;

        // Only service can bill consumer for service contract
        ensure!(
            twin_id == service_contract.service_twin_id,
            Error::<T>::TwinNotAuthorized,
        );

        // Allow to bill contract only if approved by both
        ensure!(
            matches!(
                service_contract.state,
                types::ServiceContractState::ApprovedByBoth
            ),
            Error::<T>::ServiceContractBillingNotApprovedByBoth,
        );

        // Get elapsed time (in seconds) to bill for service
        let now = <timestamp::Pallet<T>>::get().saturated_into::<u64>() / 1000;
        let elapsed_seconds_since_last_bill = now - service_contract.last_bill;

        // Billing time (window) is max 1h by design
        // So extra time will not be billed
        // It is the service responsability to bill on right frequency
        let window = elapsed_seconds_since_last_bill.min(T::BillingReferencePeriod::get());

        // Billing variable amount is bounded by contract variable fee
        ensure!(
            variable_amount
                <= ((U64F64::from_num(window)
                    / U64F64::from_num(T::BillingReferencePeriod::get()))
                    * U64F64::from_num(service_contract.variable_fee))
                .round()
                .to_num::<u64>(),
            Error::<T>::ServiceContractBillingVariableAmountTooHigh,
        );

        let bill_metadata = BoundedVec::try_from(metadata)
            .map_err(|_| Error::<T>::ServiceContractBillMetadataTooLong)?;

        // Create service contract bill
        let service_contract_bill = types::ServiceContractBill {
            variable_amount,
            window,
            metadata: bill_metadata,
        };

        // Make consumer pay for service contract bill
        let amount =
            Self::_service_contract_pay_bill(service_contract_id, service_contract_bill.clone())?;

        // Update contract in list after modification
        service_contract.last_bill = now;
        ServiceContracts::<T>::insert(service_contract_id, service_contract.clone());

        // Trigger event for service contract billing
        Self::deposit_event(Event::ServiceContractBilled {
            service_contract,
            bill: service_contract_bill,
            amount,
        });

        Ok(().into())
    }

    // Pay a service contract bill
    // Calculates how much TFT is due by the consumer and pay the amount to the service
    fn _service_contract_pay_bill(
        service_contract_id: u64,
        bill: types::ServiceContractBill,
    ) -> Result<BalanceOf<T>, DispatchErrorWithPostInfo> {
        let service_contract = ServiceContracts::<T>::get(service_contract_id)
            .ok_or(Error::<T>::ServiceContractNotExists)?;
        let amount = service_contract.calculate_bill_cost_tft::<T>(bill.clone())?;

        let service_twin_id = service_contract.service_twin_id;
        let service_twin =
            pallet_tfgrid::Twins::<T>::get(service_twin_id).ok_or(Error::<T>::TwinNotExists)?;

        let consumer_twin = pallet_tfgrid::Twins::<T>::get(service_contract.consumer_twin_id)
            .ok_or(Error::<T>::TwinNotExists)?;

        let usable_balance = Self::get_usable_balance(&consumer_twin.account_id);

        // If consumer is out of funds then contract is canceled
        // by service and removed from service contract map
        if usable_balance < amount {
            Self::_service_contract_cancel(
                service_twin_id,
                service_contract_id,
                types::Cause::OutOfFunds,
            )?;
            return Err(DispatchErrorWithPostInfo::from(
                Error::<T>::ServiceContractNotEnoughFundsToPayBill,
            ));
        }

        // Transfer amount due from consumer account to service account
        <T as Config>::Currency::transfer(
            &consumer_twin.account_id,
            &service_twin.account_id,
            amount,
            ExistenceRequirement::KeepAlive,
        )?;

        log::debug!(
            "bill successfully payed by consumer for service contract with id {:?}",
            service_contract_id,
        );

        Ok(amount)
    }

    pub fn _change_billing_frequency(frequency: u64) -> DispatchResultWithPostInfo {
        let billing_frequency = BillingFrequency::<T>::get();
        ensure!(
            frequency > billing_frequency,
            Error::<T>::CanOnlyIncreaseFrequency
        );

        BillingFrequency::<T>::put(frequency);

        Self::deposit_event(Event::BillingFrequencyChanged(frequency));

        Ok(().into())
    }

    pub fn _attach_solution_provider_id(
        account_id: T::AccountId,
        contract_id: u64,
        solution_provider_id: u64,
    ) -> DispatchResultWithPostInfo {
        let solution_provider = SolutionProviders::<T>::get(solution_provider_id)
            .ok_or(Error::<T>::NoSuchSolutionProvider)?;
        ensure!(
            solution_provider.approved,
            Error::<T>::SolutionProviderNotApproved
        );

        let mut contract = Contracts::<T>::get(contract_id).ok_or(Error::<T>::ContractNotExists)?;

        let twin_id = pallet_tfgrid::TwinIdByAccountID::<T>::get(&account_id)
            .ok_or(Error::<T>::TwinNotExists)?;

        ensure!(
            contract.twin_id == twin_id,
            Error::<T>::UnauthorizedToChangeSolutionProviderId
        );

        match contract.solution_provider_id {
            Some(_) => {
                return Err(DispatchErrorWithPostInfo::from(
                    Error::<T>::UnauthorizedToChangeSolutionProviderId,
                ))
            }
            None => {
                contract.solution_provider_id = Some(solution_provider_id);
                Contracts::<T>::insert(contract_id, &contract);
                Self::deposit_event(Event::ContractUpdated(contract));
            }
        };

        Ok(().into())
    }
}

impl<T: Config> ChangeNode<LocationOf<T>, InterfaceOf<T>, SerialNumberOf<T>> for Pallet<T> {
    fn node_changed(_node: Option<&TfgridNode<T>>, _new_node: &TfgridNode<T>) {}

    fn node_deleted(node: &TfgridNode<T>) {
        // Clean up all active contracts
        let active_node_contracts = ActiveNodeContracts::<T>::get(node.id);
        for node_contract_id in active_node_contracts {
            if let Some(mut contract) = Contracts::<T>::get(node_contract_id) {
                // Bill contract
                let _ = Self::_update_contract_state(
                    &mut contract,
                    &types::ContractState::Deleted(types::Cause::CanceledByUser),
                );
                let _ = Self::bill_contract(node_contract_id);
            }
        }

        // First clean up rent contract if it exists
        if let Some(rc_id) = ActiveRentContractForNode::<T>::get(node.id) {
            if let Some(mut contract) = Contracts::<T>::get(rc_id) {
                // Bill contract
                let _ = Self::_update_contract_state(
                    &mut contract,
                    &types::ContractState::Deleted(types::Cause::CanceledByUser),
                );
                let _ = Self::bill_contract(contract.contract_id);
            }
        }
    }
}

impl<T: Config> PublicIpModifier for Pallet<T> {
    fn ip_removed(ip: &PublicIP) {
        if let Some(mut contract) = Contracts::<T>::get(ip.contract_id) {
            match contract.contract_type {
                types::ContractData::NodeContract(mut node_contract) => {
                    if node_contract.public_ips > 0 {
                        if let Err(e) = Self::_free_ip(ip.contract_id, &mut node_contract) {
                            log::error!("error while freeing ips: {:?}", e);
                        }
                    }
                    contract.contract_type = types::ContractData::NodeContract(node_contract);

                    Contracts::<T>::insert(ip.contract_id, &contract);
                }
                _ => {}
            }
        }
    }
}

impl<T: Config> Pallet<T> {
    // Validates if the given signer is the next block author based on the validators in session
    // This can be used if an extrinsic should be refunded by the author in the same block
    // It also requires that the keytype inserted for the offchain workers is the validator key
    fn is_next_block_author(
        signer: &Signer<T, <T as Config>::AuthorityId>,
    ) -> Result<(), Error<T>> {
        let author = <pallet_authorship::Pallet<T>>::author();
        let validators = <pallet_session::Pallet<T>>::validators();

        // Sign some arbitrary data in order to get the AccountId, maybe there is another way to do this?
        let signed_message = signer.sign_message(&[0]);
        if let Some(signed_message_data) = signed_message {
            if let Some(block_author) = author {
                let validator =
                    <T as pallet_session::Config>::ValidatorIdOf::convert(block_author.clone())
                        .ok_or(Error::<T>::IsNotAnAuthority)?;

                let validator_count = validators.len();
                let author_index = (validators.iter().position(|a| a == &validator).unwrap_or(0)
                    + 1)
                    % validator_count;

                let signer_validator_account =
                    <T as pallet_session::Config>::ValidatorIdOf::convert(
                        signed_message_data.0.id.clone(),
                    )
                    .ok_or(Error::<T>::IsNotAnAuthority)?;

                if signer_validator_account != validators[author_index] {
                    return Err(Error::<T>::WrongAuthority);
                }
            }
        }

        Ok(().into())
    }
}<|MERGE_RESOLUTION|>--- conflicted
+++ resolved
@@ -1233,15 +1233,6 @@
             );
         }
 
-<<<<<<< HEAD
-        // If the contract is in delete state, remove all associated storage
-        if matches!(contract.state, types::ContractState::Deleted(_)) {
-            Self::remove_contract(contract.contract_id)?;
-            return Ok(().into());
-        }
-
-=======
->>>>>>> 67659b57
         // Finally update the lock
         ContractLock::<T>::insert(contract.contract_id, &contract_lock);
 
