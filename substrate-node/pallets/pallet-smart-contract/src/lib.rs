#![cfg_attr(not(feature = "std"), no_std)]

use frame_support::{
    dispatch::DispatchErrorWithPostInfo,
    dispatch::DispatchResultWithPostInfo,
    ensure,
    log::info,
    pallet_prelude::DispatchResult,
    traits::{
        Currency, EnsureOrigin, ExistenceRequirement, ExistenceRequirement::KeepAlive, Get,
        LockableCurrency, OnUnbalanced, WithdrawReasons,
    },
    transactional,
    weights::Pays,
    BoundedVec,
};
use frame_system::{
    self as system, ensure_signed,
    offchain::{AppCrypto, CreateSignedTransaction, SendSignedTransaction, Signer},
};
pub use pallet::*;
use pallet_authorship;
use pallet_tfgrid;
use pallet_tfgrid::pallet::{InterfaceOf, LocationOf, SerialNumberOf, TfgridNode};
use pallet_tfgrid::types as pallet_tfgrid_types;
use pallet_timestamp as timestamp;
use sp_core::crypto::KeyTypeId;
use sp_runtime::{
    traits::{CheckedSub, Convert, SaturatedConversion},
    Perbill,
};
use sp_std::prelude::*;
use substrate_fixed::types::U64F64;
use system::offchain::SignMessage;
use tfchain_support::{
    traits::{ChangeNode, PublicIpModifier},
    types::PublicIP,
};

<<<<<<< HEAD
pub const KEY_TYPE: KeyTypeId = KeyTypeId(*b"smct");
pub const SECS_PER_HOUR: u64 = 3600;
=======
pub const KEY_TYPE: KeyTypeId = KeyTypeId(*b"aura");
>>>>>>> 390a560f

#[cfg(test)]
mod mock;

#[cfg(test)]
mod tests;

#[cfg(test)]
mod test_utils;

#[cfg(feature = "runtime-benchmarks")]
pub mod benchmarking;

pub mod crypto {
    use crate::KEY_TYPE;
    use sp_core::sr25519::Signature as Sr25519Signature;
    use sp_runtime::{
        app_crypto::{app_crypto, sr25519},
        traits::Verify,
        MultiSignature, MultiSigner,
    };
    use sp_std::convert::TryFrom;

    app_crypto!(sr25519, KEY_TYPE);

    pub struct AuthId;

    // implemented for ocw-runtime
    impl frame_system::offchain::AppCrypto<MultiSigner, MultiSignature> for AuthId {
        type RuntimeAppPublic = Public;
        type GenericSignature = sp_core::sr25519::Signature;
        type GenericPublic = sp_core::sr25519::Public;
    }

    // implemented for mock runtime in test
    impl frame_system::offchain::AppCrypto<<Sr25519Signature as Verify>::Signer, Sr25519Signature>
        for AuthId
    {
        type RuntimeAppPublic = Public;
        type GenericSignature = sp_core::sr25519::Signature;
        type GenericPublic = sp_core::sr25519::Public;
    }
}

pub mod cost;
pub mod migrations;
pub mod name_contract;
pub mod types;
pub mod weights;

#[frame_support::pallet]
pub mod pallet {
    use super::types::*;
    use super::weights::WeightInfo;
    use super::*;
    use codec::FullCodec;
    use frame_support::pallet_prelude::*;
    use frame_support::traits::Hooks;
    use frame_support::traits::{Currency, Get, LockIdentifier, LockableCurrency, OnUnbalanced};
    use frame_system::pallet_prelude::*;
    use sp_core::H256;
    use sp_std::{
        convert::{TryFrom, TryInto},
        fmt::Debug,
        vec::Vec,
    };
    use tfchain_support::traits::{ChangeNode, PublicIpModifier};

    pub type BalanceOf<T> =
        <<T as Config>::Currency as Currency<<T as system::Config>::AccountId>>::Balance;
    pub type NegativeImbalanceOf<T> =
        <<T as Config>::Currency as Currency<<T as system::Config>::AccountId>>::NegativeImbalance;

    pub const GRID_LOCK_ID: LockIdentifier = *b"gridlock";

    #[pallet::pallet]
    #[pallet::generate_store(pub(super) trait Store)]
    #[pallet::without_storage_info]
    pub struct Pallet<T>(_);

    // Version constant that referenced the struct version
    pub const CONTRACT_VERSION: u32 = 4;

    pub type MaxNodeContractPublicIPs<T> = <T as Config>::MaxNodeContractPublicIps;
    pub type MaxDeploymentDataLength<T> = <T as Config>::MaxDeploymentDataLength;
    pub type DeploymentDataInput<T> = BoundedVec<u8, MaxDeploymentDataLength<T>>;
    pub type DeploymentHash = H256;
    pub type NameContractNameOf<T> = <T as Config>::NameContractName;

    #[pallet::storage]
    #[pallet::getter(fn contracts)]
    pub type Contracts<T: Config> = StorageMap<_, Blake2_128Concat, u64, Contract<T>, OptionQuery>;

    #[pallet::storage]
    #[pallet::getter(fn contract_billing_information_by_id)]
    pub type ContractBillingInformationByID<T: Config> =
        StorageMap<_, Blake2_128Concat, u64, ContractBillingInformation, ValueQuery>;

    #[pallet::storage]
    #[pallet::getter(fn node_contract_resources)]
    pub type NodeContractResources<T: Config> =
        StorageMap<_, Blake2_128Concat, u64, ContractResources, ValueQuery>;

    #[pallet::storage]
    #[pallet::getter(fn node_contract_by_hash)]
    pub type ContractIDByNodeIDAndHash<T: Config> =
        StorageDoubleMap<_, Blake2_128Concat, u32, Blake2_128Concat, HexHash, u64, ValueQuery>;

    #[pallet::storage]
    #[pallet::getter(fn active_node_contracts)]
    // A list of Contract ID's for a given node.
    // In this list, all the active contracts are kept for a node.
    pub type ActiveNodeContracts<T: Config> =
        StorageMap<_, Blake2_128Concat, u32, Vec<u64>, ValueQuery>;

    #[pallet::storage]
    #[pallet::getter(fn contract_to_bill_at_block)]
    pub type ContractsToBillAt<T: Config> =
        StorageMap<_, Blake2_128Concat, u64, Vec<u64>, ValueQuery>;

    #[pallet::storage]
    #[pallet::getter(fn contract_number_of_cylces_billed)]
    pub type ContractLock<T: Config> =
        StorageMap<_, Blake2_128Concat, u64, types::ContractLock<BalanceOf<T>>, ValueQuery>;

    #[pallet::storage]
    #[pallet::getter(fn contract_id_by_name_registration)]
    pub type ContractIDByNameRegistration<T: Config> =
        StorageMap<_, Blake2_128Concat, T::NameContractName, u64, ValueQuery>;

    #[pallet::storage]
    #[pallet::getter(fn active_rent_contracts)]
    // A mapping between a Node ID and Contract ID
    // If there is an active Rent Contract for a node, the value will be the contract ID
    pub type ActiveRentContractForNode<T: Config> =
        StorageMap<_, Blake2_128Concat, u32, u64, OptionQuery>;

    #[pallet::storage]
    #[pallet::getter(fn contract_id)]
    pub type ContractID<T> = StorageValue<_, u64, ValueQuery>;

    #[pallet::storage]
    #[pallet::getter(fn solution_providers)]
    pub type SolutionProviders<T: Config> =
        StorageMap<_, Blake2_128Concat, u64, types::SolutionProvider<T::AccountId>, OptionQuery>;

    #[pallet::storage]
    #[pallet::getter(fn solution_provider_id)]
    pub type SolutionProviderID<T> = StorageValue<_, u64, ValueQuery>;

    #[pallet::storage]
    #[pallet::getter(fn pallet_version)]
    pub type PalletVersion<T> = StorageValue<_, types::StorageVersion, ValueQuery>;

    #[pallet::type_value]
    pub fn DefaultBillingFrequency<T: Config>() -> u64 {
        T::BillingFrequency::get()
    }

    #[pallet::storage]
    #[pallet::getter(fn billing_frequency)]
    pub type BillingFrequency<T> = StorageValue<_, u64, ValueQuery, DefaultBillingFrequency<T>>;

    #[pallet::storage]
    #[pallet::getter(fn service_contracts)]
    pub type ServiceContracts<T: Config> =
        StorageMap<_, Blake2_128Concat, u64, ServiceContract, OptionQuery>;

    #[pallet::storage]
    #[pallet::getter(fn service_contract_id)]
    pub type ServiceContractID<T> = StorageValue<_, u64, ValueQuery>;

    #[pallet::config]
    pub trait Config:
        CreateSignedTransaction<Call<Self>>
        + frame_system::Config
        + pallet_timestamp::Config
        + pallet_balances::Config
        + pallet_tfgrid::Config
        + pallet_tft_price::Config
        + pallet_authorship::Config
        + pallet_session::Config
    {
        type Event: From<Event<Self>> + IsType<<Self as frame_system::Config>::Event>;
        type Currency: LockableCurrency<Self::AccountId>;
        /// Handler for the unbalanced decrement when slashing (burning collateral)
        type Burn: OnUnbalanced<NegativeImbalanceOf<Self>>;
        type StakingPoolAccount: Get<Self::AccountId>;
        type BillingFrequency: Get<u64>;
        type DistributionFrequency: Get<u16>;
        type GracePeriod: Get<u64>;
        type WeightInfo: WeightInfo;
        type NodeChanged: ChangeNode<LocationOf<Self>, InterfaceOf<Self>, SerialNumberOf<Self>>;
        type PublicIpModifier: PublicIpModifier;
        type AuthorityId: AppCrypto<Self::Public, Self::Signature>;
        type Call: From<Call<Self>>;

        #[pallet::constant]
        type MaxNameContractNameLength: Get<u32>;

        #[pallet::constant]
        type MaxDeploymentDataLength: Get<u32>;

        #[pallet::constant]
        type MaxNodeContractPublicIps: Get<u32>;

        /// The type of a name contract name.
        type NameContractName: FullCodec
            + Debug
            + PartialEq
            + Eq
            + Clone
            + TypeInfo
            + TryFrom<Vec<u8>, Error = Error<Self>>
            + MaxEncodedLen;

        type RestrictedOrigin: EnsureOrigin<Self::Origin>;
    }

    #[pallet::event]
    #[pallet::generate_deposit(pub(super) fn deposit_event)]
    pub enum Event<T: Config> {
        /// A contract got created
        ContractCreated(types::Contract<T>),
        /// A contract was updated
        ContractUpdated(types::Contract<T>),
        /// A Node contract is canceled
        NodeContractCanceled {
            contract_id: u64,
            node_id: u32,
            twin_id: u32,
        },
        /// A Name contract is canceled
        NameContractCanceled {
            contract_id: u64,
        },
        /// IP got reserved by a Node contract
        IPsReserved {
            contract_id: u64,
            public_ips: BoundedVec<PublicIP, MaxNodeContractPublicIPs<T>>,
        },
        /// IP got freed by a Node contract
        IPsFreed {
            contract_id: u64,
            // public ip as a string
            public_ips: BoundedVec<PublicIP, MaxNodeContractPublicIPs<T>>,
        },
        /// Deprecated event
        ContractDeployed(u64, T::AccountId),
        /// Deprecated event
        ConsumptionReportReceived(types::Consumption),
        ContractBilled(types::ContractBill),
        /// A certain amount of tokens got burned by a contract
        TokensBurned {
            contract_id: u64,
            amount: BalanceOf<T>,
        },
        /// Contract resources got updated
        UpdatedUsedResources(types::ContractResources),
        /// Network resources report received for contract
        NruConsumptionReportReceived(types::NruConsumption),
        /// a Rent contract is canceled
        RentContractCanceled {
            contract_id: u64,
        },
        /// A Contract grace period is triggered
        ContractGracePeriodStarted {
            contract_id: u64,
            node_id: u32,
            twin_id: u32,
            block_number: u64,
        },
        /// A Contract grace period was ended
        ContractGracePeriodEnded {
            contract_id: u64,
            node_id: u32,
            twin_id: u32,
        },
        SolutionProviderCreated(types::SolutionProvider<T::AccountId>),
        SolutionProviderApproved(u64, bool),
        /// A Service contract is created
        ServiceContractCreated(types::ServiceContract),
        /// A Service contract is approved
        ServiceContractApproved {
            service_contract_id: u64,
        },
        /// A Service contract is canceled
        ServiceContractCanceled {
            service_contract_id: u64,
            cause: types::Cause,
        },
        /// A Service contract is billed
        ServiceContractBilled {
            service_contract_id: u64,
            bill: types::ServiceContractBill,
            amount: BalanceOf<T>,
        },
        BillingFrequencyChanged(u64),
    }

    #[pallet::error]
    pub enum Error<T> {
        TwinNotExists,
        NodeNotExists,
        FarmNotExists,
        FarmHasNotEnoughPublicIPs,
        FarmHasNotEnoughPublicIPsFree,
        FailedToReserveIP,
        FailedToFreeIPs,
        ContractNotExists,
        TwinNotAuthorizedToUpdateContract,
        TwinNotAuthorizedToCancelContract,
        NodeNotAuthorizedToDeployContract,
        NodeNotAuthorizedToComputeReport,
        PricingPolicyNotExists,
        ContractIsNotUnique,
        NameExists,
        NameNotValid,
        InvalidContractType,
        TFTPriceValueError,
        NotEnoughResourcesOnNode,
        NodeNotAuthorizedToReportResources,
        MethodIsDeprecated,
        NodeHasActiveContracts,
        NodeHasRentContract,
        NodeIsNotDedicated,
        NodeNotAvailableToDeploy,
        CannotUpdateContractInGraceState,
        NumOverflow,
        OffchainSignedTxCannotSign,
        OffchainSignedTxAlreadySent,
        OffchainSignedTxNoLocalAccountAvailable,
        NameContractNameTooShort,
        NameContractNameTooLong,
        InvalidProviderConfiguration,
        NoSuchSolutionProvider,
        SolutionProviderNotApproved,
        TwinNotAuthorized,
        ServiceContractNotExists,
        ServiceContractCreationNotAllowed,
        ServiceContractModificationNotAllowed,
        ServiceContractApprovalNotAllowed,
        ServiceContractRejectionNotAllowed,
        ServiceContractBillingNotApprovedByBoth,
        ServiceContractBillingVariableAmountTooHigh,
        ServiceContractBillMetadataTooLong,
        ServiceContractMetadataTooLong,
        ServiceContractNotEnoughFundsToPayBill,
        CanOnlyIncreaseFrequency,
        IsNotAnAuthority,
        WrongAuthority,
    }

    #[pallet::genesis_config]
    pub struct GenesisConfig {
        pub billing_frequency: u64,
    }

    // The default value for the genesis config type.
    #[cfg(feature = "std")]
    impl Default for GenesisConfig {
        fn default() -> Self {
            Self {
                billing_frequency: 600,
            }
        }
    }

    #[pallet::genesis_build]
    impl<T: Config> GenesisBuild<T> for GenesisConfig {
        fn build(&self) {
            BillingFrequency::<T>::put(self.billing_frequency);
        }
    }

    #[pallet::call]
    impl<T: Config> Pallet<T> {
        #[pallet::weight(<T as Config>::WeightInfo::create_node_contract())]
        pub fn create_node_contract(
            origin: OriginFor<T>,
            node_id: u32,
            deployment_hash: HexHash,
            deployment_data: DeploymentDataInput<T>,
            public_ips: u32,
            solution_provider_id: Option<u64>,
        ) -> DispatchResultWithPostInfo {
            let account_id = ensure_signed(origin)?;
            Self::_create_node_contract(
                account_id,
                node_id,
                deployment_hash,
                deployment_data,
                public_ips,
                solution_provider_id,
            )
        }

        #[pallet::weight(10_000 + T::DbWeight::get().writes(1))]
        pub fn update_node_contract(
            origin: OriginFor<T>,
            contract_id: u64,
            deployment_hash: HexHash,
            deployment_data: DeploymentDataInput<T>,
        ) -> DispatchResultWithPostInfo {
            let account_id = ensure_signed(origin)?;
            Self::_update_node_contract(account_id, contract_id, deployment_hash, deployment_data)
        }

        #[pallet::weight(10_000 + T::DbWeight::get().writes(1))]
        pub fn cancel_contract(
            origin: OriginFor<T>,
            contract_id: u64,
        ) -> DispatchResultWithPostInfo {
            let account_id = ensure_signed(origin)?;
            Self::_cancel_contract(account_id, contract_id, types::Cause::CanceledByUser)
        }

        // DEPRECATED
        #[pallet::weight(10_000 + T::DbWeight::get().writes(1))]
        pub fn add_reports(
            _origin: OriginFor<T>,
            _reports: Vec<types::Consumption>,
        ) -> DispatchResultWithPostInfo {
            // return error
            Err(DispatchErrorWithPostInfo::from(Error::<T>::MethodIsDeprecated).into())
        }

        #[pallet::weight(10_000 + T::DbWeight::get().writes(1))]
        pub fn create_name_contract(
            origin: OriginFor<T>,
            name: Vec<u8>,
        ) -> DispatchResultWithPostInfo {
            let account_id = ensure_signed(origin)?;
            Self::_create_name_contract(account_id, name)
        }

        #[pallet::weight(<T as Config>::WeightInfo::add_nru_reports())]
        pub fn add_nru_reports(
            origin: OriginFor<T>,
            reports: Vec<types::NruConsumption>,
        ) -> DispatchResultWithPostInfo {
            let account_id = ensure_signed(origin)?;
            Self::_compute_reports(account_id, reports)
        }

        #[pallet::weight(10_000 + T::DbWeight::get().writes(1))]
        pub fn report_contract_resources(
            origin: OriginFor<T>,
            contract_resources: Vec<types::ContractResources>,
        ) -> DispatchResultWithPostInfo {
            let account_id = ensure_signed(origin)?;
            Self::_report_contract_resources(account_id, contract_resources)
        }

        #[pallet::weight(10_000 + T::DbWeight::get().writes(1))]
        pub fn create_rent_contract(
            origin: OriginFor<T>,
            node_id: u32,
            solution_provider_id: Option<u64>,
        ) -> DispatchResultWithPostInfo {
            let account_id = ensure_signed(origin)?;
            Self::_create_rent_contract(account_id, node_id, solution_provider_id)
        }

        #[pallet::weight(10_000 + T::DbWeight::get().writes(1))]
        pub fn create_solution_provider(
            origin: OriginFor<T>,
            description: Vec<u8>,
            link: Vec<u8>,
            providers: Vec<types::Provider<T::AccountId>>,
        ) -> DispatchResultWithPostInfo {
            ensure_signed(origin)?;
            Self::_create_solution_provider(description, link, providers)
        }

        #[pallet::weight(10_000 + T::DbWeight::get().writes(1))]
        pub fn approve_solution_provider(
            origin: OriginFor<T>,
            solution_provider_id: u64,
            approve: bool,
        ) -> DispatchResultWithPostInfo {
            <T as Config>::RestrictedOrigin::ensure_origin(origin)?;
            Self::_approve_solution_provider(solution_provider_id, approve)
        }

        #[pallet::weight(<T as Config>::WeightInfo::bill_contract_for_block())]
        pub fn bill_contract_for_block(
            origin: OriginFor<T>,
            contract_id: u64,
        ) -> DispatchResultWithPostInfo {
            let _account_id = ensure_signed(origin)?;
            Self::bill_contract(contract_id)
        }

        #[pallet::weight(10_000 + T::DbWeight::get().writes(1))]
        pub fn service_contract_create(
            origin: OriginFor<T>,
            service_account: T::AccountId,
            consumer_account: T::AccountId,
        ) -> DispatchResultWithPostInfo {
            let caller_account = ensure_signed(origin)?;
            Self::_service_contract_create(caller_account, service_account, consumer_account)
        }

        #[pallet::weight(10_000 + T::DbWeight::get().writes(1))]
        pub fn service_contract_set_metadata(
            origin: OriginFor<T>,
            service_contract_id: u64,
            metadata: Vec<u8>,
        ) -> DispatchResultWithPostInfo {
            let account_id = ensure_signed(origin)?;
            Self::_service_contract_set_metadata(account_id, service_contract_id, metadata)
        }

        #[pallet::weight(10_000 + T::DbWeight::get().writes(1))]
        pub fn service_contract_set_fees(
            origin: OriginFor<T>,
            service_contract_id: u64,
            base_fee: u64,
            variable_fee: u64,
        ) -> DispatchResultWithPostInfo {
            let account_id = ensure_signed(origin)?;
            Self::_service_contract_set_fees(
                account_id,
                service_contract_id,
                base_fee,
                variable_fee,
            )
        }

        #[pallet::weight(10_000 + T::DbWeight::get().writes(1))]
        pub fn service_contract_approve(
            origin: OriginFor<T>,
            service_contract_id: u64,
        ) -> DispatchResultWithPostInfo {
            let account_id = ensure_signed(origin)?;
            Self::_service_contract_approve(account_id, service_contract_id)
        }

        #[pallet::weight(10_000 + T::DbWeight::get().writes(1))]
        pub fn service_contract_reject(
            origin: OriginFor<T>,
            service_contract_id: u64,
        ) -> DispatchResultWithPostInfo {
            let account_id = ensure_signed(origin)?;
            Self::_service_contract_reject(account_id, service_contract_id)
        }

        #[pallet::weight(10_000 + T::DbWeight::get().writes(1))]
        pub fn service_contract_cancel(
            origin: OriginFor<T>,
            service_contract_id: u64,
        ) -> DispatchResultWithPostInfo {
            let account_id = ensure_signed(origin)?;

            let twin_id = pallet_tfgrid::TwinIdByAccountID::<T>::get(&account_id)
                .ok_or(Error::<T>::TwinNotExists)?;

            Self::_service_contract_cancel(
                twin_id,
                service_contract_id,
                types::Cause::CanceledByUser,
            )
        }

        #[pallet::weight(10_000 + T::DbWeight::get().writes(1))]
        pub fn service_contract_bill(
            origin: OriginFor<T>,
            service_contract_id: u64,
            variable_amount: u64,
            metadata: Vec<u8>,
        ) -> DispatchResultWithPostInfo {
            let account_id = ensure_signed(origin)?;
            Self::_service_contract_bill(account_id, service_contract_id, variable_amount, metadata)
        }

        #[pallet::weight(10_000 + T::DbWeight::get().writes(1) + T::DbWeight::get().reads(1))]
        pub fn change_billing_frequency(
            origin: OriginFor<T>,
            frequency: u64,
        ) -> DispatchResultWithPostInfo {
            <T as Config>::RestrictedOrigin::ensure_origin(origin)?;
            Self::_change_billing_frequency(frequency)
        }
    }

    #[pallet::hooks]
    impl<T: Config> Hooks<BlockNumberFor<T>> for Pallet<T> {
        fn offchain_worker(block_number: T::BlockNumber) {
            // Let offchain worker check if there are contracts on the map at current index
            // Index being current block number % (mod) Billing Frequency
            let current_index: u64 =
                block_number.saturated_into::<u64>() % BillingFrequency::<T>::get();

            let contracts = ContractsToBillAt::<T>::get(current_index);
            if contracts.is_empty() {
                log::info!(
                    "No contracts to bill at block {:?}, index: {:?}",
                    block_number,
                    current_index
                );
                return;
            }

            log::info!(
                "{:?} contracts to bill at block {:?}",
                contracts,
                block_number
            );

            for contract_id in contracts {
                let _res = Self::bill_contract_using_signed_transaction(contract_id);
            }
        }
    }
}

use crate::types::HexHash;
use pallet::NameContractNameOf;
use sp_std::convert::{TryFrom, TryInto};
// Internal functions of the pallet
impl<T: Config> Pallet<T> {
    pub fn _create_node_contract(
        account_id: T::AccountId,
        node_id: u32,
        deployment_hash: HexHash,
        deployment_data: DeploymentDataInput<T>,
        public_ips: u32,
        solution_provider_id: Option<u64>,
    ) -> DispatchResultWithPostInfo {
        let twin_id = pallet_tfgrid::TwinIdByAccountID::<T>::get(&account_id)
            .ok_or(Error::<T>::TwinNotExists)?;

        let node = pallet_tfgrid::Nodes::<T>::get(node_id).ok_or(Error::<T>::NodeNotExists)?;
        let farm = pallet_tfgrid::Farms::<T>::get(node.farm_id).ok_or(Error::<T>::FarmNotExists)?;

        if farm.dedicated_farm && !ActiveRentContractForNode::<T>::contains_key(node_id) {
            return Err(Error::<T>::NodeNotAvailableToDeploy.into());
        }

        // If the user is trying to deploy on a node that has an active rent contract
        // only allow the user who created the rent contract to actually deploy a node contract on it
        if let Some(contract_id) = ActiveRentContractForNode::<T>::get(node_id) {
            let rent_contract =
                Contracts::<T>::get(contract_id).ok_or(Error::<T>::ContractNotExists)?;
            if rent_contract.twin_id != twin_id {
                return Err(Error::<T>::NodeHasRentContract.into());
            }
        }

        // If the contract with hash and node id exists and it's in any other state then
        // contractState::Deleted then we don't allow the creation of it.
        // If it exists we allow the user to "restore" this contract
        if ContractIDByNodeIDAndHash::<T>::contains_key(node_id, &deployment_hash) {
            let contract_id = ContractIDByNodeIDAndHash::<T>::get(node_id, &deployment_hash);
            let contract = Contracts::<T>::get(contract_id).ok_or(Error::<T>::ContractNotExists)?;
            if !contract.is_state_delete() {
                return Err(Error::<T>::ContractIsNotUnique.into());
            }
        }

        let public_ips_list: BoundedVec<PublicIP, MaxNodeContractPublicIPs<T>> =
            vec![].try_into().unwrap();
        // Prepare NodeContract struct
        let node_contract = types::NodeContract {
            node_id,
            deployment_hash: deployment_hash.clone(),
            deployment_data,
            public_ips,
            public_ips_list,
        };

        // Create contract
        let contract = Self::_create_contract(
            twin_id,
            types::ContractData::NodeContract(node_contract.clone()),
            solution_provider_id,
        )?;

        let now = <timestamp::Pallet<T>>::get().saturated_into::<u64>() / 1000;
        let contract_billing_information = types::ContractBillingInformation {
            last_updated: now,
            amount_unbilled: 0,
            previous_nu_reported: 0,
        };
        ContractBillingInformationByID::<T>::insert(
            contract.contract_id,
            contract_billing_information,
        );

        // Insert contract id by (node_id, hash)
        ContractIDByNodeIDAndHash::<T>::insert(node_id, deployment_hash, contract.contract_id);

        // Insert contract into active contracts map
        let mut node_contracts = ActiveNodeContracts::<T>::get(&node_contract.node_id);
        node_contracts.push(contract.contract_id);
        ActiveNodeContracts::<T>::insert(&node_contract.node_id, &node_contracts);

        Self::deposit_event(Event::ContractCreated(contract));

        Ok(().into())
    }

    pub fn _create_rent_contract(
        account_id: T::AccountId,
        node_id: u32,
        solution_provider_id: Option<u64>,
    ) -> DispatchResultWithPostInfo {
        ensure!(
            !ActiveRentContractForNode::<T>::contains_key(node_id),
            Error::<T>::NodeHasRentContract
        );

        let node = pallet_tfgrid::Nodes::<T>::get(node_id).ok_or(Error::<T>::NodeNotExists)?;
        ensure!(
            pallet_tfgrid::Farms::<T>::contains_key(node.farm_id),
            Error::<T>::FarmNotExists
        );

        let active_node_contracts = ActiveNodeContracts::<T>::get(node_id);
        let farm = pallet_tfgrid::Farms::<T>::get(node.farm_id).ok_or(Error::<T>::FarmNotExists)?;
        ensure!(
            farm.dedicated_farm || active_node_contracts.is_empty(),
            Error::<T>::NodeNotAvailableToDeploy
        );

        // Create contract
        let twin_id = pallet_tfgrid::TwinIdByAccountID::<T>::get(&account_id)
            .ok_or(Error::<T>::TwinNotExists)?;
        let contract = Self::_create_contract(
            twin_id,
            types::ContractData::RentContract(types::RentContract { node_id }),
            solution_provider_id,
        )?;

        // Insert active rent contract for node
        ActiveRentContractForNode::<T>::insert(node_id, contract.contract_id);

        Self::deposit_event(Event::ContractCreated(contract));

        Ok(().into())
    }

    // Registers a DNS name for a Twin
    // Ensures uniqueness and also checks if it's a valid DNS name
    pub fn _create_name_contract(
        source: T::AccountId,
        name: Vec<u8>,
    ) -> DispatchResultWithPostInfo {
        ensure!(
            pallet_tfgrid::TwinIdByAccountID::<T>::contains_key(&source),
            Error::<T>::TwinNotExists
        );
        let twin_id =
            pallet_tfgrid::TwinIdByAccountID::<T>::get(&source).ok_or(Error::<T>::TwinNotExists)?;

        let valid_name =
            NameContractNameOf::<T>::try_from(name).map_err(DispatchErrorWithPostInfo::from)?;

        // Validate name uniqueness
        ensure!(
            !ContractIDByNameRegistration::<T>::contains_key(&valid_name),
            Error::<T>::NameExists
        );

        let name_contract = types::NameContract {
            name: valid_name.clone(),
        };

        let contract = Self::_create_contract(
            twin_id,
            types::ContractData::NameContract(name_contract),
            None,
        )?;

        ContractIDByNameRegistration::<T>::insert(valid_name, &contract.contract_id);

        Self::deposit_event(Event::ContractCreated(contract));

        Ok(().into())
    }

    fn _create_contract(
        twin_id: u32,
        mut contract_type: types::ContractData<T>,
        solution_provider_id: Option<u64>,
    ) -> Result<types::Contract<T>, DispatchErrorWithPostInfo> {
        // Get the Contract ID map and increment
        let mut id = ContractID::<T>::get();
        id = id + 1;

        if let types::ContractData::NodeContract(ref mut nc) = contract_type {
            Self::_reserve_ip(id, nc)?;
        };

        Self::validate_solution_provider(solution_provider_id)?;

        let contract = types::Contract {
            version: CONTRACT_VERSION,
            twin_id,
            contract_id: id,
            state: types::ContractState::Created,
            contract_type,
            solution_provider_id,
        };

        // Start billing frequency loop
        // Will always be block now + frequency
        Self::insert_contract_to_bill(id);

        // insert into contracts map
        Contracts::<T>::insert(id, &contract);

        // Update Contract ID
        ContractID::<T>::put(id);

        let now = <timestamp::Pallet<T>>::get().saturated_into::<u64>() / 1000;
        let mut contract_lock = types::ContractLock::default();
        contract_lock.lock_updated = now;
        ContractLock::<T>::insert(id, contract_lock);

        Ok(contract)
    }

    pub fn _update_node_contract(
        account_id: T::AccountId,
        contract_id: u64,
        deployment_hash: HexHash,
        deployment_data: DeploymentDataInput<T>,
    ) -> DispatchResultWithPostInfo {
        let mut contract = Contracts::<T>::get(contract_id).ok_or(Error::<T>::ContractNotExists)?;
        let twin =
            pallet_tfgrid::Twins::<T>::get(contract.twin_id).ok_or(Error::<T>::TwinNotExists)?;
        ensure!(
            twin.account_id == account_id,
            Error::<T>::TwinNotAuthorizedToUpdateContract
        );

        // Don't allow updates for contracts that are in grace state
        let is_grace_state = matches!(contract.state, types::ContractState::GracePeriod(_));
        ensure!(
            !is_grace_state,
            Error::<T>::CannotUpdateContractInGraceState
        );

        let mut node_contract = Self::get_node_contract(&contract.clone())?;

        // remove and reinsert contract id by node id and hash because that hash can have changed
        ContractIDByNodeIDAndHash::<T>::remove(
            node_contract.node_id,
            node_contract.deployment_hash,
        );
        ContractIDByNodeIDAndHash::<T>::insert(
            node_contract.node_id,
            &deployment_hash,
            contract_id,
        );

        node_contract.deployment_hash = deployment_hash;
        node_contract.deployment_data = deployment_data;

        // override values
        contract.contract_type = types::ContractData::NodeContract(node_contract);

        let state = contract.state.clone();
        Self::_update_contract_state(&mut contract, &state)?;

        Self::deposit_event(Event::ContractUpdated(contract));

        Ok(().into())
    }

    pub fn _cancel_contract(
        account_id: T::AccountId,
        contract_id: u64,
        cause: types::Cause,
    ) -> DispatchResultWithPostInfo {
        let mut contract = Contracts::<T>::get(contract_id).ok_or(Error::<T>::ContractNotExists)?;
        let twin =
            pallet_tfgrid::Twins::<T>::get(contract.twin_id).ok_or(Error::<T>::TwinNotExists)?;
        ensure!(
            twin.account_id == account_id,
            Error::<T>::TwinNotAuthorizedToCancelContract
        );

        // If it's a rent contract and it still has active workloads, don't allow cancellation.
        if matches!(
            &contract.contract_type,
            types::ContractData::RentContract(_)
        ) {
            let rent_contract = Self::get_rent_contract(&contract)?;
            let active_node_contracts = ActiveNodeContracts::<T>::get(rent_contract.node_id);
            ensure!(
                active_node_contracts.len() == 0,
                Error::<T>::NodeHasActiveContracts
            );
        }

        Self::_update_contract_state(&mut contract, &types::ContractState::Deleted(cause))?;
        Self::bill_contract(contract.contract_id)?;
        // Remove all associated storage
        Self::remove_contract(contract.contract_id);

        Ok(().into())
    }

    pub fn _report_contract_resources(
        source: T::AccountId,
        contract_resources: Vec<types::ContractResources>,
    ) -> DispatchResultWithPostInfo {
        ensure!(
            pallet_tfgrid::TwinIdByAccountID::<T>::contains_key(&source),
            Error::<T>::TwinNotExists
        );
        let twin_id =
            pallet_tfgrid::TwinIdByAccountID::<T>::get(&source).ok_or(Error::<T>::TwinNotExists)?;
        ensure!(
            pallet_tfgrid::NodeIdByTwinID::<T>::contains_key(twin_id),
            Error::<T>::NodeNotExists
        );
        let node_id = pallet_tfgrid::NodeIdByTwinID::<T>::get(twin_id);

        for contract_resource in contract_resources {
            // we know contract exists, fetch it
            // if the node is trying to send garbage data we can throw an error here
            if let Some(contract) = Contracts::<T>::get(contract_resource.contract_id) {
                let node_contract = Self::get_node_contract(&contract)?;
                ensure!(
                    node_contract.node_id == node_id,
                    Error::<T>::NodeNotAuthorizedToComputeReport
                );

                // Do insert
                NodeContractResources::<T>::insert(
                    contract_resource.contract_id,
                    &contract_resource,
                );
                // deposit event
                Self::deposit_event(Event::UpdatedUsedResources(contract_resource));
            }
        }

        Ok(Pays::No.into())
    }

    pub fn _compute_reports(
        source: T::AccountId,
        reports: Vec<types::NruConsumption>,
    ) -> DispatchResultWithPostInfo {
        let twin_id =
            pallet_tfgrid::TwinIdByAccountID::<T>::get(&source).ok_or(Error::<T>::TwinNotExists)?;
        // fetch the node from the source account (signee)
        let node_id = pallet_tfgrid::NodeIdByTwinID::<T>::get(&twin_id);
        let node = pallet_tfgrid::Nodes::<T>::get(node_id).ok_or(Error::<T>::NodeNotExists)?;

        let farm = pallet_tfgrid::Farms::<T>::get(node.farm_id).ok_or(Error::<T>::FarmNotExists)?;

        let pricing_policy = pallet_tfgrid::PricingPolicies::<T>::get(farm.pricing_policy_id)
            .ok_or(Error::<T>::PricingPolicyNotExists)?;

        // validation
        for report in &reports {
            if !Contracts::<T>::contains_key(report.contract_id) {
                continue;
            }
            if !ContractBillingInformationByID::<T>::contains_key(report.contract_id) {
                continue;
            }

            // we know contract exists, fetch it
            // if the node is trying to send garbage data we can throw an error here
            let contract =
                Contracts::<T>::get(report.contract_id).ok_or(Error::<T>::ContractNotExists)?;
            let node_contract = Self::get_node_contract(&contract)?;
            ensure!(
                node_contract.node_id == node_id,
                Error::<T>::NodeNotAuthorizedToComputeReport
            );

            Self::_calculate_report_cost(&report, &pricing_policy);
            Self::deposit_event(Event::NruConsumptionReportReceived(report.clone()));
        }

        Ok(Pays::No.into())
    }

    // Calculates the total cost of a report.
    // Takes in a report for NRU (network resource units)
    // Updates the contract's billing information in storage
    pub fn _calculate_report_cost(
        report: &types::NruConsumption,
        pricing_policy: &pallet_tfgrid_types::PricingPolicy<T::AccountId>,
    ) {
        let mut contract_billing_info =
            ContractBillingInformationByID::<T>::get(report.contract_id);
        if report.timestamp < contract_billing_info.last_updated {
            return;
        }

        // seconds elapsed is the report.window
        let seconds_elapsed = report.window;
        log::info!("seconds elapsed: {:?}", seconds_elapsed);

        // calculate NRU used and the cost
        let used_nru = U64F64::from_num(report.nru) / pricing_policy.nu.factor_base_1000();
        let nu_cost = used_nru
            * (U64F64::from_num(pricing_policy.nu.value) / U64F64::from_num(SECS_PER_HOUR))
            * U64F64::from_num(seconds_elapsed);
        log::info!("nu cost: {:?}", nu_cost);

        // save total
        let total = nu_cost.ceil().to_num::<u64>();
        log::info!("total cost: {:?}", total);

        // update contract billing info
        contract_billing_info.amount_unbilled += total;
        contract_billing_info.last_updated = report.timestamp;
        ContractBillingInformationByID::<T>::insert(report.contract_id, &contract_billing_info);
    }

    fn bill_contract_using_signed_transaction(contract_id: u64) -> Result<(), Error<T>> {
        let signer = Signer::<T, <T as pallet::Config>::AuthorityId>::any_account();

        // Only allow the author of the next block to trigger the billing
        Self::is_next_block_author(&signer)?;

        if !signer.can_sign() {
            log::error!(
                "failed billing contract {:?} account cannot be used to sign transaction",
                contract_id,
            );
            return Err(<Error<T>>::OffchainSignedTxCannotSign);
        }
        let result =
            signer.send_signed_transaction(|_acct| Call::bill_contract_for_block { contract_id });

        if let Some((acc, res)) = result {
            // if res is an error this means sending the transaction failed
            // this means the transaction was already send before (probably by another node)
            // unfortunately the error is always empty (substrate just logs the error and
            // returns Err())
            if res.is_err() {
                log::error!(
                    "signed transaction failed for billing contract {:?} using account {:?}",
                    contract_id,
                    acc.id
                );
                return Err(<Error<T>>::OffchainSignedTxAlreadySent);
            }
            return Ok(());
        }
        log::error!("No local account available");
        return Err(<Error<T>>::OffchainSignedTxNoLocalAccountAvailable);
    }

    // Bills a contract (NodeContract or NameContract)
    // Calculates how much TFT is due by the user and distributes the rewards
    fn bill_contract(contract_id: u64) -> DispatchResultWithPostInfo {
        // Clean up contract from blling loop if it not exists anymore
        if !Contracts::<T>::contains_key(contract_id) {
            log::debug!("cleaning up deleted contract from storage");

            let index = Self::get_contract_index();

            // Remove contract from billing list
            let mut contracts = ContractsToBillAt::<T>::get(index);
            contracts.retain(|&c| c != contract_id);
            ContractsToBillAt::<T>::insert(index, contracts);

            return Ok(().into());
        }

        let mut contract = Contracts::<T>::get(contract_id).ok_or(Error::<T>::ContractNotExists)?;

        let twin =
            pallet_tfgrid::Twins::<T>::get(contract.twin_id).ok_or(Error::<T>::TwinNotExists)?;
        let usable_balance = Self::get_usable_balance(&twin.account_id);

        let mut seconds_elapsed = BillingFrequency::<T>::get() * 6;
        // Calculate amount of seconds elapsed based on the contract lock struct

        let now = <timestamp::Pallet<T>>::get().saturated_into::<u64>() / 1000;
        // this will set the seconds elapsed to the default billing cycle duration in seconds
        // if there is no contract lock object yet. A contract lock object will be created later in this function
        // https://github.com/threefoldtech/tfchain/issues/261
        let contract_lock = ContractLock::<T>::get(contract.contract_id);
        if contract_lock.lock_updated != 0 {
            seconds_elapsed = now.checked_sub(contract_lock.lock_updated).unwrap_or(0);
        }

        let (amount_due, discount_received) =
            contract.calculate_contract_cost_tft(usable_balance, seconds_elapsed)?;

        // If there is nothing to be paid and the contract is not in state delete, return
        // Can be that the users cancels the contract in the same block that it's getting billed
        // where elapsed seconds would be 0, but we still have to distribute rewards
        if amount_due == BalanceOf::<T>::saturated_from(0 as u128) && !contract.is_state_delete() {
            log::debug!("amount to be billed is 0, nothing to do");
            return Ok(().into());
        };

        // Handle grace
        let contract = Self::handle_grace(&mut contract, usable_balance, amount_due)?;

        // If still in grace period, no need to continue doing locking and other stuff
        if matches!(contract.state, types::ContractState::GracePeriod(_)) {
            log::debug!("contract {} is still in grace", contract.contract_id);
            return Ok(().into());
        }

        // Handle contract lock operations
        Self::handle_lock(contract, amount_due)?;

        // Always emit a contract billed event
        let contract_bill = types::ContractBill {
            contract_id: contract.contract_id,
            timestamp: <timestamp::Pallet<T>>::get().saturated_into::<u64>() / 1000,
            discount_level: discount_received.clone(),
            amount_billed: amount_due.saturated_into::<u128>(),
        };
        Self::deposit_event(Event::ContractBilled(contract_bill));

        // set the amount unbilled back to 0
        let mut contract_billing_info =
            ContractBillingInformationByID::<T>::get(contract.contract_id);
        contract_billing_info.amount_unbilled = 0;
        ContractBillingInformationByID::<T>::insert(contract.contract_id, &contract_billing_info);

        // If the contract is in delete state, remove all associated storage
        if matches!(contract.state, types::ContractState::Deleted(_)) {
            Self::remove_contract(contract.contract_id);
        }

        log::info!("successfully billed contract with id {:?}", contract_id,);

        Ok(().into())
    }

    fn handle_grace(
        contract: &mut types::Contract<T>,
        usable_balance: BalanceOf<T>,
        amount_due: BalanceOf<T>,
    ) -> Result<&mut types::Contract<T>, DispatchErrorWithPostInfo> {
        let current_block = <frame_system::Pallet<T>>::block_number().saturated_into::<u64>();
        let node_id = contract.get_node_id();

        match contract.state {
            types::ContractState::GracePeriod(grace_start) => {
                // if the usable balance is recharged, we can move the contract to created state again
                if usable_balance > amount_due {
                    Self::_update_contract_state(contract, &types::ContractState::Created)?;
                    Self::deposit_event(Event::ContractGracePeriodEnded {
                        contract_id: contract.contract_id,
                        node_id,
                        twin_id: contract.twin_id,
                    });
                    // If the contract is a rent contract, also move state on associated node contracts
                    Self::handle_grace_rent_contract(contract, types::ContractState::Created)?;
                } else {
                    let diff = current_block - grace_start;
                    // If the contract grace period ran out, we can decomission the contract
                    if diff >= T::GracePeriod::get() {
                        Self::_update_contract_state(
                            contract,
                            &types::ContractState::Deleted(types::Cause::OutOfFunds),
                        )?;
                    }
                }
            }
            types::ContractState::Created => {
                // if the user ran out of funds, move the contract to be in a grace period
                // dont lock the tokens because there is nothing to lock
                // we can still update the internal contract lock object to figure out later how much was due
                // whilst in grace period
                if amount_due >= usable_balance {
                    log::info!(
                        "Grace period started at block {:?} due to lack of funds",
                        current_block
                    );
                    Self::_update_contract_state(
                        contract,
                        &types::ContractState::GracePeriod(current_block),
                    )?;
                    // We can't lock the amount due on the contract's lock because the user ran out of funds
                    Self::deposit_event(Event::ContractGracePeriodStarted {
                        contract_id: contract.contract_id,
                        node_id,
                        twin_id: contract.twin_id,
                        block_number: current_block.saturated_into(),
                    });
                    // If the contract is a rent contract, also move associated node contract to grace period
                    Self::handle_grace_rent_contract(
                        contract,
                        types::ContractState::GracePeriod(current_block),
                    )?;
                }
            }
            _ => (),
        }

        Ok(contract)
    }

    fn handle_grace_rent_contract(
        contract: &mut types::Contract<T>,
        state: types::ContractState,
    ) -> DispatchResultWithPostInfo {
        match &contract.contract_type {
            types::ContractData::RentContract(rc) => {
                let active_node_contracts = ActiveNodeContracts::<T>::get(rc.node_id);
                for ctr_id in active_node_contracts {
                    let mut ctr =
                        Contracts::<T>::get(ctr_id).ok_or(Error::<T>::ContractNotExists)?;
                    Self::_update_contract_state(&mut ctr, &state)?;

                    match state {
                        types::ContractState::Created => {
                            Self::deposit_event(Event::ContractGracePeriodEnded {
                                contract_id: ctr_id,
                                node_id: rc.node_id,
                                twin_id: ctr.twin_id,
                            });
                        }
                        types::ContractState::GracePeriod(block_number) => {
                            Self::deposit_event(Event::ContractGracePeriodStarted {
                                contract_id: ctr_id,
                                node_id: rc.node_id,
                                twin_id: ctr.twin_id,
                                block_number,
                            });
                        }
                        _ => (),
                    };
                }
            }
            _ => (),
        };

        Ok(().into())
    }

    fn handle_lock(
        contract: &mut types::Contract<T>,
        amount_due: BalanceOf<T>,
    ) -> DispatchResultWithPostInfo {
        let now = <timestamp::Pallet<T>>::get().saturated_into::<u64>() / 1000;

        let mut contract_lock = ContractLock::<T>::get(contract.contract_id);
        // Only update contract lock in state (Created, GracePeriod)
        if !matches!(contract.state, types::ContractState::Deleted(_)) {
            // increment cycles billed and update the internal lock struct
            contract_lock.lock_updated = now;
            contract_lock.cycles += 1;
            contract_lock.amount_locked = contract_lock.amount_locked + amount_due;
            ContractLock::<T>::insert(contract.contract_id, &contract_lock);
        }

        // Only lock an amount from the user's balance if the contract is in create state
        // The lock is specified on the user's account, since a user can have multiple contracts
        // Just extend the lock with the amount due for this contract billing period (lock will be created if not exists)
        let twin =
            pallet_tfgrid::Twins::<T>::get(contract.twin_id).ok_or(Error::<T>::TwinNotExists)?;
        if matches!(contract.state, types::ContractState::Created) {
            let mut locked_balance = Self::get_locked_balance(&twin.account_id);
            locked_balance += amount_due;
            <T as Config>::Currency::extend_lock(
                GRID_LOCK_ID,
                &twin.account_id,
                locked_balance,
                WithdrawReasons::all(),
            );
        }

        let canceled_and_not_zero =
            contract.is_state_delete() && contract_lock.amount_locked.saturated_into::<u64>() > 0;
        // When the cultivation rewards are ready to be distributed or it's in delete state
        // Unlock all reserved balance and distribute
        if contract_lock.cycles >= T::DistributionFrequency::get() || canceled_and_not_zero {
            // Deprecated locking system
            // If there is a lock with ID being the contract ID, remove it
            // Code can be removed in a later phase
            <T as Config>::Currency::remove_lock(
                contract.contract_id.to_be_bytes(),
                &twin.account_id,
            );

            // First remove the lock, calculate how much locked balance needs to be unlocked and re-lock the remaining locked balance
            let locked_balance = Self::get_locked_balance(&twin.account_id);
            let new_locked_balance = match locked_balance.checked_sub(&contract_lock.amount_locked)
            {
                Some(b) => b,
                None => BalanceOf::<T>::saturated_from(0 as u128),
            };
            <T as Config>::Currency::remove_lock(GRID_LOCK_ID, &twin.account_id);
            <T as Config>::Currency::set_lock(
                GRID_LOCK_ID,
                &twin.account_id,
                new_locked_balance,
                WithdrawReasons::all(),
            );

            // Fetch twin balance, if the amount locked in the contract lock exceeds the current unlocked
            // balance we can only transfer out the remaining balance
            // https://github.com/threefoldtech/tfchain/issues/479
            let twin_balance = Self::get_usable_balance(&twin.account_id);

            // Fetch the default pricing policy
            let pricing_policy = pallet_tfgrid::PricingPolicies::<T>::get(1)
                .ok_or(Error::<T>::PricingPolicyNotExists)?;
            // Distribute cultivation rewards
            match Self::_distribute_cultivation_rewards(
                &contract,
                &pricing_policy,
                twin_balance.min(contract_lock.amount_locked),
            ) {
                Ok(_) => {}
                Err(err) => {
                    log::error!("error while distributing cultivation rewards {:?}", err);
                    return Err(err);
                }
            };
            // Reset values
            contract_lock.lock_updated = now;
            contract_lock.amount_locked = BalanceOf::<T>::saturated_from(0 as u128);
            contract_lock.cycles = 0;
            ContractLock::<T>::insert(contract.contract_id, &contract_lock);
        }

        Ok(().into())
    }

    pub fn remove_contract(contract_id: u64) {
        let contract = Contracts::<T>::get(contract_id);
        if contract.is_none() {
            return;
        }

        if let Some(contract) = contract {
            match contract.contract_type.clone() {
                types::ContractData::NodeContract(mut node_contract) => {
                    Self::remove_active_node_contract(node_contract.node_id, contract_id);
                    if node_contract.public_ips > 0 {
                        match Self::_free_ip(contract_id, &mut node_contract) {
                            Ok(_) => (),
                            Err(e) => {
                                log::info!("error while freeing ips: {:?}", e);
                            }
                        }
                    }

                    // remove the contract by hash from storage
                    ContractIDByNodeIDAndHash::<T>::remove(
                        node_contract.node_id,
                        &node_contract.deployment_hash,
                    );
                    NodeContractResources::<T>::remove(contract_id);

                    Self::deposit_event(Event::NodeContractCanceled {
                        contract_id,
                        node_id: node_contract.node_id,
                        twin_id: contract.twin_id,
                    });
                }
                types::ContractData::NameContract(name_contract) => {
                    ContractIDByNameRegistration::<T>::remove(name_contract.name);
                    Self::deposit_event(Event::NameContractCanceled { contract_id });
                }
                types::ContractData::RentContract(rent_contract) => {
                    ActiveRentContractForNode::<T>::remove(rent_contract.node_id);
                    // Remove all associated active node contracts
                    let active_node_contracts =
                        ActiveNodeContracts::<T>::get(rent_contract.node_id);
                    for node_contract in active_node_contracts {
                        Self::remove_contract(node_contract);
                    }
                    Self::deposit_event(Event::RentContractCanceled { contract_id });
                }
            };
            info!("removing contract");
            ContractBillingInformationByID::<T>::remove(contract_id);
            Contracts::<T>::remove(contract_id);
            ContractLock::<T>::remove(contract_id);
        }
    }

    // Following: https://library.threefold.me/info/threefold#/tfgrid/farming/threefold__proof_of_utilization
    fn _distribute_cultivation_rewards(
        contract: &types::Contract<T>,
        pricing_policy: &pallet_tfgrid_types::PricingPolicy<T::AccountId>,
        amount: BalanceOf<T>,
    ) -> DispatchResultWithPostInfo {
        // fetch source twin
        let twin =
            pallet_tfgrid::Twins::<T>::get(contract.twin_id).ok_or(Error::<T>::TwinNotExists)?;

        // Send 10% to the foundation
        let foundation_share = Perbill::from_percent(10) * amount;
        log::info!(
            "Transfering: {:?} from contract twin {:?} to foundation account {:?}",
            &foundation_share,
            &twin.account_id,
            &pricing_policy.foundation_account
        );
        <T as Config>::Currency::transfer(
            &twin.account_id,
            &pricing_policy.foundation_account,
            foundation_share,
            ExistenceRequirement::KeepAlive,
        )?;

        // TODO: send 5% to the staking pool account
        let staking_pool_share = Perbill::from_percent(5) * amount;
        let staking_pool_account = T::StakingPoolAccount::get();
        log::info!(
            "Transfering: {:?} from contract twin {:?} to staking pool account {:?}",
            &staking_pool_share,
            &twin.account_id,
            &staking_pool_account,
        );
        <T as Config>::Currency::transfer(
            &twin.account_id,
            &staking_pool_account,
            staking_pool_share,
            ExistenceRequirement::KeepAlive,
        )?;

        let mut sales_share = 50;

        if let Some(provider_id) = contract.solution_provider_id {
            if let Some(solution_provider) = SolutionProviders::<T>::get(provider_id) {
                let total_take: u8 = solution_provider
                    .providers
                    .iter()
                    .map(|provider| provider.take)
                    .sum();
                sales_share -= total_take;

                if !solution_provider
                    .providers
                    .iter()
                    .map(|provider| {
                        let share = Perbill::from_percent(provider.take as u32) * amount;
                        log::info!(
                            "Transfering: {:?} from contract twin {:?} to provider account {:?}",
                            &share,
                            &twin.account_id,
                            &provider.who
                        );
                        <T as Config>::Currency::transfer(
                            &twin.account_id,
                            &provider.who,
                            share,
                            KeepAlive,
                        )
                    })
                    .filter(|result| result.is_err())
                    .collect::<Vec<DispatchResult>>()
                    .is_empty()
                {
                    return Err(DispatchErrorWithPostInfo::from(
                        Error::<T>::InvalidProviderConfiguration,
                    ));
                }
            }
        };

        if sales_share > 0 {
            let share = Perbill::from_percent(sales_share.into()) * amount;
            // Transfer the remaining share to the sales account
            // By default it is 50%, if a contract has solution providers it can be less
            log::info!(
                "Transfering: {:?} from contract twin {:?} to sales account {:?}",
                &share,
                &twin.account_id,
                &pricing_policy.certified_sales_account
            );
            <T as Config>::Currency::transfer(
                &twin.account_id,
                &pricing_policy.certified_sales_account,
                share,
                KeepAlive,
            )?;
        }

        // Burn 35%, to not have any imbalance in the system, subtract all previously send amounts with the initial
        let mut amount_to_burn =
            (Perbill::from_percent(50) * amount) - foundation_share - staking_pool_share;

        let existential_deposit_requirement = <T as Config>::Currency::minimum_balance();
        let free_balance = <T as Config>::Currency::free_balance(&twin.account_id);
        if amount_to_burn > free_balance - existential_deposit_requirement {
            amount_to_burn = <T as Config>::Currency::free_balance(&twin.account_id)
                - existential_deposit_requirement;
        }

        let to_burn = T::Currency::withdraw(
            &twin.account_id,
            amount_to_burn,
            WithdrawReasons::FEE,
            ExistenceRequirement::KeepAlive,
        )?;

        log::info!(
            "Burning: {:?} from contract twin {:?}",
            amount_to_burn,
            &twin.account_id
        );
        T::Burn::on_unbalanced(to_burn);

        Self::deposit_event(Event::TokensBurned {
            contract_id: contract.contract_id,
            amount: amount_to_burn,
        });

        Ok(().into())
    }

    // Inserts a contract in a list where the index is the current block % billing frequency
    // This way, we don't need to reinsert the contract everytime it gets billed
    pub fn insert_contract_to_bill(contract_id: u64) {
        if contract_id == 0 {
            return;
        }

        // Save the contract to be billed in (now -1 %(mod) BILLING_FREQUENCY_IN_BLOCKS)
        let index = Self::get_contract_index().checked_sub(1).unwrap_or(0);
        let mut contracts = ContractsToBillAt::<T>::get(index);

        if !contracts.contains(&contract_id) {
            contracts.push(contract_id);
            ContractsToBillAt::<T>::insert(index, &contracts);
            log::info!(
                "Insert contracts: {:?}, to be billed at index {:?}",
                contracts,
                index
            );
        }
    }

    // Helper function that updates the contract state and manages storage accordingly
    pub fn _update_contract_state(
        contract: &mut types::Contract<T>,
        state: &types::ContractState,
    ) -> DispatchResultWithPostInfo {
        // update the state and save the contract
        contract.state = state.clone();
        Contracts::<T>::insert(&contract.contract_id, contract.clone());

        // if the contract is a name contract, nothing to do left here
        match contract.contract_type {
            types::ContractData::NameContract(_) => return Ok(().into()),
            types::ContractData::RentContract(_) => return Ok(().into()),
            _ => (),
        };

        // if the contract is a node contract
        // manage the ActiveNodeContracts map accordingly
        let node_contract = Self::get_node_contract(contract)?;

        let mut contracts = ActiveNodeContracts::<T>::get(&node_contract.node_id);

        match contracts.iter().position(|id| id == &contract.contract_id) {
            Some(index) => {
                // if the new contract state is delete, remove the contract id from the map
                if contract.is_state_delete() {
                    contracts.remove(index);
                }
            }
            None => {
                // if the contract is not present add it to the active contracts map
                if state == &types::ContractState::Created {
                    contracts.push(contract.contract_id);
                }
            }
        };

        ActiveNodeContracts::<T>::insert(&node_contract.node_id, &contracts);

        Ok(().into())
    }

    fn remove_active_node_contract(node_id: u32, contract_id: u64) {
        let mut contracts = ActiveNodeContracts::<T>::get(&node_id);

        match contracts.iter().position(|id| id == &contract_id) {
            Some(index) => {
                contracts.remove(index);
            }
            None => (),
        };

        ActiveNodeContracts::<T>::insert(&node_id, &contracts);
    }

    pub fn _reserve_ip(
        contract_id: u64,
        node_contract: &mut types::NodeContract<T>,
    ) -> DispatchResultWithPostInfo {
        if node_contract.public_ips == 0 {
            return Ok(().into());
        }
        let node = pallet_tfgrid::Nodes::<T>::get(node_contract.node_id)
            .ok_or(Error::<T>::NodeNotExists)?;

        let mut farm =
            pallet_tfgrid::Farms::<T>::get(node.farm_id).ok_or(Error::<T>::FarmNotExists)?;

        log::info!(
            "Number of farm ips {:?}, number of ips to reserve: {:?}",
            farm.public_ips.len(),
            node_contract.public_ips as usize
        );
        ensure!(
            farm.public_ips.len() >= node_contract.public_ips as usize,
            Error::<T>::FarmHasNotEnoughPublicIPs
        );

        let mut ips: BoundedVec<PublicIP, MaxNodeContractPublicIPs<T>> = vec![].try_into().unwrap();

        for i in 0..farm.public_ips.len() {
            if ips.len() == node_contract.public_ips as usize {
                break;
            }

            // if an ip has contract id 0 it means it's not reserved
            // reserve it now
            if farm.public_ips[i].contract_id == 0 {
                let mut ip = farm.public_ips[i].clone();
                ip.contract_id = contract_id;
                farm.public_ips[i] = ip.clone();
                ips.try_push(ip).or_else(|_| {
                    return Err(DispatchErrorWithPostInfo::from(
                        Error::<T>::FailedToReserveIP,
                    ));
                })?;
            }
        }

        // Safeguard check if we actually have the amount of ips we wanted to reserve
        ensure!(
            ips.len() == node_contract.public_ips as usize,
            Error::<T>::FarmHasNotEnoughPublicIPsFree
        );

        node_contract.public_ips_list = ips.try_into().or_else(|_| {
            return Err(DispatchErrorWithPostInfo::from(
                Error::<T>::FailedToReserveIP,
            ));
        })?;

        // Update the farm with the reserved ips
        pallet_tfgrid::Farms::<T>::insert(farm.id, farm);

        Ok(().into())
    }

    pub fn _free_ip(
        contract_id: u64,
        node_contract: &mut types::NodeContract<T>,
    ) -> DispatchResultWithPostInfo {
        let node = pallet_tfgrid::Nodes::<T>::get(node_contract.node_id)
            .ok_or(Error::<T>::NodeNotExists)?;

        let mut farm =
            pallet_tfgrid::Farms::<T>::get(node.farm_id).ok_or(Error::<T>::FarmNotExists)?;

        let mut public_ips: BoundedVec<PublicIP, MaxNodeContractPublicIPs<T>> =
            vec![].try_into().unwrap();
        for i in 0..farm.public_ips.len() {
            // if an ip has contract id 0 it means it's not reserved
            // reserve it now
            if farm.public_ips[i].contract_id == contract_id {
                let mut ip = farm.public_ips[i].clone();
                ip.contract_id = 0;
                farm.public_ips[i] = ip.clone();
                public_ips.try_push(ip).or_else(|_| {
                    return Err(DispatchErrorWithPostInfo::from(Error::<T>::FailedToFreeIPs));
                })?;
            }
        }

        pallet_tfgrid::Farms::<T>::insert(farm.id, farm);

        // Emit an event containing the IP's freed for this contract
        Self::deposit_event(Event::IPsFreed {
            contract_id,
            public_ips,
        });

        Ok(().into())
    }

    pub fn get_node_contract(
        contract: &types::Contract<T>,
    ) -> Result<types::NodeContract<T>, DispatchErrorWithPostInfo> {
        match contract.contract_type.clone() {
            types::ContractData::NodeContract(c) => Ok(c),
            _ => {
                return Err(DispatchErrorWithPostInfo::from(
                    Error::<T>::InvalidContractType,
                ))
            }
        }
    }

    pub fn get_rent_contract(
        contract: &types::Contract<T>,
    ) -> Result<types::RentContract, DispatchErrorWithPostInfo> {
        match contract.contract_type.clone() {
            types::ContractData::RentContract(c) => Ok(c),
            _ => {
                return Err(DispatchErrorWithPostInfo::from(
                    Error::<T>::InvalidContractType,
                ))
            }
        }
    }

    fn get_usable_balance(account_id: &T::AccountId) -> BalanceOf<T> {
        let balance = pallet_balances::pallet::Pallet::<T>::usable_balance(account_id);
        let b = balance.saturated_into::<u128>();
        BalanceOf::<T>::saturated_from(b)
    }

    fn get_locked_balance(account_id: &T::AccountId) -> BalanceOf<T> {
        let usable_balance = Self::get_usable_balance(account_id);
        let free_balance = <T as Config>::Currency::free_balance(account_id);

        let locked_balance = free_balance.checked_sub(&usable_balance);
        match locked_balance {
            Some(balance) => balance,
            None => BalanceOf::<T>::saturated_from(0 as u128),
        }
    }

    pub fn _create_solution_provider(
        description: Vec<u8>,
        link: Vec<u8>,
        providers: Vec<types::Provider<T::AccountId>>,
    ) -> DispatchResultWithPostInfo {
        let total_take: u8 = providers.iter().map(|provider| provider.take).sum();
        ensure!(total_take <= 50, Error::<T>::InvalidProviderConfiguration);

        let mut id = SolutionProviderID::<T>::get();
        id = id + 1;

        let solution_provider = types::SolutionProvider {
            solution_provider_id: id,
            providers,
            description,
            link,
            approved: false,
        };

        SolutionProviderID::<T>::put(id);
        SolutionProviders::<T>::insert(id, &solution_provider);

        Self::deposit_event(Event::SolutionProviderCreated(solution_provider));

        Ok(().into())
    }

    pub fn _approve_solution_provider(
        solution_provider_id: u64,
        approve: bool,
    ) -> DispatchResultWithPostInfo {
        ensure!(
            SolutionProviders::<T>::contains_key(solution_provider_id),
            Error::<T>::NoSuchSolutionProvider
        );

        if let Some(mut solution_provider) = SolutionProviders::<T>::get(solution_provider_id) {
            solution_provider.approved = approve;
            SolutionProviders::<T>::insert(solution_provider_id, &solution_provider);
            Self::deposit_event(Event::SolutionProviderApproved(
                solution_provider_id,
                approve,
            ));
        }

        Ok(().into())
    }

    pub fn validate_solution_provider(
        solution_provider_id: Option<u64>,
    ) -> DispatchResultWithPostInfo {
        if let Some(provider_id) = solution_provider_id {
            ensure!(
                SolutionProviders::<T>::contains_key(provider_id),
                Error::<T>::NoSuchSolutionProvider
            );

            if let Some(solution_provider) = SolutionProviders::<T>::get(provider_id) {
                ensure!(
                    solution_provider.approved,
                    Error::<T>::SolutionProviderNotApproved
                );
                return Ok(().into());
            }
        }
        Ok(().into())
    }

    pub fn get_contract_index() -> u64 {
        let now = <frame_system::Pallet<T>>::block_number().saturated_into::<u64>();
        now % BillingFrequency::<T>::get()
    }

    pub fn _service_contract_create(
        caller: T::AccountId,
        service: T::AccountId,
        consumer: T::AccountId,
    ) -> DispatchResultWithPostInfo {
        let caller_twin_id =
            pallet_tfgrid::TwinIdByAccountID::<T>::get(&caller).ok_or(Error::<T>::TwinNotExists)?;

        let service_twin_id = pallet_tfgrid::TwinIdByAccountID::<T>::get(&service)
            .ok_or(Error::<T>::TwinNotExists)?;

        let consumer_twin_id = pallet_tfgrid::TwinIdByAccountID::<T>::get(&consumer)
            .ok_or(Error::<T>::TwinNotExists)?;

        // Only service or consumer can create contract
        ensure!(
            caller_twin_id == service_twin_id || caller_twin_id == consumer_twin_id,
            Error::<T>::TwinNotAuthorized,
        );

        // Service twin and consumer twin can not be the same
        ensure!(
            service_twin_id != consumer_twin_id,
            Error::<T>::ServiceContractCreationNotAllowed,
        );

        // Create service contract
        let service_contract = types::ServiceContract {
            service_twin_id,
            consumer_twin_id,
            base_fee: 0,
            variable_fee: 0,
            metadata: vec![].try_into().unwrap(),
            accepted_by_service: false,
            accepted_by_consumer: false,
            last_bill: 0,
            state: types::ServiceContractState::Created,
        };

        // Get the service contract ID map and increment
        let mut id = ServiceContractID::<T>::get();
        id = id + 1;

        // Insert into service contract map
        ServiceContracts::<T>::insert(id, &service_contract);

        // Update Contract ID
        ServiceContractID::<T>::put(id);

        // Trigger event for service contract creation
        Self::deposit_event(Event::ServiceContractCreated(service_contract));

        Ok(().into())
    }

    pub fn _service_contract_set_metadata(
        account_id: T::AccountId,
        service_contract_id: u64,
        metadata: Vec<u8>,
    ) -> DispatchResultWithPostInfo {
        let twin_id = pallet_tfgrid::TwinIdByAccountID::<T>::get(&account_id)
            .ok_or(Error::<T>::TwinNotExists)?;

        let mut service_contract = ServiceContracts::<T>::get(service_contract_id)
            .ok_or(Error::<T>::ServiceContractNotExists)?;

        // Only service or consumer can set metadata
        ensure!(
            twin_id == service_contract.service_twin_id
                || twin_id == service_contract.consumer_twin_id,
            Error::<T>::TwinNotAuthorized,
        );

        // Only allow to modify metadata if contract still not approved by both parties
        ensure!(
            !matches!(
                service_contract.state,
                types::ServiceContractState::ApprovedByBoth
            ),
            Error::<T>::ServiceContractModificationNotAllowed,
        );

        service_contract.metadata = BoundedVec::try_from(metadata)
            .map_err(|_| Error::<T>::ServiceContractMetadataTooLong)?;

        // If base_fee is set and non-zero (mandatory)
        if service_contract.base_fee != 0 {
            service_contract.state = types::ServiceContractState::AgreementReady;
        }

        // Update service contract in map after modification
        ServiceContracts::<T>::insert(service_contract_id, service_contract);

        Ok(().into())
    }

    pub fn _service_contract_set_fees(
        account_id: T::AccountId,
        service_contract_id: u64,
        base_fee: u64,
        variable_fee: u64,
    ) -> DispatchResultWithPostInfo {
        let twin_id = pallet_tfgrid::TwinIdByAccountID::<T>::get(&account_id)
            .ok_or(Error::<T>::TwinNotExists)?;

        let mut service_contract = ServiceContracts::<T>::get(service_contract_id)
            .ok_or(Error::<T>::ServiceContractNotExists)?;

        // Only service can set fees
        ensure!(
            twin_id == service_contract.service_twin_id,
            Error::<T>::TwinNotAuthorized,
        );

        // Only allow to modify fees if contract still not approved by both parties
        ensure!(
            !matches!(
                service_contract.state,
                types::ServiceContractState::ApprovedByBoth
            ),
            Error::<T>::ServiceContractModificationNotAllowed,
        );

        service_contract.base_fee = base_fee;
        service_contract.variable_fee = variable_fee;

        // If metadata is filled and not empty (mandatory)
        if !service_contract.metadata.is_empty() {
            service_contract.state = types::ServiceContractState::AgreementReady;
        }

        // Update service contract in map after modification
        ServiceContracts::<T>::insert(service_contract_id, service_contract);

        Ok(().into())
    }

    pub fn _service_contract_approve(
        account_id: T::AccountId,
        service_contract_id: u64,
    ) -> DispatchResultWithPostInfo {
        let twin_id = pallet_tfgrid::TwinIdByAccountID::<T>::get(&account_id)
            .ok_or(Error::<T>::TwinNotExists)?;

        let mut service_contract = ServiceContracts::<T>::get(service_contract_id)
            .ok_or(Error::<T>::ServiceContractNotExists)?;

        // Allow to approve contract only if agreement is ready
        ensure!(
            matches!(
                service_contract.state,
                types::ServiceContractState::AgreementReady
            ),
            Error::<T>::ServiceContractApprovalNotAllowed,
        );

        // Only service or consumer can accept agreement
        if twin_id == service_contract.service_twin_id {
            service_contract.accepted_by_service = true;
        } else if twin_id == service_contract.consumer_twin_id {
            service_contract.accepted_by_consumer = true
        } else {
            return Err(DispatchErrorWithPostInfo::from(
                Error::<T>::TwinNotAuthorized,
            ));
        }

        // If both parties (service and consumer) accept then contract is approved and can be billed
        if service_contract.accepted_by_service && service_contract.accepted_by_consumer {
            // Change contract state to approved and emit event
            service_contract.state = types::ServiceContractState::ApprovedByBoth;

            // Trigger event for service contract approval
            Self::deposit_event(Event::ServiceContractApproved {
                service_contract_id,
            });
            // Initialize billing time
            let now = <timestamp::Pallet<T>>::get().saturated_into::<u64>() / 1000;
            service_contract.last_bill = now;
        }

        // Update service contract in map after modification
        ServiceContracts::<T>::insert(service_contract_id, service_contract);

        Ok(().into())
    }

    pub fn _service_contract_reject(
        account_id: T::AccountId,
        service_contract_id: u64,
    ) -> DispatchResultWithPostInfo {
        let twin_id = pallet_tfgrid::TwinIdByAccountID::<T>::get(&account_id)
            .ok_or(Error::<T>::TwinNotExists)?;

        let service_contract = ServiceContracts::<T>::get(service_contract_id)
            .ok_or(Error::<T>::ServiceContractNotExists)?;

        // Only service or consumer can reject agreement
        ensure!(
            twin_id == service_contract.service_twin_id
                || twin_id == service_contract.consumer_twin_id,
            Error::<T>::TwinNotAuthorized,
        );

        // Allow to reject contract only if agreement is ready
        ensure!(
            matches!(
                service_contract.state,
                types::ServiceContractState::AgreementReady
            ),
            Error::<T>::ServiceContractRejectionNotAllowed,
        );

        // If one party (service or consumer) rejects agreement
        // then contract is canceled and removed from service contract map
        Self::_service_contract_cancel(twin_id, service_contract_id, types::Cause::CanceledByUser)?;

        Ok(().into())
    }

    pub fn _service_contract_cancel(
        twin_id: u32,
        service_contract_id: u64,
        cause: types::Cause,
    ) -> DispatchResultWithPostInfo {
        let service_contract = ServiceContracts::<T>::get(service_contract_id)
            .ok_or(Error::<T>::ServiceContractNotExists)?;

        // Only service or consumer can cancel contract
        ensure!(
            twin_id == service_contract.service_twin_id
                || twin_id == service_contract.consumer_twin_id,
            Error::<T>::TwinNotAuthorized,
        );

        // Remove contract from service contract map
        // Can be done at any state of contract
        // so no need to handle state validation
        ServiceContracts::<T>::remove(service_contract_id);

        // Trigger event for service contract cancelation
        Self::deposit_event(Event::ServiceContractCanceled {
            service_contract_id,
            cause,
        });

        log::info!(
            "successfully removed service contract with id {:?}",
            service_contract_id,
        );

        Ok(().into())
    }

    #[transactional]
    pub fn _service_contract_bill(
        account_id: T::AccountId,
        service_contract_id: u64,
        variable_amount: u64,
        metadata: Vec<u8>,
    ) -> DispatchResultWithPostInfo {
        let twin_id = pallet_tfgrid::TwinIdByAccountID::<T>::get(&account_id)
            .ok_or(Error::<T>::TwinNotExists)?;

        let mut service_contract = ServiceContracts::<T>::get(service_contract_id)
            .ok_or(Error::<T>::ServiceContractNotExists)?;

        // Only service can bill consumer for service contract
        ensure!(
            twin_id == service_contract.service_twin_id,
            Error::<T>::TwinNotAuthorized,
        );

        // Allow to bill contract only if approved by both
        ensure!(
            matches!(
                service_contract.state,
                types::ServiceContractState::ApprovedByBoth
            ),
            Error::<T>::ServiceContractBillingNotApprovedByBoth,
        );

        // Get elapsed time (in seconds) to bill for service
        let now = <timestamp::Pallet<T>>::get().saturated_into::<u64>() / 1000;
        let elapsed_seconds_since_last_bill = now - service_contract.last_bill;

        // Billing time (window) is max 1h by design
        // So extra time will not be billed
        // It is the service responsability to bill on right frequency
        let window = elapsed_seconds_since_last_bill.min(SECS_PER_HOUR);

        // Billing variable amount is bounded by contract variable fee
        ensure!(
            variable_amount
                <= ((U64F64::from_num(window) / U64F64::from_num(SECS_PER_HOUR))
                    * U64F64::from_num(service_contract.variable_fee))
                .round()
                .to_num::<u64>(),
            Error::<T>::ServiceContractBillingVariableAmountTooHigh,
        );

        let bill_metadata = BoundedVec::try_from(metadata)
            .map_err(|_| Error::<T>::ServiceContractBillMetadataTooLong)?;

        // Create service contract bill
        let service_contract_bill = types::ServiceContractBill {
            variable_amount,
            window,
            metadata: bill_metadata,
        };

        // Make consumer pay for service contract bill
        Self::_service_contract_pay_bill(service_contract_id, service_contract_bill)?;

        // Update contract in list after modification
        service_contract.last_bill = now;
        ServiceContracts::<T>::insert(service_contract_id, service_contract);

        Ok(().into())
    }

    // Pay a service contract bill
    // Calculates how much TFT is due by the consumer and pay the amount to the service
    fn _service_contract_pay_bill(
        service_contract_id: u64,
        bill: types::ServiceContractBill,
    ) -> DispatchResultWithPostInfo {
        let service_contract = ServiceContracts::<T>::get(service_contract_id)
            .ok_or(Error::<T>::ServiceContractNotExists)?;
        let amount = service_contract.calculate_bill_cost_tft::<T>(bill.clone())?;

        let service_twin_id = service_contract.service_twin_id;
        let service_twin =
            pallet_tfgrid::Twins::<T>::get(service_twin_id).ok_or(Error::<T>::TwinNotExists)?;

        let consumer_twin = pallet_tfgrid::Twins::<T>::get(service_contract.consumer_twin_id)
            .ok_or(Error::<T>::TwinNotExists)?;

        let usable_balance = Self::get_usable_balance(&consumer_twin.account_id);

        // If consumer is out of funds then contract is canceled
        // by service and removed from service contract map
        if usable_balance < amount {
            Self::_service_contract_cancel(
                service_twin_id,
                service_contract_id,
                types::Cause::OutOfFunds,
            )?;
            return Err(DispatchErrorWithPostInfo::from(
                Error::<T>::ServiceContractNotEnoughFundsToPayBill,
            ));
        }

        // Transfer amount due from consumer account to service account
        <T as Config>::Currency::transfer(
            &consumer_twin.account_id,
            &service_twin.account_id,
            amount,
            ExistenceRequirement::KeepAlive,
        )?;

        // Trigger event for service contract billing
        Self::deposit_event(Event::ServiceContractBilled {
            service_contract_id,
            bill,
            amount,
        });

        log::info!(
            "bill successfully payed by consumer for service contract with id {:?}",
            service_contract_id,
        );

        Ok(().into())
    }

    pub fn _change_billing_frequency(frequency: u64) -> DispatchResultWithPostInfo {
        let billing_frequency = BillingFrequency::<T>::get();
        ensure!(
            frequency > billing_frequency,
            Error::<T>::CanOnlyIncreaseFrequency
        );

        BillingFrequency::<T>::put(frequency);

        Self::deposit_event(Event::BillingFrequencyChanged(frequency));

        Ok(().into())
    }
}

impl<T: Config> ChangeNode<LocationOf<T>, InterfaceOf<T>, SerialNumberOf<T>> for Pallet<T> {
    fn node_changed(_node: Option<&TfgridNode<T>>, _new_node: &TfgridNode<T>) {}

    fn node_deleted(node: &TfgridNode<T>) {
        // Clean up all active contracts
        let active_node_contracts = ActiveNodeContracts::<T>::get(node.id);
        for node_contract_id in active_node_contracts {
            if let Some(mut contract) = Contracts::<T>::get(node_contract_id) {
                // Bill contract
                let _ = Self::_update_contract_state(
                    &mut contract,
                    &types::ContractState::Deleted(types::Cause::CanceledByUser),
                );
                let _ = Self::bill_contract(node_contract_id);
                Self::remove_contract(node_contract_id);
            }
        }

        // First clean up rent contract if it exists
        if let Some(rc_id) = ActiveRentContractForNode::<T>::get(node.id) {
            if let Some(mut contract) = Contracts::<T>::get(rc_id) {
                // Bill contract
                let _ = Self::_update_contract_state(
                    &mut contract,
                    &types::ContractState::Deleted(types::Cause::CanceledByUser),
                );
                let _ = Self::bill_contract(contract.contract_id);
                Self::remove_contract(contract.contract_id);
            }
        }
    }
}

impl<T: Config> PublicIpModifier for Pallet<T> {
    fn ip_removed(ip: &PublicIP) {
        if let Some(mut contract) = Contracts::<T>::get(ip.contract_id) {
            match contract.contract_type {
                types::ContractData::NodeContract(mut node_contract) => {
                    if node_contract.public_ips > 0 {
                        if let Err(e) = Self::_free_ip(ip.contract_id, &mut node_contract) {
                            log::error!("error while freeing ips: {:?}", e);
                        }
                    }
                    contract.contract_type = types::ContractData::NodeContract(node_contract);

                    Contracts::<T>::insert(ip.contract_id, &contract);
                }
                _ => {}
            }
        }
    }
}

impl<T: Config> Pallet<T> {
    // Validates if the given signer is the next block author based on the validators in session
    // This can be used if an extrinsic should be refunded by the author in the same block
    // It also requires that the keytype inserted for the offchain workers is the validator key
    fn is_next_block_author(
        signer: &Signer<T, <T as Config>::AuthorityId>,
    ) -> Result<(), Error<T>> {
        let author = <pallet_authorship::Pallet<T>>::author();
        let validators = <pallet_session::Pallet<T>>::validators();

        // Sign some arbitrary data in order to get the AccountId, maybe there is another way to do this?
        let signed_message = signer.sign_message(&[0]);
        if let Some(signed_message_data) = signed_message {
            if let Some(block_author) = author {
                let validator =
                    <T as pallet_session::Config>::ValidatorIdOf::convert(block_author.clone())
                        .ok_or(Error::<T>::IsNotAnAuthority)?;

                let validator_count = validators.len();
                let author_index = (validators.iter().position(|a| a == &validator).unwrap_or(0)
                    + 1)
                    % validator_count;

                let signer_validator_account =
                    <T as pallet_session::Config>::ValidatorIdOf::convert(
                        signed_message_data.0.id.clone(),
                    )
                    .ok_or(Error::<T>::IsNotAnAuthority)?;

                if signer_validator_account != validators[author_index] {
                    return Err(Error::<T>::WrongAuthority);
                }
            }
        }

        Ok(().into())
    }
}<|MERGE_RESOLUTION|>--- conflicted
+++ resolved
@@ -37,12 +37,8 @@
     types::PublicIP,
 };
 
-<<<<<<< HEAD
-pub const KEY_TYPE: KeyTypeId = KeyTypeId(*b"smct");
+pub const KEY_TYPE: KeyTypeId = KeyTypeId(*b"aura");
 pub const SECS_PER_HOUR: u64 = 3600;
-=======
-pub const KEY_TYPE: KeyTypeId = KeyTypeId(*b"aura");
->>>>>>> 390a560f
 
 #[cfg(test)]
 mod mock;
