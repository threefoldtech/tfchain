--- conflicted
+++ resolved
@@ -7,12 +7,8 @@
     dispatch::DispatchResultWithPostInfo,
     ensure,
     traits::{
-<<<<<<< HEAD
         Currency, EnsureOrigin, ExistenceRequirement::KeepAlive, Get, LockableCurrency, Vec,
-        WithdrawReasons,
-=======
-        Currency, ExistenceRequirement::KeepAlive, Get, LockIdentifier, LockableCurrency, Vec, WithdrawReasons,
->>>>>>> a237a4bf
+        WithdrawReasons, LockIdentifier,
     },
     weights::Pays,
 };
@@ -126,13 +122,10 @@
         NodeIsNotDedicated,
         NodeNotAvailableToDeploy,
         CannotUpdateContractInGraceState,
-<<<<<<< HEAD
         InvalidProviderConfiguration,
         NoSuchSolutionProvider,
         SolutionProviderNotApproved
-=======
         NumOverflow
->>>>>>> a237a4bf
     }
 }
 
