--- conflicted
+++ resolved
@@ -76,11 +76,8 @@
 pub mod cost;
 pub mod name_contract;
 pub mod types;
-<<<<<<< HEAD
 pub mod weights;
-=======
 pub mod migrations;
->>>>>>> 7b91d112
 
 #[frame_support::pallet]
 pub mod pallet {
