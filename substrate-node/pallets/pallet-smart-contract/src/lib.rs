#![cfg_attr(not(feature = "std"), no_std)]

use std::u8;

use frame_support::{
    decl_error, decl_event, decl_module, decl_storage,
    dispatch::DispatchResultWithPostInfo,
    ensure, log,
    traits::{
<<<<<<< HEAD
        Currency, EnsureOrigin, ExistenceRequirement::KeepAlive, Get, LockableCurrency, Vec,
        WithdrawReasons, LockIdentifier,
=======
        Currency, ExistenceRequirement::KeepAlive, Get, LockIdentifier, LockableCurrency,
        WithdrawReasons,
>>>>>>> 26115869
    },
    weights::Pays,
};
use frame_system::{self as system, ensure_signed};
use pallet_balances;
use pallet_tfgrid;
use pallet_tfgrid::types as pallet_tfgrid_types;
use pallet_tft_price;
use pallet_timestamp as timestamp;
use sp_runtime::{
    traits::{CheckedSub, SaturatedConversion},
    DispatchError, DispatchResult, Perbill, Percent,
};
use sp_std::convert::TryInto;
use sp_std::vec::Vec;
use substrate_fixed::types::U64F64;
use tfchain_support::{
    traits::ChangeNode,
    types::{Node, NodeCertification, PublicIP, Resources},
};

#[cfg(test)]
mod mock;

#[cfg(test)]
mod tests;

mod benchmarking;

pub mod types;
pub mod weights;
pub mod contract_migration;

pub use weights::WeightInfo;

pub const GRID_LOCK_ID: LockIdentifier = *b"gridlock";

pub trait Config:
    system::Config + pallet_tfgrid::Config + pallet_timestamp::Config + pallet_balances::Config
{
    type Event: From<Event<Self>> + Into<<Self as frame_system::Config>::Event>;
    type Currency: LockableCurrency<Self::AccountId>;
    type StakingPoolAccount: Get<Self::AccountId>;
    type BillingFrequency: Get<u64>;
    type DistributionFrequency: Get<u16>;
    type GracePeriod: Get<u64>;
    type WeightInfo: WeightInfo;
    type NodeChanged: ChangeNode;
    /// Origin for restricted extrinsics
    /// Can be the root or another origin configured in the runtime
    type RestrictedOrigin: EnsureOrigin<Self::Origin>;
}

pub const CONTRACT_VERSION: u32 = 4;

pub type BalanceOf<T> =
    <<T as Config>::Currency as Currency<<T as system::Config>::AccountId>>::Balance;

decl_event!(
    pub enum Event<T>
    where
        AccountId = <T as frame_system::Config>::AccountId,
        BalanceOf = BalanceOf<T>,
    {
        ContractCreated(types::Contract),
        ContractUpdated(types::Contract),
        NodeContractCanceled(u64, u32, u32),
        NameContractCanceled(u64),
        IPsReserved(u64, Vec<PublicIP>),
        IPsFreed(u64, Vec<Vec<u8>>),
        ContractDeployed(u64, AccountId),
        // Deprecated
        ConsumptionReportReceived(types::Consumption),
        ContractBilled(types::ContractBill),
        TokensBurned(u64, BalanceOf),
        UpdatedUsedResources(types::ContractResources),
        NruConsumptionReportReceived(types::NruConsumption),
        RentContractCanceled(u64),
        ContractGracePeriodStarted(u64, u32, u32, u64),
        ContractGracePeriodEnded(u64, u32, u32),
        SolutionProviderCreated(types::SolutionProvider<AccountId>),
        SolutionProviderApproved(u64, bool),
    }
);

decl_error! {
    /// Error for the smart contract module.
    pub enum Error for Module<T: Config> {
        TwinNotExists,
        NodeNotExists,
        FarmNotExists,
        FarmHasNotEnoughPublicIPs,
        FarmHasNotEnoughPublicIPsFree,
        FailedToReserveIP,
        FailedToFreeIPs,
        ContractNotExists,
        TwinNotAuthorizedToUpdateContract,
        TwinNotAuthorizedToCancelContract,
        NodeNotAuthorizedToDeployContract,
        NodeNotAuthorizedToComputeReport,
        PricingPolicyNotExists,
        ContractIsNotUnique,
        NameExists,
        NameNotValid,
        InvalidContractType,
        TFTPriceValueError,
        NotEnoughResourcesOnNode,
        NodeNotAuthorizedToReportResources,
        MethodIsDeprecated,
        NodeHasActiveContracts,
        NodeHasRentContract,
        NodeIsNotDedicated,
        NodeNotAvailableToDeploy,
        CannotUpdateContractInGraceState,
        InvalidProviderConfiguration,
        NoSuchSolutionProvider,
        SolutionProviderNotApproved,
        NumOverflow
    }
}

decl_storage! {
    trait Store for Module<T: Config> as SmartContractModule {
        pub Contracts get(fn contracts): map hasher(blake2_128_concat) u64 => types::Contract;
        pub ContractBillingInformationByID get(fn contract_billing_information_by_id): map hasher(blake2_128_concat) u64 => types::ContractBillingInformation;
        pub NodeContractResources get(fn node_contract_resources): map hasher(blake2_128_concat) u64 => types::ContractResources;

        // ContractIDByNodeIDAndHash is a mapping for a contract ID by supplying a node_id and a deployment_hash
        // this combination makes a deployment for a user / node unique
        pub ContractIDByNodeIDAndHash get(fn node_contract_by_hash): double_map hasher(blake2_128_concat) u32, hasher(blake2_128_concat) Vec<u8> => u64;

        pub ActiveNodeContracts get(fn active_node_contracts): map hasher(blake2_128_concat) u32 => Vec<u64>;
        pub ContractsToBillAt get(fn contract_to_bill_at_block): map hasher(blake2_128_concat) u64 => Vec<u64>;
        pub ContractLock get(fn contract_number_of_cylces_billed): map hasher(blake2_128_concat) u64 => types::ContractLock<BalanceOf<T>>;
        pub ContractIDByNameRegistration get(fn contract_id_by_name_registration): map hasher(blake2_128_concat) Vec<u8> => u64;
        pub ActiveRentContractForNode get(fn active_rent_contracts): map hasher(blake2_128_concat) u32 => types::Contract;

        pub SolutionProviders get(fn solution_providers): map hasher(blake2_128_concat) u64 => types::SolutionProvider<T::AccountId>;

        // ID maps
        pub ContractID: u64;
        pub SolutionProviderID: u64;

        /// The current version of the pallet.
        PalletVersion: types::PalletStorageVersion = types::PalletStorageVersion::V1;
    }
}

decl_module! {
    pub struct Module<T: Config> for enum Call where origin: T::Origin {
        fn deposit_event() = default;

        #[weight = 100_000_000]
        fn create_node_contract(origin, node_id: u32, data: Vec<u8>, deployment_hash: Vec<u8>, public_ips: u32, solution_provider_id: Option<u64>){
            let account_id = ensure_signed(origin)?;
            Self::_create_node_contract(account_id, node_id, data, deployment_hash, public_ips, solution_provider_id)?;
        }

        #[weight = 100_000_000]
        fn update_node_contract(origin, contract_id: u64, data: Vec<u8>, deployment_hash: Vec<u8>){
            let account_id = ensure_signed(origin)?;
            Self::_update_node_contract(account_id, contract_id, data, deployment_hash)?;
        }

        #[weight = 100_000_000]
        fn cancel_contract(origin, contract_id: u64){
            let account_id = ensure_signed(origin)?;
            Self::_cancel_contract(account_id, contract_id, types::Cause::CanceledByUser)?;
        }

        // DEPRECATED
        #[weight = <T as Config>::WeightInfo::add_reports().saturating_mul(_reports.len() as u64)]
        fn add_reports(_origin, _reports: Vec<types::Consumption>) -> DispatchResultWithPostInfo {
            // return error
            Err(DispatchError::from(Error::<T>::MethodIsDeprecated).into())
        }

        #[weight = 100_000_000]
        fn create_name_contract(origin, name: Vec<u8>) {
            let account_id = ensure_signed(origin)?;
            Self::_create_name_contract(account_id, name)?;
        }

        #[weight = <T as Config>::WeightInfo::add_reports().saturating_mul(reports.len() as u64)]
        fn add_nru_reports(origin, reports: Vec<types::NruConsumption>) -> DispatchResultWithPostInfo {
            let account_id = ensure_signed(origin)?;
            Self::_compute_reports(account_id, reports)
        }

        #[weight = 100_000_000]
        fn report_contract_resources(origin, contract_resources: Vec<types::ContractResources>) -> DispatchResultWithPostInfo {
            let account_id = ensure_signed(origin)?;
            Self::_report_contract_resources(account_id, contract_resources)
        }

        #[weight = 100_000_000]
        fn create_rent_contract(origin, node_id: u32) {
            let account_id = ensure_signed(origin)?;
            Self::_create_rent_contract(account_id, node_id)?;
        }

        #[weight = 100_000_000 + T::DbWeight::get().writes(3) + T::DbWeight::get().reads(2)]
        pub fn create_solution_provider(origin, description: Vec<u8>, link: Vec<u8>, providers: Vec<types::Provider<T::AccountId>>) -> DispatchResult {
            ensure_signed(origin)?;
            Self::_create_solution_provider(description, link, providers)
        }

        #[weight = 100_000_000 + T::DbWeight::get().writes(3) + T::DbWeight::get().reads(2)]
        pub fn approve_solution_provider(origin, solution_provider_id: u64, approve: bool) -> DispatchResult {
            <T as Config>::RestrictedOrigin::ensure_origin(origin)?;
            Self::_approve_solution_provider(solution_provider_id, approve)
        }

        fn on_finalize(block: T::BlockNumber) {
            match Self::_bill_contracts_at_block(block) {
                Ok(_) => {
                    log::info!("types::NodeContract billed successfully at block: {:?}", block);
                },
                Err(err) => {
                    log::info!("types::NodeContract billed failed at block: {:?} with err {:?}", block, err);
                }
            }
            // clean storage map for billed contracts at block
            let current_block_u64: u64 = block.saturated_into::<u64>();
            ContractsToBillAt::remove(current_block_u64);
        }
    }
}

impl<T: Config> Module<T> {
    pub fn _create_node_contract(
        account_id: T::AccountId,
        node_id: u32,
        deployment_data: Vec<u8>,
        deployment_hash: Vec<u8>,
        public_ips: u32,
        solution_provider_id: Option<u64>,
    ) -> DispatchResult {
        ensure!(
            pallet_tfgrid::TwinIdByAccountID::<T>::contains_key(&account_id),
            Error::<T>::TwinNotExists
        );
        let twin_id = pallet_tfgrid::TwinIdByAccountID::<T>::get(&account_id).unwrap();

        ensure!(
            pallet_tfgrid::Nodes::<T>::contains_key(&node_id),
            Error::<T>::NodeNotExists
        );

        let node = pallet_tfgrid::Nodes::<T>::get(node_id);
        ensure!(
            pallet_tfgrid::Farms::<T>::contains_key(node.farm_id),
            Error::<T>::FarmNotExists
        );
        let farm = pallet_tfgrid::Farms::<T>::get(node.farm_id);

        if farm.dedicated_farm && !ActiveRentContractForNode::contains_key(node_id) {
            return Err(DispatchError::from(Error::<T>::NodeNotAvailableToDeploy));
        }

        // If the user is trying to deploy on a node that has an active rent contract
        // only allow the user who created the rent contract to actually deploy a node contract on it
        if ActiveRentContractForNode::contains_key(node_id) {
            let contract = ActiveRentContractForNode::get(node_id);
            if contract.twin_id != twin_id {
                return Err(DispatchError::from(Error::<T>::NodeHasRentContract));
            }
        }

        // If the contract with hash and node id exists and it's in any other state then
        // contractState::Deleted then we don't allow the creation of it.
        // If it exists we allow the user to "restore" this contract
        if ContractIDByNodeIDAndHash::contains_key(node_id, &deployment_hash) {
            let contract_id = ContractIDByNodeIDAndHash::get(node_id, &deployment_hash);
            let contract = Contracts::get(contract_id);
            if !contract.is_state_delete() {
                return Err(DispatchError::from(Error::<T>::ContractIsNotUnique));
            }
        }

        // Prepare NodeContract struct
        let node_contract = types::NodeContract {
            node_id,
            deployment_data,
            deployment_hash: deployment_hash.clone(),
            public_ips,
            public_ips_list: Vec::new(),
        };

        // Create contract
        let contract = Self::_create_contract(
            twin_id,
            types::ContractData::NodeContract(node_contract.clone()),
            solution_provider_id,
        )?;

        let now = <timestamp::Pallet<T>>::get().saturated_into::<u64>() / 1000;
        let contract_billing_information = types::ContractBillingInformation {
            last_updated: now,
            amount_unbilled: 0,
            previous_nu_reported: 0,
        };
        ContractBillingInformationByID::insert(contract.contract_id, contract_billing_information);

        // Insert contract id by (node_id, hash)
        ContractIDByNodeIDAndHash::insert(node_id, deployment_hash, contract.contract_id);

        // Insert contract into active contracts map
        let mut node_contracts = ActiveNodeContracts::get(&node_contract.node_id);
        node_contracts.push(contract.contract_id);
        ActiveNodeContracts::insert(&node_contract.node_id, &node_contracts);

        Self::deposit_event(RawEvent::ContractCreated(contract));

        Ok(())
    }

    pub fn _create_rent_contract(account_id: T::AccountId, node_id: u32) -> DispatchResult {
        ensure!(
            pallet_tfgrid::TwinIdByAccountID::<T>::contains_key(&account_id),
            Error::<T>::TwinNotExists
        );
        ensure!(
            pallet_tfgrid::Nodes::<T>::contains_key(&node_id),
            Error::<T>::NodeNotExists
        );

        ensure!(
            !ActiveRentContractForNode::contains_key(node_id),
            Error::<T>::NodeHasRentContract
        );

        let node = pallet_tfgrid::Nodes::<T>::get(node_id);
        ensure!(
            pallet_tfgrid::Farms::<T>::contains_key(node.farm_id),
            Error::<T>::FarmNotExists
        );

        let active_node_contracts = ActiveNodeContracts::get(node_id);
        let farm = pallet_tfgrid::Farms::<T>::get(node.farm_id);
        ensure!(
            farm.dedicated_farm || active_node_contracts.is_empty(),
            Error::<T>::NodeNotAvailableToDeploy
        );

        // Create contract
        let twin_id = pallet_tfgrid::TwinIdByAccountID::<T>::get(&account_id).unwrap();
        let contract = Self::_create_contract(
            twin_id,
            types::ContractData::RentContract(types::RentContract { node_id }),
            None,
        )?;

        // Insert active rent contract for node
        ActiveRentContractForNode::insert(node_id, contract.clone());

        Self::deposit_event(RawEvent::ContractCreated(contract));

        Ok(())
    }

    // Registers a DNS name for a Twin
    // Ensures uniqueness and also checks if it's a valid DNS name
    pub fn _create_name_contract(source: T::AccountId, name: Vec<u8>) -> DispatchResult {
        ensure!(
            pallet_tfgrid::TwinIdByAccountID::<T>::contains_key(&source),
            Error::<T>::TwinNotExists
        );
        let twin_id = pallet_tfgrid::TwinIdByAccountID::<T>::get(&source).unwrap();

        // Validate name uniqueness
        ensure!(
            !ContractIDByNameRegistration::contains_key(&name),
            Error::<T>::NameExists
        );

        for character in &name {
            match character {
                c if *c == 45 => (),
                c if *c >= 48 && *c <= 57 => (),
                c if *c >= 65 && *c <= 122 => (),
                _ => return Err(DispatchError::from(Error::<T>::NameNotValid)),
            }
        }
        let name_contract = types::NameContract { name: name.clone() };

        let contract = Self::_create_contract(
            twin_id,
            types::ContractData::NameContract(name_contract),
            None,
        )?;

        ContractIDByNameRegistration::insert(name, &contract.contract_id);

        Self::deposit_event(RawEvent::ContractCreated(contract));

        Ok(())
    }

    fn _create_contract(
        twin_id: u32,
        mut contract_type: types::ContractData,
        solution_provider_id: Option<u64>,
    ) -> Result<types::Contract, DispatchError> {
        // Get the Contract ID map and increment
        let mut id = ContractID::get();
        id = id + 1;

        if let types::ContractData::NodeContract(ref mut nc) = contract_type {
            Self::_reserve_ip(id, nc)?;
        };

        Self::validate_solution_provider(solution_provider_id)?;

        let contract = types::Contract {
            version: CONTRACT_VERSION,
            twin_id,
            contract_id: id,
            state: types::ContractState::Created,
            contract_type,
            solution_provider_id,
        };

        // Start billing frequency loop
        // Will always be block now + frequency
        Self::_reinsert_contract_to_bill(id);

        // insert into contracts map
        Contracts::insert(id, &contract);

        // Update Contract ID
        ContractID::put(id);

        let now = <timestamp::Pallet<T>>::get().saturated_into::<u64>() / 1000;
        let mut contract_lock = types::ContractLock::default();
        contract_lock.lock_updated = now;
        ContractLock::<T>::insert(id, contract_lock);

        Ok(contract)
    }

    pub fn _update_node_contract(
        account_id: T::AccountId,
        contract_id: u64,
        deployment_data: Vec<u8>,
        deployment_hash: Vec<u8>,
    ) -> DispatchResult {
        ensure!(
            Contracts::contains_key(contract_id),
            Error::<T>::ContractNotExists
        );

        let mut contract = Contracts::get(contract_id);
        ensure!(
            pallet_tfgrid::Twins::<T>::contains_key(contract.twin_id),
            Error::<T>::TwinNotExists
        );
        let twin = pallet_tfgrid::Twins::<T>::get(contract.twin_id).unwrap();
        ensure!(
            twin.account_id == account_id,
            Error::<T>::TwinNotAuthorizedToUpdateContract
        );

        // Don't allow updates for contracts that are in grace state
        let is_grace_state = matches!(contract.state, types::ContractState::GracePeriod(_));
        ensure!(
            !is_grace_state,
            Error::<T>::CannotUpdateContractInGraceState
        );

        let mut node_contract = Self::get_node_contract(&contract.clone())?;

        // remove and reinsert contract id by node id and hash because that hash can have changed
        ContractIDByNodeIDAndHash::remove(node_contract.node_id, node_contract.deployment_hash);
        ContractIDByNodeIDAndHash::insert(node_contract.node_id, &deployment_hash, contract_id);

        node_contract.deployment_data = deployment_data;
        node_contract.deployment_hash = deployment_hash;

        // override values
        contract.contract_type = types::ContractData::NodeContract(node_contract);

        let state = contract.state.clone();
        Self::_update_contract_state(&mut contract, &state)?;

        Self::deposit_event(RawEvent::ContractUpdated(contract));

        Ok(())
    }

    pub fn _cancel_contract(
        account_id: T::AccountId,
        contract_id: u64,
        cause: types::Cause,
    ) -> DispatchResult {
        ensure!(
            Contracts::contains_key(contract_id),
            Error::<T>::ContractNotExists
        );
        let mut contract = Contracts::get(contract_id);
        ensure!(
            pallet_tfgrid::Twins::<T>::contains_key(contract.twin_id),
            Error::<T>::TwinNotExists
        );
        let twin = pallet_tfgrid::Twins::<T>::get(contract.twin_id).unwrap();
        ensure!(
            twin.account_id == account_id,
            Error::<T>::TwinNotAuthorizedToCancelContract
        );

        // If it's a rent contract and it still has active workloads, don't allow cancellation.
        if matches!(
            &contract.contract_type,
            types::ContractData::RentContract(_)
        ) {
            let rent_contract = Self::get_rent_contract(&contract)?;
            let active_node_contracts = ActiveNodeContracts::get(rent_contract.node_id);
            ensure!(
                active_node_contracts.len() == 0,
                Error::<T>::NodeHasActiveContracts
            );
        }

        // Update state
        Self::_update_contract_state(&mut contract, &types::ContractState::Deleted(cause))?;
        // Bill contract
        Self::bill_contract(&mut contract)?;
        // Remove all associated storage
        Self::remove_contract(contract.contract_id);

        Ok(())
    }

    pub fn _report_contract_resources(
        source: T::AccountId,
        contract_resources: Vec<types::ContractResources>,
    ) -> DispatchResultWithPostInfo {
        ensure!(
            pallet_tfgrid::TwinIdByAccountID::<T>::contains_key(&source),
            Error::<T>::TwinNotExists
        );
        let twin_id = pallet_tfgrid::TwinIdByAccountID::<T>::get(&source).unwrap();
        ensure!(
            pallet_tfgrid::NodeIdByTwinID::<T>::contains_key(twin_id),
            Error::<T>::NodeNotExists
        );
        let node_id = pallet_tfgrid::NodeIdByTwinID::<T>::get(twin_id);

        for contract_resource in contract_resources {
            if !Contracts::contains_key(contract_resource.contract_id) {
                continue;
            }
            // we know contract exists, fetch it
            // if the node is trying to send garbage data we can throw an error here
            let contract = Contracts::get(contract_resource.contract_id);
            let node_contract = Self::get_node_contract(&contract)?;
            ensure!(
                node_contract.node_id == node_id,
                Error::<T>::NodeNotAuthorizedToComputeReport
            );

            // Do insert
            NodeContractResources::insert(contract_resource.contract_id, &contract_resource);
            // deposit event
            Self::deposit_event(RawEvent::UpdatedUsedResources(contract_resource));
        }

        Ok(Pays::No.into())
    }

    pub fn _compute_reports(
        source: T::AccountId,
        reports: Vec<types::NruConsumption>,
    ) -> DispatchResultWithPostInfo {
        ensure!(
            pallet_tfgrid::TwinIdByAccountID::<T>::contains_key(&source),
            Error::<T>::TwinNotExists
        );
        let twin_id = pallet_tfgrid::TwinIdByAccountID::<T>::get(&source).unwrap();
        ensure!(
            pallet_tfgrid::NodeIdByTwinID::<T>::contains_key(twin_id),
            Error::<T>::NodeNotExists
        );

        // fetch the node from the source account (signee)
        let node_id = pallet_tfgrid::NodeIdByTwinID::<T>::get(&twin_id);
        let node = pallet_tfgrid::Nodes::<T>::get(node_id);

        ensure!(
            pallet_tfgrid::Farms::<T>::contains_key(&node.farm_id),
            Error::<T>::FarmNotExists
        );
        let farm = pallet_tfgrid::Farms::<T>::get(node.farm_id);

        ensure!(
            pallet_tfgrid::PricingPolicies::<T>::contains_key(farm.pricing_policy_id),
            Error::<T>::PricingPolicyNotExists
        );
        let pricing_policy =
            pallet_tfgrid::PricingPolicies::<T>::get(farm.pricing_policy_id).unwrap();

        // validation
        for report in &reports {
            if !Contracts::contains_key(report.contract_id) {
                continue;
            }
            if !ContractBillingInformationByID::contains_key(report.contract_id) {
                continue;
            }

            // we know contract exists, fetch it
            // if the node is trying to send garbage data we can throw an error here
            let contract = Contracts::get(report.contract_id);
            let node_contract = Self::get_node_contract(&contract)?;
            ensure!(
                node_contract.node_id == node_id,
                Error::<T>::NodeNotAuthorizedToComputeReport
            );

            Self::_calculate_report_cost(&report, &pricing_policy);
            Self::deposit_event(RawEvent::NruConsumptionReportReceived(report.clone()));
        }

        Ok(Pays::No.into())
    }

    // Calculates the total cost of a report.
    // Takes in a report for NRU (network resource units)
    // Updates the contract's billing information in storage
    pub fn _calculate_report_cost(
        report: &types::NruConsumption,
        pricing_policy: &pallet_tfgrid_types::PricingPolicy<T::AccountId>,
    ) {
        let mut contract_billing_info = ContractBillingInformationByID::get(report.contract_id);
        if report.timestamp < contract_billing_info.last_updated {
            return;
        }

        // seconds elapsed is the report.window
        let seconds_elapsed = report.window;
        log::info!("seconds elapsed: {:?}", seconds_elapsed);

        // calculate NRU used and the cost
        let used_nru = U64F64::from_num(report.nru) / pricing_policy.nu.factor();
        let nu_cost = used_nru
            * (U64F64::from_num(pricing_policy.nu.value) / 3600)
            * U64F64::from_num(seconds_elapsed);
        log::info!("nu cost: {:?}", nu_cost);

        // save total
        let total = nu_cost.ceil().to_num::<u64>();
        log::info!("total cost: {:?}", total);

        // update contract billing info
        contract_billing_info.amount_unbilled += total;
        contract_billing_info.last_updated = report.timestamp;
        ContractBillingInformationByID::insert(report.contract_id, &contract_billing_info);
    }

    pub fn _bill_contracts_at_block(block: T::BlockNumber) -> DispatchResult {
        let current_block_u64: u64 = block.saturated_into::<u64>();
        let contracts = ContractsToBillAt::get(current_block_u64);
        for contract_id in contracts {
            let mut contract = Contracts::get(contract_id);
            if contract.contract_id == 0 {
                continue;
            }

            // Try to bill contract
            match Self::bill_contract(&mut contract) {
                Ok(_) => {
                    log::info!(
                        "billed contract with id {:?} at block {:?}",
                        contract_id,
                        block
                    );
                }
                Err(err) => {
                    log::info!(
                        "error while billing contract with id {:?}: {:?}",
                        contract_id,
                        err
                    );
                    // If billing the contract failed, we should delete the contract and clean up storage
                    Self::remove_contract(contract.contract_id);
                    continue;
                }
            }

            // https://github.com/threefoldtech/tfchain/issues/264
            // if a contract is still in storage and actively getting billed whilst it is in state delete
            // remove all associated storage and continue
            let contract = Contracts::get(contract_id);
            if contract.contract_id != 0 && contract.is_state_delete() {
                Self::remove_contract(contract.contract_id);
                continue;
            }

            // Reinsert into the next billing frequency
            Self::_reinsert_contract_to_bill(contract.contract_id);
        }
        Ok(())
    }

    // Bills a contract (NodeContract or NameContract)
    // Calculates how much TFT is due by the user and distributes the rewards
    fn bill_contract(contract: &mut types::Contract) -> DispatchResult {
        if !pallet_tfgrid::Twins::<T>::contains_key(contract.twin_id) {
            return Err(DispatchError::from(Error::<T>::TwinNotExists));
        }
        let twin = pallet_tfgrid::Twins::<T>::get(contract.twin_id).unwrap();
        let usable_balance = Self::get_usable_balance(&twin.account_id);

        let mut seconds_elapsed = T::BillingFrequency::get() * 6;
        // Calculate amount of seconds elapsed based on the contract lock struct

        let now = <timestamp::Pallet<T>>::get().saturated_into::<u64>() / 1000;
        // this will set the seconds elapsed to the default billing cycle duration in seconds
        // if there is no contract lock object yet. A contract lock object will be created later in this function
        // https://github.com/threefoldtech/tfchain/issues/261
        let contract_lock = ContractLock::<T>::get(contract.contract_id);
        if contract_lock.lock_updated != 0 {
            seconds_elapsed = now.checked_sub(contract_lock.lock_updated).unwrap_or(0);
        }

        let (amount_due, discount_received) =
            Self::calculate_contract_cost_tft(contract, usable_balance, seconds_elapsed)?;

        // If there is nothing to be paid, return
        if amount_due == BalanceOf::<T>::saturated_from(0 as u128) {
            return Ok(());
        };

        // Handle grace
        let contract = Self::handle_grace(contract, usable_balance, amount_due)?;

        // Handle contract lock operations
        Self::handle_lock(contract, amount_due)?;

        // Always emit a contract billed event
        let contract_bill = types::ContractBill {
            contract_id: contract.contract_id,
            timestamp: <timestamp::Pallet<T>>::get().saturated_into::<u64>() / 1000,
            discount_level: discount_received.clone(),
            amount_billed: amount_due.saturated_into::<u128>(),
        };
        Self::deposit_event(RawEvent::ContractBilled(contract_bill));

        // set the amount unbilled back to 0
        let mut contract_billing_info = ContractBillingInformationByID::get(contract.contract_id);
        contract_billing_info.amount_unbilled = 0;
        ContractBillingInformationByID::insert(contract.contract_id, &contract_billing_info);

        // If the contract is in delete state, remove all associated storage
        if matches!(contract.state, types::ContractState::Deleted(_)) {
            Self::remove_contract(contract.contract_id);
        }

        Ok(())
    }

    fn handle_grace(
        contract: &mut types::Contract,
        usable_balance: BalanceOf<T>,
        amount_due: BalanceOf<T>,
    ) -> Result<&mut types::Contract, DispatchError> {
        let current_block = <frame_system::Pallet<T>>::block_number().saturated_into::<u64>();
        let node_id = contract.get_node_id();

        match contract.state {
            types::ContractState::GracePeriod(grace_start) => {
                // if the usable balance is recharged, we can move the contract to created state again
                if usable_balance > amount_due {
                    Self::_update_contract_state(contract, &types::ContractState::Created)?;
                    Self::deposit_event(RawEvent::ContractGracePeriodEnded(
                        contract.contract_id,
                        node_id,
                        contract.twin_id,
                    ))
                } else {
                    let diff = current_block - grace_start;
                    // If the contract grace period ran out, we can decomission the contract
                    if diff >= T::GracePeriod::get() {
                        Self::_update_contract_state(
                            contract,
                            &types::ContractState::Deleted(types::Cause::OutOfFunds),
                        )?;
                    }
                }
            }
            _ => {
                // if the user ran out of funds, move the contract to be in a grace period
                // dont lock the tokens because there is nothing to lock
                // we can still update the internal contract lock object to figure out later how much was due
                // whilst in grace period
                if amount_due >= usable_balance {
                    Self::_update_contract_state(
                        contract,
                        &types::ContractState::GracePeriod(current_block),
                    )?;
                    // We can't lock the amount due on the contract's lock because the user ran out of funds
                    Self::deposit_event(RawEvent::ContractGracePeriodStarted(
                        contract.contract_id,
                        node_id,
                        contract.twin_id,
                        current_block.saturated_into(),
                    ));
                }
            }
        }

        Ok(contract)
    }

    fn handle_lock(contract: &mut types::Contract, amount_due: BalanceOf<T>) -> DispatchResult {
        let now = <timestamp::Pallet<T>>::get().saturated_into::<u64>() / 1000;

        // increment cycles billed and update the internal lock struct
        let mut contract_lock = ContractLock::<T>::get(contract.contract_id);
        contract_lock.lock_updated = now;
        contract_lock.cycles += 1;
        contract_lock.amount_locked = contract_lock.amount_locked + amount_due;
        ContractLock::<T>::insert(contract.contract_id, &contract_lock);

        // Contract is in grace state, don't actually lock tokens or distribute rewards
        if matches!(contract.state, types::ContractState::GracePeriod(_)) {
            return Ok(());
        }

        // Only lock an amount from the user's balance if the contract is in create state
        // The lock is specified on the user's account, since a user can have multiple contracts
        // Just extend the lock with the amount due for this contract billing period (lock will be created if not exists)
        let twin = pallet_tfgrid::Twins::<T>::get(contract.twin_id).unwrap();
        let mut locked_balance = Self::get_locked_balance(&twin.account_id);
        locked_balance += amount_due;
        <T as Config>::Currency::extend_lock(
            GRID_LOCK_ID,
            &twin.account_id,
            locked_balance,
            WithdrawReasons::all(),
        );

        let is_canceled = matches!(contract.state, types::ContractState::Deleted(_));
        let canceled_and_not_zero =
            is_canceled && contract_lock.amount_locked.saturated_into::<u64>() > 0;
        // When the cultivation rewards are ready to be distributed or it's in delete state
        // Unlock all reserved balance and distribute
        if contract_lock.cycles >= T::DistributionFrequency::get() || canceled_and_not_zero {
            // Deprecated locking system
            // If there is a lock with ID being the contract ID, remove it
            // Code can be removed in a later phase
            <T as Config>::Currency::remove_lock(
                contract.contract_id.to_be_bytes(),
                &twin.account_id,
            );

            // First remove the lock, calculate how much locked balance needs to be unlocked and re-lock the remaining locked balance
            let locked_balance = Self::get_locked_balance(&twin.account_id);
            let new_locked_balance = match locked_balance.checked_sub(&contract_lock.amount_locked)
            {
                Some(b) => b,
                None => BalanceOf::<T>::saturated_from(0 as u128),
            };
            <T as Config>::Currency::remove_lock(GRID_LOCK_ID, &twin.account_id);
            <T as Config>::Currency::set_lock(
                GRID_LOCK_ID,
                &twin.account_id,
                new_locked_balance,
                WithdrawReasons::all(),
            );

            // Fetch the default pricing policy
            let pricing_policy = pallet_tfgrid::PricingPolicies::<T>::get(1).unwrap();
            // Distribute cultivation rewards
            if let Err(err) = Self::_distribute_cultivation_rewards(
                &contract,
                &pricing_policy,
                contract_lock.amount_locked,
            ) {
<<<<<<< HEAD
                debug::info!("error while distributing cultivation rewards {:?}", err);
=======
                Ok(_) => (),
                Err(err) => log::info!("error while distributing cultivation rewards {:?}", err),
>>>>>>> 26115869
            };
            // Reset values
            contract_lock.lock_updated = now;
            contract_lock.amount_locked = BalanceOf::<T>::saturated_from(0 as u128);
            contract_lock.cycles = 0;
            ContractLock::<T>::insert(contract.contract_id, &contract_lock);
        }

        Ok(())
    }

    fn calculate_contract_cost_tft(
        contract: &types::Contract,
        balance: BalanceOf<T>,
        seconds_elapsed: u64,
    ) -> Result<(BalanceOf<T>, types::DiscountLevel), DispatchError> {
        // Fetch the default pricing policy and certification type
        let pricing_policy = pallet_tfgrid::PricingPolicies::<T>::get(1).unwrap();
        let certification_type = NodeCertification::Diy;

        // Calculate the cost for a contract, can be any of:
        // - NodeContract
        // - RentContract
        // - NameContract
        let total_cost = Self::calculate_contract_cost(contract, &pricing_policy, seconds_elapsed)?;
        // If cost is 0, reinsert to be billed at next interval
        if total_cost == 0 {
            return Ok((
                BalanceOf::<T>::saturated_from(0 as u128),
                types::DiscountLevel::None,
            ));
        }

        let total_cost_tft_64 = Self::calculate_cost_in_tft_from_musd(total_cost)?;

        // Calculate the amount due and discount received based on the total_cost amount due
        let (amount_due, discount_received) =
            Self::calculate_discount(total_cost_tft_64, balance, certification_type);

        return Ok((amount_due, discount_received));
    }

    pub fn calculate_contract_cost(
        contract: &types::Contract,
        pricing_policy: &pallet_tfgrid_types::PricingPolicy<T::AccountId>,
        seconds_elapsed: u64,
    ) -> Result<u64, DispatchError> {
        let total_cost = match &contract.contract_type {
            // Calculate total cost for a node contract
            types::ContractData::NodeContract(node_contract) => {
                // Get the contract billing info to view the amount unbilled for NRU (network resource units)
                let contract_billing_info =
                    ContractBillingInformationByID::get(contract.contract_id);
                // Get the node
                if !pallet_tfgrid::Nodes::<T>::contains_key(node_contract.node_id) {
                    return Err(DispatchError::from(Error::<T>::NodeNotExists));
                }

                // We know the contract is using resources, now calculate the cost for each used resource
                let node_contract_resources = NodeContractResources::get(contract.contract_id);

                let mut bill_resources = true;
                // If this node contract is deployed on a node which has a rent contract
                // We can ignore billing for the resources used by this node contract
                if ActiveRentContractForNode::contains_key(node_contract.node_id) {
                    bill_resources = false
                }

                let contract_cost = Self::calculate_resources_cost(
                    node_contract_resources.used,
                    node_contract.public_ips,
                    seconds_elapsed,
                    pricing_policy.clone(),
                    bill_resources,
                );
                contract_cost + contract_billing_info.amount_unbilled
            }
            types::ContractData::RentContract(rent_contract) => {
                if !pallet_tfgrid::Nodes::<T>::contains_key(rent_contract.node_id) {
                    return Err(DispatchError::from(Error::<T>::NodeNotExists));
                }
                let node = pallet_tfgrid::Nodes::<T>::get(rent_contract.node_id);

                let contract_cost = Self::calculate_resources_cost(
                    node.resources,
                    0,
                    seconds_elapsed,
                    pricing_policy.clone(),
                    true,
                );
                Percent::from_percent(pricing_policy.discount_for_dedication_nodes) * contract_cost
            }
            // Calculate total cost for a name contract
            types::ContractData::NameContract(_) => {
                // bill user for name usage for number of seconds elapsed
                let total_cost_u64f64 = (U64F64::from_num(pricing_policy.unique_name.value) / 3600)
                    * U64F64::from_num(seconds_elapsed);
                total_cost_u64f64.to_num::<u64>()
            }
        };

        Ok(total_cost)
    }

    // Calculates the total cost of a node contract.
    pub fn calculate_resources_cost(
        resources: Resources,
        ipu: u32,
        seconds_elapsed: u64,
        pricing_policy: pallet_tfgrid_types::PricingPolicy<T::AccountId>,
        bill_resources: bool,
    ) -> u64 {
        let mut total_cost = U64F64::from_num(0);

        if bill_resources {
            let hru = U64F64::from_num(resources.hru) / pricing_policy.su.factor();
            let sru = U64F64::from_num(resources.sru) / pricing_policy.su.factor();
            let mru = U64F64::from_num(resources.mru) / pricing_policy.cu.factor();
            let cru = U64F64::from_num(resources.cru);

            let su_used = hru / 1200 + sru / 200;
            // the pricing policy su cost value is expressed in 1 hours or 3600 seconds.
            // we bill every 3600 seconds but here we need to calculate the cost per second and multiply it by the seconds elapsed.
            let su_cost = (U64F64::from_num(pricing_policy.su.value) / 3600)
                * U64F64::from_num(seconds_elapsed)
                * su_used;
            log::info!("su cost: {:?}", su_cost);

            let cu = Self::calculate_cu(cru, mru);

            let cu_cost = (U64F64::from_num(pricing_policy.cu.value) / 3600)
                * U64F64::from_num(seconds_elapsed)
                * cu;
            log::info!("cu cost: {:?}", cu_cost);
            total_cost = su_cost + cu_cost;
        }

        if ipu > 0 {
            let total_ip_cost = U64F64::from_num(ipu)
                * (U64F64::from_num(pricing_policy.ipu.value) / 3600)
                * U64F64::from_num(seconds_elapsed);
            log::info!("ip cost: {:?}", total_ip_cost);
            total_cost += total_ip_cost;
        }

        return total_cost.ceil().to_num::<u64>();
    }

    pub fn remove_contract(contract_id: u64) {
        let contract = Contracts::get(contract_id);

        match contract.contract_type.clone() {
            types::ContractData::NodeContract(mut node_contract) => {
                Self::remove_active_node_contract(node_contract.node_id, contract_id);
                if node_contract.public_ips > 0 {
                    match Self::_free_ip(contract_id, &mut node_contract) {
                        Ok(_) => (),
                        Err(e) => {
                            log::info!("error while freeing ips: {:?}", e);
                        }
                    }
                }

                // remove the contract by hash from storage
                ContractIDByNodeIDAndHash::remove(
                    node_contract.node_id,
                    &node_contract.deployment_hash,
                );
                NodeContractResources::remove(contract_id);
                ContractBillingInformationByID::remove(contract_id);

                Self::deposit_event(RawEvent::NodeContractCanceled(
                    contract_id,
                    node_contract.node_id,
                    contract.twin_id,
                ));
            }
            types::ContractData::NameContract(name_contract) => {
                ContractIDByNameRegistration::remove(name_contract.name);
                Self::deposit_event(RawEvent::NameContractCanceled(contract_id));
            }
            types::ContractData::RentContract(rent_contract) => {
                ActiveRentContractForNode::remove(rent_contract.node_id);
                // Remove all associated active node contracts
                let active_node_contracts = ActiveNodeContracts::get(rent_contract.node_id);
                for node_contract in active_node_contracts {
                    Self::remove_contract(node_contract);
                }
                Self::deposit_event(RawEvent::RentContractCanceled(contract_id));
            }
        };

        Contracts::remove(contract_id);
        ContractLock::<T>::remove(contract_id);
    }

    pub fn calculate_cost_in_tft_from_musd(total_cost: u64) -> Result<u64, DispatchError> {
        let avg_tft_price = pallet_tft_price::AverageTftPrice::get();
        ensure!(avg_tft_price > 0, Error::<T>::TFTPriceValueError);

        // TFT Price is in musd
        let tft_price_musd = U64F64::from_num(avg_tft_price);

        // Cost is expressed in units USD, divide by 10000 to get the price in musd
        let total_cost_musd = U64F64::from_num(total_cost) / 10000;

        // Now we have the price in musd and cost in musd, make the conversion to the amount of TFT's and multiply by the chain precision (7 decimals)
        let total_cost_tft = (total_cost_musd / tft_price_musd) * U64F64::from_num(1e7);
        let total_cost_tft_64: u64 = U64F64::to_num(total_cost_tft);
        Ok(total_cost_tft_64)
    }

    // Following: https://library.threefold.me/info/threefold#/tfgrid/farming/threefold__proof_of_utilization
    fn _distribute_cultivation_rewards(
        contract: &types::Contract,
        pricing_policy: &pallet_tfgrid_types::PricingPolicy<T::AccountId>,
        amount: BalanceOf<T>,
    ) -> DispatchResult {
        // fetch source twin
        let twin = pallet_tfgrid::Twins::<T>::get(contract.twin_id).unwrap();

        // Send 10% to the foundation
        let foundation_share = Perbill::from_percent(10) * amount;
        log::info!(
            "Transfering: {:?} from contract twin {:?} to foundation account {:?}",
            &foundation_share,
            &twin.account_id,
            &pricing_policy.foundation_account
        );
        <T as Config>::Currency::transfer(
            &twin.account_id,
            &pricing_policy.foundation_account,
            foundation_share,
            KeepAlive,
        )
        .map_err(|_| DispatchError::Other("Can't make foundation share transfer"))?;

        // TODO: send 5% to the staking pool account
        let staking_pool_share = Perbill::from_percent(5) * amount;
        let staking_pool_account = T::StakingPoolAccount::get();
        log::info!(
            "Transfering: {:?} from contract twin {:?} to staking pool account {:?}",
            &staking_pool_share,
            &twin.account_id,
            &staking_pool_account,
        );
        <T as Config>::Currency::transfer(
            &twin.account_id,
            &staking_pool_account,
            staking_pool_share,
            KeepAlive,
        )
        .map_err(|_| DispatchError::Other("Can't make staking pool share transfer"))?;

<<<<<<< HEAD
        let mut sales_share = 50;

        if let Some(provider_id) = contract.solution_provider_id {
            let solution_provider = SolutionProviders::<T>::get(provider_id);
            let total_take: u8 = solution_provider
                .providers
                .iter()
                .map(|provider| provider.take)
                .sum();
            sales_share -= total_take;

            if !solution_provider.providers.iter().map(|provider| {
                let share = Perbill::from_percent(provider.take as u32) * amount;
                debug::info!(
                    "Transfering: {:?} from contract twin {:?} to provider account {:?}",
                    &share,
                    &twin.account_id,
                    &provider.who
                );
                <T as Config>::Currency::transfer(
                    &twin.account_id,
                    &provider.who,
                    share,
                    KeepAlive,
                )
            })
            .filter(|result| result.is_err())
            .collect::<Vec<DispatchResult>>()
            .is_empty() {
                return Err(DispatchError::from(Error::<T>::InvalidProviderConfiguration))
            }
        };

        println!("sales share: percentage {:?}", sales_share);

        if sales_share > 0 {
            let share = Perbill::from_percent(sales_share.into()) * amount;
            // Transfer the remaining share to the sales account
            // By default it is 50%, if a contract has solution providers it can be less
            debug::info!(
                "Transfering: {:?} from contract twin {:?} to sales account {:?}",
                &sales_share,
                &twin.account_id,
                &pricing_policy.certified_sales_account
            );
            <T as Config>::Currency::transfer(
                &twin.account_id,
                &pricing_policy.certified_sales_account,
                share,
                KeepAlive,
            )
            .map_err(|_| DispatchError::Other("Can't make staking pool share transfer"))?;
        }
=======
        // Send 50% to the sales channel
        let sales_share = Perbill::from_percent(50) * amount;
        log::info!(
            "Transfering: {:?} from contract twin {:?} to sales account {:?}",
            &sales_share,
            &twin.account_id,
            &pricing_policy.certified_sales_account
        );
        <T as Config>::Currency::transfer(
            &twin.account_id,
            &pricing_policy.certified_sales_account,
            sales_share,
            KeepAlive,
        )
        .map_err(|_| DispatchError::Other("Can't make sales share transfer"))?;
>>>>>>> 26115869

        // Burn 35%, to not have any imbalance in the system, subtract all previously send amounts with the initial
        let mut amount_to_burn =
            (Perbill::from_percent(50) * amount) - foundation_share - staking_pool_share;

        let existential_deposit_requirement = <T as Config>::Currency::minimum_balance();
        let free_balance = <T as Config>::Currency::free_balance(&twin.account_id);
        if amount_to_burn > free_balance - existential_deposit_requirement {
            amount_to_burn = <T as Config>::Currency::free_balance(&twin.account_id)
                - existential_deposit_requirement;
        }

        <T as Config>::Currency::slash(&twin.account_id, amount_to_burn);
        Self::deposit_event(RawEvent::TokensBurned(contract.contract_id, amount_to_burn));
        Ok(())
    }

    // Calculates the discount that will be applied to the billing of the contract
    // Returns an amount due as balance object and a static string indicating which kind of discount it received
    // (default, bronze, silver, gold or none)
    pub fn calculate_discount(
        amount_due: u64,
        balance: BalanceOf<T>,
        certification_type: NodeCertification,
    ) -> (BalanceOf<T>, types::DiscountLevel) {
        if amount_due == 0 {
            return (
                BalanceOf::<T>::saturated_from(0 as u128),
                types::DiscountLevel::None,
            );
        }

        let balance_as_u128: u128 = balance.saturated_into::<u128>();

        // calculate amount due on a monthly basis
        // we bill every one hour so we can infer the amount due monthly (30 days ish)
        let amount_due_monthly = amount_due * 24 * 30;

        // see how many months a user can pay for this deployment given his balance
        let discount_level =
            U64F64::from_num(balance_as_u128) / U64F64::from_num(amount_due_monthly);

        // predefined discount levels
        // https://wiki.threefold.io/#/threefold__grid_pricing
        let discount_received = match discount_level.floor().to_num::<u64>() {
            d if d >= 3 && d < 6 => types::DiscountLevel::Default,
            d if d >= 6 && d < 12 => types::DiscountLevel::Bronze,
            d if d >= 12 && d < 36 => types::DiscountLevel::Silver,
            d if d >= 36 => types::DiscountLevel::Gold,
            _ => types::DiscountLevel::None,
        };

        // calculate the new amount due given the discount
        let mut amount_due = U64F64::from_num(amount_due) * discount_received.price_multiplier();

        // Certified capacity costs 25% more
        if certification_type == NodeCertification::Certified {
            amount_due = amount_due * U64F64::from_num(1.25);
        }

        // convert to balance object
        let amount_due: BalanceOf<T> =
            BalanceOf::<T>::saturated_from(amount_due.ceil().to_num::<u64>());

        (amount_due, discount_received)
    }

    // Reinserts a contract by id at the next interval we need to bill the contract
    pub fn _reinsert_contract_to_bill(contract_id: u64) {
        if contract_id == 0 {
            return;
        }

        let now = <frame_system::Pallet<T>>::block_number().saturated_into::<u64>();
        // Save the contract to be billed in now + BILLING_FREQUENCY_IN_BLOCKS
        let future_block = now + T::BillingFrequency::get();
        let mut contracts = ContractsToBillAt::get(future_block);
        contracts.push(contract_id);
        ContractsToBillAt::insert(future_block, &contracts);
        log::info!(
            "Insert contracts: {:?}, to be billed at block {:?}",
            contracts,
            future_block
        );
    }

    // Helper function that updates the contract state and manages storage accordingly
    pub fn _update_contract_state(
        contract: &mut types::Contract,
        state: &types::ContractState,
    ) -> DispatchResult {
        // update the state and save the contract
        contract.state = state.clone();
        Contracts::insert(&contract.contract_id, contract.clone());

        // if the contract is a name contract, nothing to do left here
        match contract.contract_type {
            types::ContractData::NameContract(_) => return Ok(()),
            types::ContractData::RentContract(_) => return Ok(()),
            _ => (),
        };

        // if the contract is a node contract
        // manage the ActiveNodeContracts map accordingly
        let node_contract = Self::get_node_contract(contract)?;

        let mut contracts = ActiveNodeContracts::get(&node_contract.node_id);

        match contracts.iter().position(|id| id == &contract.contract_id) {
            Some(index) => {
                // if the new contract state is delete, remove the contract id from the map
                if contract.is_state_delete() {
                    contracts.remove(index);
                }
            }
            None => {
                // if the contract is not present add it to the active contracts map
                if state == &types::ContractState::Created {
                    contracts.push(contract.contract_id);
                }
            }
        };

        ActiveNodeContracts::insert(&node_contract.node_id, &contracts);

        Ok(())
    }

    fn remove_active_node_contract(node_id: u32, contract_id: u64) {
        let mut contracts = ActiveNodeContracts::get(&node_id);

        match contracts.iter().position(|id| id == &contract_id) {
            Some(index) => {
                contracts.remove(index);
            }
            None => (),
        };

        ActiveNodeContracts::insert(&node_id, &contracts);
    }

    pub fn _reserve_ip(
        contract_id: u64,
        node_contract: &mut types::NodeContract,
    ) -> DispatchResult {
        if node_contract.public_ips == 0 {
            return Ok(());
        }
        let node = pallet_tfgrid::Nodes::<T>::get(node_contract.node_id);

        ensure!(
            pallet_tfgrid::Farms::<T>::contains_key(&node.farm_id),
            Error::<T>::FarmNotExists
        );
        let mut farm = pallet_tfgrid::Farms::<T>::get(node.farm_id);

        log::info!(
            "Number of farm ips {:?}, number of ips to reserve: {:?}",
            farm.public_ips.len(),
            node_contract.public_ips as usize
        );
        ensure!(
            farm.public_ips.len() >= node_contract.public_ips as usize,
            Error::<T>::FarmHasNotEnoughPublicIPs
        );

        let mut ips = Vec::new();
        for i in 0..farm.public_ips.len() {
            let mut ip = farm.public_ips[i].clone();

            if ips.len() == node_contract.public_ips as usize {
                break;
            }

            // if an ip has contract id 0 it means it's not reserved
            // reserve it now
            if ip.contract_id == 0 {
                ip.contract_id = contract_id;
                farm.public_ips[i] = ip.clone();
                ips.push(ip);
            }
        }

        // Safeguard check if we actually have the amount of ips we wanted to reserve
        ensure!(
            ips.len() == node_contract.public_ips as usize,
            Error::<T>::FarmHasNotEnoughPublicIPsFree
        );

        // Update the farm with the reserved ips
        pallet_tfgrid::Farms::<T>::insert(farm.id, farm);

        node_contract.public_ips_list = ips;

        Ok(())
    }

    pub fn _free_ip(contract_id: u64, node_contract: &mut types::NodeContract) -> DispatchResult {
        let node = pallet_tfgrid::Nodes::<T>::get(node_contract.node_id);

        ensure!(
            pallet_tfgrid::Farms::<T>::contains_key(&node.farm_id),
            Error::<T>::FarmNotExists
        );
        let mut farm = pallet_tfgrid::Farms::<T>::get(node.farm_id);

        let mut ips_freed = Vec::new();
        for i in 0..farm.public_ips.len() {
            let mut ip = farm.public_ips[i].clone();

            // if an ip has contract id 0 it means it's not reserved
            // reserve it now
            if ip.contract_id == contract_id {
                ip.contract_id = 0;
                farm.public_ips[i] = ip.clone();
                ips_freed.push(ip.ip);
            }
        }

        pallet_tfgrid::Farms::<T>::insert(farm.id, farm);

        // Emit an event containing the IP's freed for this contract
        Self::deposit_event(RawEvent::IPsFreed(contract_id, ips_freed));

        Ok(())
    }

    pub fn get_node_contract(
        contract: &types::Contract,
    ) -> Result<types::NodeContract, DispatchError> {
        match contract.contract_type.clone() {
            types::ContractData::NodeContract(c) => Ok(c),
            _ => return Err(DispatchError::from(Error::<T>::InvalidContractType)),
        }
    }

    pub fn get_rent_contract(
        contract: &types::Contract,
    ) -> Result<types::RentContract, DispatchError> {
        match contract.contract_type.clone() {
            types::ContractData::RentContract(c) => Ok(c),
            _ => return Err(DispatchError::from(Error::<T>::InvalidContractType)),
        }
    }

    fn get_usable_balance(account_id: &T::AccountId) -> BalanceOf<T> {
        let balance = pallet_balances::pallet::Pallet::<T>::usable_balance(account_id);
        let b = balance.saturated_into::<u128>();
        BalanceOf::<T>::saturated_from(b)
    }

    fn get_locked_balance(account_id: &T::AccountId) -> BalanceOf<T> {
        let usable_balance = Self::get_usable_balance(account_id);
        let free_balance = <T as Config>::Currency::free_balance(account_id);

        let locked_balance = free_balance.checked_sub(&usable_balance);
        match locked_balance {
            Some(balance) => balance,
            None => BalanceOf::<T>::saturated_from(0 as u128),
        }
    }

    // cu1 = MAX(cru/2, mru/4)
    // cu2 = MAX(cru, mru/8)
    // cu3 = MAX(cru/4, mru/2)

    // CU = MIN(cu1, cu2, cu3)
    pub(crate) fn calculate_cu(cru: U64F64, mru: U64F64) -> U64F64 {
        let mru_used_1 = mru / 4;
        let cru_used_1 = cru / 2;
        let cu1 = if mru_used_1 > cru_used_1 {
            mru_used_1
        } else {
            cru_used_1
        };

        let mru_used_2 = mru / 8;
        let cru_used_2 = cru;
        let cu2 = if mru_used_2 > cru_used_2 {
            mru_used_2
        } else {
            cru_used_2
        };

        let mru_used_3 = mru / 2;
        let cru_used_3 = cru / 4;
        let cu3 = if mru_used_3 > cru_used_3 {
            mru_used_3
        } else {
            cru_used_3
        };

        let mut cu = if cu1 > cu2 { cu2 } else { cu1 };

        cu = if cu > cu3 { cu3 } else { cu };

        cu
    }

    pub fn decomssion_workloads_on_node(node_id: u32) {
        // Clean up all active contracts
        let active_node_contracts = ActiveNodeContracts::get(node_id);
        for node_contract_id in active_node_contracts {
            let mut contract = Contracts::get(node_contract_id);
            // Bill contract
            let _ = Self::_update_contract_state(
                &mut contract,
                &types::ContractState::Deleted(types::Cause::CanceledByUser),
            );
            let _ = Self::bill_contract(&mut contract);
            Self::remove_contract(node_contract_id);
        }

        // First clean up rent contract if it exists
        let mut rent_contract = ActiveRentContractForNode::get(node_id);
        if rent_contract.contract_id != 0 {
            // Bill contract
            let _ = Self::_update_contract_state(
                &mut rent_contract,
                &types::ContractState::Deleted(types::Cause::CanceledByUser),
            );
            let _ = Self::bill_contract(&mut rent_contract);
            Self::remove_contract(rent_contract.contract_id);
        }
    }

    pub fn _create_solution_provider(
        description: Vec<u8>,
        link: Vec<u8>,
        providers: Vec<types::Provider<T::AccountId>>,
    ) -> DispatchResult {
        let total_take: u8 = providers.iter().map(|provider| provider.take).sum();
        ensure!(total_take <= 50, Error::<T>::InvalidProviderConfiguration);

        let mut id = SolutionProviderID::get();
        id = id + 1;

        let solution_provider = types::SolutionProvider {
            solution_provider_id: id,
            providers,
            description,
            link,
            approved: false,
        };

        SolutionProviderID::put(id);
        SolutionProviders::<T>::insert(id, &solution_provider);

        Self::deposit_event(RawEvent::SolutionProviderCreated(solution_provider));

        Ok(())
    }

    pub fn _approve_solution_provider(solution_provider_id: u64, approve: bool) -> DispatchResult {
        ensure!(
            SolutionProviders::<T>::contains_key(solution_provider_id),
            Error::<T>::NoSuchSolutionProvider
        );

        let mut solution_provider = SolutionProviders::<T>::get(solution_provider_id);
        solution_provider.approved = approve;
        SolutionProviders::<T>::insert(solution_provider_id, &solution_provider);

        Self::deposit_event(RawEvent::SolutionProviderApproved(
            solution_provider_id,
            approve,
        ));

        Ok(())
    }

    pub fn validate_solution_provider(solution_provider_id: Option<u64>) -> DispatchResult {
        if let Some(provider_id) = solution_provider_id {
            ensure!(
                SolutionProviders::<T>::contains_key(provider_id),
                Error::<T>::NoSuchSolutionProvider
            );
            let solution_provider = SolutionProviders::<T>::get(provider_id);
            ensure!(
                solution_provider.approved,
                Error::<T>::SolutionProviderNotApproved
            );
            return Ok(());
        }
        Ok(())
    }
}

impl<T: Config> ChangeNode for Module<T> {
    fn node_changed(_node: Option<&Node>, _new_node: &Node) {}

    fn node_deleted(node: &Node) {
        Self::decomssion_workloads_on_node(node.id);
    }
}<|MERGE_RESOLUTION|>--- conflicted
+++ resolved
@@ -7,13 +7,8 @@
     dispatch::DispatchResultWithPostInfo,
     ensure, log,
     traits::{
-<<<<<<< HEAD
-        Currency, EnsureOrigin, ExistenceRequirement::KeepAlive, Get, LockableCurrency, Vec,
+        Currency, EnsureOrigin, ExistenceRequirement::KeepAlive, Get, LockableCurrency,
         WithdrawReasons, LockIdentifier,
-=======
-        Currency, ExistenceRequirement::KeepAlive, Get, LockIdentifier, LockableCurrency,
-        WithdrawReasons,
->>>>>>> 26115869
     },
     weights::Pays,
 };
@@ -893,12 +888,8 @@
                 &pricing_policy,
                 contract_lock.amount_locked,
             ) {
-<<<<<<< HEAD
-                debug::info!("error while distributing cultivation rewards {:?}", err);
-=======
                 Ok(_) => (),
                 Err(err) => log::info!("error while distributing cultivation rewards {:?}", err),
->>>>>>> 26115869
             };
             // Reset values
             contract_lock.lock_updated = now;
@@ -1153,7 +1144,6 @@
         )
         .map_err(|_| DispatchError::Other("Can't make staking pool share transfer"))?;
 
-<<<<<<< HEAD
         let mut sales_share = 50;
 
         if let Some(provider_id) = contract.solution_provider_id {
@@ -1167,7 +1157,7 @@
 
             if !solution_provider.providers.iter().map(|provider| {
                 let share = Perbill::from_percent(provider.take as u32) * amount;
-                debug::info!(
+                frame_support::log::info!(
                     "Transfering: {:?} from contract twin {:?} to provider account {:?}",
                     &share,
                     &twin.account_id,
@@ -1193,7 +1183,7 @@
             let share = Perbill::from_percent(sales_share.into()) * amount;
             // Transfer the remaining share to the sales account
             // By default it is 50%, if a contract has solution providers it can be less
-            debug::info!(
+            frame_support::log::info!(
                 "Transfering: {:?} from contract twin {:?} to sales account {:?}",
                 &sales_share,
                 &twin.account_id,
@@ -1207,23 +1197,6 @@
             )
             .map_err(|_| DispatchError::Other("Can't make staking pool share transfer"))?;
         }
-=======
-        // Send 50% to the sales channel
-        let sales_share = Perbill::from_percent(50) * amount;
-        log::info!(
-            "Transfering: {:?} from contract twin {:?} to sales account {:?}",
-            &sales_share,
-            &twin.account_id,
-            &pricing_policy.certified_sales_account
-        );
-        <T as Config>::Currency::transfer(
-            &twin.account_id,
-            &pricing_policy.certified_sales_account,
-            sales_share,
-            KeepAlive,
-        )
-        .map_err(|_| DispatchError::Other("Can't make sales share transfer"))?;
->>>>>>> 26115869
 
         // Burn 35%, to not have any imbalance in the system, subtract all previously send amounts with the initial
         let mut amount_to_burn =
