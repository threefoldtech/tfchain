--- conflicted
+++ resolved
@@ -1176,64 +1176,11 @@
                     }
                     Self::deposit_event(Event::RentContractCanceled { contract_id });
                 }
-<<<<<<< HEAD
-
-                // remove the contract by hash from storage
-                ContractIDByNodeIDAndHash::<T>::remove(
-                    node_contract.node_id,
-                    &node_contract.deployment_hash,
-                );
-                NodeContractResources::<T>::remove(contract_id);
-                ContractBillingInformationByID::<T>::remove(contract_id);
-
-                Self::deposit_event(Event::NodeContractCanceled {
-                    contract_id,
-                    node_id: node_contract.node_id,
-                    twin_id: contract.twin_id,
-                });
-            }
-            types::ContractData::NameContract(name_contract) => {
-                ContractIDByNameRegistration::<T>::remove(name_contract.name);
-                Self::deposit_event(Event::NameContractCanceled { contract_id });
-            }
-            types::ContractData::RentContract(rent_contract) => {
-                ActiveRentContractForNode::<T>::remove(rent_contract.node_id);
-                // Remove all associated active node contracts
-                let active_node_contracts = ActiveNodeContracts::<T>::get(rent_contract.node_id);
-                for node_contract in active_node_contracts {
-                    Self::remove_contract(node_contract);
-                }
-                Self::deposit_event(Event::RentContractCanceled { contract_id });
-            }
-        };
-
-        Contracts::<T>::remove(contract_id);
-        ContractLock::<T>::remove(contract_id);
-    }
-
-    pub fn calculate_cost_in_tft_from_musd(
-        total_cost: u64,
-    ) -> Result<u64, DispatchErrorWithPostInfo> {
-        let avg_tft_price = pallet_tft_price::AverageTftPrice::<T>::get();
-        ensure!(avg_tft_price > 0, Error::<T>::TFTPriceValueError);
-
-        // TFT Price is in musd
-        let tft_price_musd = U64F64::from_num(avg_tft_price);
-
-        // Cost is expressed in units USD, divide by 10000 to get the price in musd
-        let total_cost_musd = U64F64::from_num(total_cost) / 10000;
-
-        // Now we have the price in musd and cost in musd, make the conversion to the amount of TFT's and multiply by the chain precision (7 decimals)
-        let total_cost_tft = (total_cost_musd / tft_price_musd) * U64F64::from_num(1e7 as u64);
-        let total_cost_tft_64: u64 = U64F64::to_num(total_cost_tft);
-        Ok(total_cost_tft_64)
-=======
             };
             info!("removing contract");
             Contracts::<T>::remove(contract_id);
             ContractLock::<T>::remove(contract_id);
         }
->>>>>>> cfe820cb
     }
 
     // Following: https://library.threefold.me/info/threefold#/tfgrid/farming/threefold__proof_of_utilization
