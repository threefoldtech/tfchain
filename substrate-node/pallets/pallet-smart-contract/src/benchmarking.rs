--- conflicted
+++ resolved
@@ -299,17 +299,12 @@
         Timestamp::<T>::set_timestamp((then * 1000).try_into().unwrap());
 
         _push_contract_used_resources_report::<T>(farmer.clone());
-<<<<<<< HEAD
         _push_contract_nru_consumption_report::<T>(farmer.clone(), then, elapsed_seconds);
 
         let contract = SmartContractModule::<T>::contracts(contract_id).unwrap();
         // Get contract cost before billing to take into account nu
         let (cost, _) = contract.calculate_contract_cost_tft(balance_init_amount, elapsed_seconds).unwrap();
-    }: _(RawOrigin::Signed(farmer.clone()), contract_id)
-=======
-        _push_contract_nru_consumption_report::<T>(farmer.clone());
     }: _(RawOrigin::Signed(farmer), contract_id)
->>>>>>> 61bbd9ad
     verify {
         let lock = SmartContractModule::<T>::contract_number_of_cylces_billed(contract_id);
         assert_eq!(lock.amount_locked, cost);
