use crate::pallet;
use crate::pallet::BalanceOf;
use crate::pallet::Error;
use crate::types;
use crate::types::{Contract, ContractBillingInformation, ServiceContract, ServiceContractBill};
use crate::Config;
use frame_support::dispatch::DispatchErrorWithPostInfo;
use pallet_tfgrid::types as pallet_tfgrid_types;
use sp_runtime::Percent;
use sp_runtime::SaturatedConversion;
use substrate_fixed::types::U64F64;
use tfchain_support::{resources::Resources, types::NodeCertification};

impl<T: Config> Contract<T> {
    pub fn get_billing_info(&self) -> ContractBillingInformation {
        pallet::ContractBillingInformationByID::<T>::get(self.contract_id)
    }

    pub fn calculate_contract_cost_tft(
        &self,
        balance: BalanceOf<T>,
        seconds_elapsed: u64,
    ) -> Result<(BalanceOf<T>, types::DiscountLevel), DispatchErrorWithPostInfo> {
        // Fetch the default pricing policy and certification type
        let pricing_policy = pallet_tfgrid::PricingPolicies::<T>::get(1).unwrap();
        let certification_type = NodeCertification::Diy;

        // Calculate the cost for a contract, can be any of:
        // - NodeContract
        // - RentContract
        // - NameContract
        let total_cost = self.calculate_contract_cost(&pricing_policy, seconds_elapsed)?;
        // If cost is 0, reinsert to be billed at next interval
        if total_cost == 0 {
            return Ok((
                BalanceOf::<T>::saturated_from(0 as u128),
                types::DiscountLevel::None,
            ));
        }

        let total_cost_tft_64 = calculate_cost_in_tft_from_musd::<T>(total_cost)?;

        // Calculate the amount due and discount received based on the total_cost amount due
        let (amount_due, discount_received) =
            calculate_discount::<T>(total_cost_tft_64, balance, certification_type);

        return Ok((amount_due, discount_received));
    }

    pub fn calculate_contract_cost(
        &self,
        pricing_policy: &pallet_tfgrid_types::PricingPolicy<T::AccountId>,
        seconds_elapsed: u64,
    ) -> Result<u64, DispatchErrorWithPostInfo> {
        let total_cost = match &self.contract_type {
            types::ContractData::DeploymentContract(_) => {
                // cost is calculated in capacity reservation contracts
                0
            }
            types::ContractData::CapacityReservationContract(capacity_reservation_contract) => {
                // Get the contract billing info to view the amount unbilled for NRU (network resource units)
                let contract_billing_info = self.get_billing_info();
                // Get the node
                let node = pallet_tfgrid::Nodes::<T>::get(capacity_reservation_contract.node_id)
                    .ok_or(Error::<T>::NodeNotExists)?;

                let contract_cost = calculate_resources_cost::<T>(
<<<<<<< HEAD
                    capacity_reservation_contract.resources.total_resources,
=======
                    &capacity_reservation_contract.resources.total_resources,
>>>>>>> e46685ac
                    capacity_reservation_contract.public_ips,
                    seconds_elapsed,
                    &pricing_policy,
                );
                if node.resources.total_resources
                    == capacity_reservation_contract.resources.total_resources
                {
                    Percent::from_percent(pricing_policy.discount_for_dedication_nodes)
                        * contract_cost
                        + contract_billing_info.amount_unbilled
                } else {
                    contract_cost + contract_billing_info.amount_unbilled
                }
            }
            types::ContractData::NameContract(_) => {
                // bill user for name usage for number of seconds elapsed
                let total_cost_u64f64 = (U64F64::from_num(pricing_policy.unique_name.value) / 3600)
                    * U64F64::from_num(seconds_elapsed);
                total_cost_u64f64.to_num::<u64>()
            }
        };

        Ok(total_cost)
    }
}

impl<T: Config> ServiceContract<T> {
    pub fn calculate_bill_cost_tft(
        &self,
        service_bill: ServiceContractBill,
    ) -> Result<BalanceOf<T>, DispatchErrorWithPostInfo> {
        // Calculate the cost in mUSD for service contract bill
        let total_cost = self.calculate_bill_cost(service_bill);

        if total_cost == 0 {
            return Ok(BalanceOf::<T>::saturated_from(0 as u128));
        }

        // Calculate the cost in TFT for service contract
        let total_cost_tft_64 = calculate_cost_in_tft_from_musd::<T>(total_cost)?;

        // convert to balance object
        let amount_due: BalanceOf<T> = BalanceOf::<T>::saturated_from(total_cost_tft_64);

        return Ok(amount_due);
    }

    pub fn calculate_bill_cost(&self, service_bill: ServiceContractBill) -> u64 {
        // bill user for service usage for elpased usage (window) in seconds
        let contract_cost = U64F64::from_num(self.base_fee)
            * U64F64::from_num(service_bill.window / 3600)
            + U64F64::from_num(service_bill.variable_amount);
        contract_cost.round().to_num::<u64>()
    }
}

// Calculates the total cost of a node contract.
pub fn calculate_resources_cost<T: Config>(
    resources: &Resources,
    ipu: u32,
    seconds_elapsed: u64,
    pricing_policy: &pallet_tfgrid_types::PricingPolicy<T::AccountId>,
) -> u64 {
    let hru = U64F64::from_num(resources.hru) / pricing_policy.su.factor_base_1024();
    let sru = U64F64::from_num(resources.sru) / pricing_policy.su.factor_base_1024();
    let mru = U64F64::from_num(resources.mru) / pricing_policy.cu.factor_base_1024();
    let cru = U64F64::from_num(resources.cru);

    let su_used = hru / 1200 + sru / 200;
    // the pricing policy su cost value is expressed in 1 hours or 3600 seconds.
    // we bill every 3600 seconds but here we need to calculate the cost per second and multiply it by the seconds elapsed.
    let su_cost = (U64F64::from_num(pricing_policy.su.value) / 3600)
        * U64F64::from_num(seconds_elapsed)
        * su_used;
    log::debug!("su cost: {:?}", su_cost);

    let cu = calculate_cu(cru, mru);

    let cu_cost =
        (U64F64::from_num(pricing_policy.cu.value) / 3600) * U64F64::from_num(seconds_elapsed) * cu;
    log::debug!("cu cost: {:?}", cu_cost);
    let mut total_cost = su_cost + cu_cost;

    if ipu > 0 {
        let total_ip_cost = U64F64::from_num(ipu)
            * (U64F64::from_num(pricing_policy.ipu.value) / 3600)
            * U64F64::from_num(seconds_elapsed);
        log::debug!("ip cost: {:?}", total_ip_cost);
        total_cost += total_ip_cost;
    }

    return total_cost.ceil().to_num::<u64>();
}
// cu1 = MAX(cru/2, mru/4)
// cu2 = MAX(cru, mru/8)
// cu3 = MAX(cru/4, mru/2)

// CU = MIN(cu1, cu2, cu3)
pub(crate) fn calculate_cu(cru: U64F64, mru: U64F64) -> U64F64 {
    let mru_used_1 = mru / 4;
    let cru_used_1 = cru / 2;
    let cu1 = if mru_used_1 > cru_used_1 {
        mru_used_1
    } else {
        cru_used_1
    };

    let mru_used_2 = mru / 8;
    let cru_used_2 = cru;
    let cu2 = if mru_used_2 > cru_used_2 {
        mru_used_2
    } else {
        cru_used_2
    };

    let mru_used_3 = mru / 2;
    let cru_used_3 = cru / 4;
    let cu3 = if mru_used_3 > cru_used_3 {
        mru_used_3
    } else {
        cru_used_3
    };

    let mut cu = if cu1 > cu2 { cu2 } else { cu1 };

    cu = if cu > cu3 { cu3 } else { cu };

    cu
}

// Calculates the discount that will be applied to the billing of the contract
// Returns an amount due as balance object and a static string indicating which kind of discount it received
// (default, bronze, silver, gold or none)
pub fn calculate_discount<T: Config>(
    amount_due: u64,
    balance: BalanceOf<T>,
    certification_type: NodeCertification,
) -> (BalanceOf<T>, types::DiscountLevel) {
    if amount_due == 0 {
        return (
            BalanceOf::<T>::saturated_from(0 as u128),
            types::DiscountLevel::None,
        );
    }

    let balance_as_u128: u128 = balance.saturated_into::<u128>();

    // calculate amount due on a monthly basis
    // we bill every one hour so we can infer the amount due monthly (30 days ish)
    let amount_due_monthly = amount_due * 24 * 30;

    // see how many months a user can pay for this deployment given his balance
    let discount_level = U64F64::from_num(balance_as_u128) / U64F64::from_num(amount_due_monthly);

    // predefined discount levels
    // https://wiki.threefold.io/#/threefold__grid_pricing
    let discount_received = match discount_level.floor().to_num::<u64>() {
        d if d >= 3 && d < 6 => types::DiscountLevel::Default,
        d if d >= 6 && d < 12 => types::DiscountLevel::Bronze,
        d if d >= 12 && d < 36 => types::DiscountLevel::Silver,
        d if d >= 36 => types::DiscountLevel::Gold,
        _ => types::DiscountLevel::None,
    };

    // calculate the new amount due given the discount
    let mut amount_due = U64F64::from_num(amount_due) * discount_received.price_multiplier();

    // Certified capacity costs 25% more
    if certification_type == NodeCertification::Certified {
        amount_due = amount_due * U64F64::from_num(1.25);
    }

    // convert to balance object
    let amount_due: BalanceOf<T> =
        BalanceOf::<T>::saturated_from(amount_due.ceil().to_num::<u64>());

    (amount_due, discount_received)
}

pub fn calculate_cost_in_tft_from_musd<T: Config>(
    total_cost: u64,
) -> Result<u64, DispatchErrorWithPostInfo> {
    let avg_tft_price = pallet_tft_price::AverageTftPrice::<T>::get();

    // Guaranty tft price will never be lower than min tft price
    let min_tft_price = pallet_tft_price::MinTftPrice::<T>::get();
    let mut tft_price = avg_tft_price.max(min_tft_price);

    // Guaranty tft price will never be higher than max tft price
    let max_tft_price = pallet_tft_price::MaxTftPrice::<T>::get();
    tft_price = tft_price.min(max_tft_price);

    // TFT Price is in musd
    let tft_price_musd = U64F64::from_num(tft_price);

    // Cost is expressed in units USD, divide by 10000 to get the price in musd
    let total_cost_musd = U64F64::from_num(total_cost) / 10000;

    // Now we have the price in musd and cost in musd, make the conversion to the amount of TFT's and multiply by the chain precision (7 decimals)
    let total_cost_tft = (total_cost_musd / tft_price_musd) * U64F64::from_num(1e7 as u64);
    let total_cost_tft_64: u64 = U64F64::to_num(total_cost_tft);
    Ok(total_cost_tft_64)
}<|MERGE_RESOLUTION|>--- conflicted
+++ resolved
@@ -65,11 +65,7 @@
                     .ok_or(Error::<T>::NodeNotExists)?;
 
                 let contract_cost = calculate_resources_cost::<T>(
-<<<<<<< HEAD
-                    capacity_reservation_contract.resources.total_resources,
-=======
                     &capacity_reservation_contract.resources.total_resources,
->>>>>>> e46685ac
                     capacity_reservation_contract.public_ips,
                     seconds_elapsed,
                     &pricing_policy,
