--- conflicted
+++ resolved
@@ -11,11 +11,7 @@
 pub type BlockNumber = u64;
 
 /// Utility type for managing upgrades/migrations.
-<<<<<<< HEAD
 #[derive(Encode, Decode, Clone, Debug, PartialEq, TypeInfo, MaxEncodedLen)]
-=======
-#[derive(Encode, Decode, Clone, Debug, PartialEq, TypeInfo)]
->>>>>>> 21f44e7d
 pub enum StorageVersion {
     V1,
     V2,
@@ -29,25 +25,16 @@
     }
 }
 
-<<<<<<< HEAD
 #[derive(Clone, Eq, PartialEq, RuntimeDebugNoBound, Encode, Decode, TypeInfo, MaxEncodedLen)]
 #[scale_info(skip_type_params(T))]
 #[codec(mel_bound())]
 pub struct Contract<T: Config> {
-=======
-#[derive(PartialEq, Eq, PartialOrd, Ord, Clone, Encode, Decode, Default, Debug, TypeInfo)]
-pub struct Contract {
->>>>>>> 21f44e7d
     pub version: u32,
     pub state: ContractState,
     pub contract_id: u64,
     pub twin_id: u32,
-<<<<<<< HEAD
     pub contract_type: ContractData<T>,
-=======
-    pub contract_type: ContractData,
     pub solution_provider_id: Option<u64>,
->>>>>>> 21f44e7d
 }
 
 impl<T: Config> Contract<T> {
