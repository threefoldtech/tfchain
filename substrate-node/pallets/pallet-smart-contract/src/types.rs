--- conflicted
+++ resolved
@@ -8,11 +8,7 @@
 use scale_info::TypeInfo;
 use sp_std::prelude::*;
 use substrate_fixed::types::U64F64;
-<<<<<<< HEAD
-use tfchain_support::types::{ConsumableResources, Resources};
-=======
 use tfchain_support::{resources::Resources, types::ConsumableResources};
->>>>>>> e46685ac
 
 pub type BlockNumber = u64;
 
@@ -25,19 +21,12 @@
     V4,
     V5,
     V6,
-<<<<<<< HEAD
-=======
     V7,
->>>>>>> e46685ac
 }
 
 impl Default for StorageVersion {
     fn default() -> StorageVersion {
-<<<<<<< HEAD
-        StorageVersion::V5
-=======
         StorageVersion::V7
->>>>>>> e46685ac
     }
 }
 
@@ -168,15 +157,9 @@
 #[scale_info(skip_type_params(T))]
 #[codec(mel_bound())]
 pub enum ContractData<T: Config> {
-<<<<<<< HEAD
-    CapacityReservationContract(CapacityReservationContract),
-    DeploymentContract(DeploymentContract<T>),
-    NameContract(NameContract<T>),
-=======
     DeploymentContract(DeploymentContract<T>),
     NameContract(NameContract<T>),
     CapacityReservationContract(CapacityReservationContract),
->>>>>>> e46685ac
 }
 
 // impl<T: Config> Default for ContractData<T> {
