#![cfg(test)]
use std::{panic, thread};

use super::*;
use crate::name_contract::NameContractName;
use crate::{self as pallet_smart_contract};
use codec::{alloc::sync::Arc, Decode};
use frame_support::{
    construct_runtime, parameter_types,
    traits::{ConstU32, GenesisBuild},
    weights::PostDispatchInfo,
    BoundedVec,
};
use frame_system::EnsureRoot;
use pallet_tfgrid::node::{CityName, CountryName};
use pallet_tfgrid::{
    farm::FarmName,
    interface::{InterfaceIp, InterfaceMac, InterfaceName},
    node::{Location, SerialNumber},
    pub_config::{Domain, GW4, GW6, IP4, IP6},
    pub_ip::{GatewayIP, PublicIP},
    terms_cond::TermsAndConditions,
    twin::TwinIp,
    DocumentHashInput, DocumentLinkInput, PublicIpGatewayInput, PublicIpIpInput, TwinIpInput,
};
use pallet_tfgrid::{
    CityNameInput, CountryNameInput, GW4Input, GW6Input, IP4Input, IP6Input, LatitudeInput,
    LongitudeInput,
};
use parking_lot::RwLock;
use sp_core::{
    crypto::Ss58Codec,
    offchain::{
        testing::{self},
        OffchainDbExt, OffchainWorkerExt, TransactionPoolExt,
    },
    sr25519, Pair, Public, H256,
};
use sp_keystore::{testing::KeyStore, KeystoreExt, SyncCryptoStore};
use sp_runtime::traits::{IdentifyAccount, Verify};
use sp_runtime::{offchain::TransactionPool, MultiSignature};
use sp_runtime::{
    testing::Header,
    traits::{BlakeTwo256, Extrinsic as ExtrinsicT, IdentityLookup},
    AccountId32,
};
use sp_std::convert::{TryFrom, TryInto};
use tfchain_support::traits::ChangeNode;

// set environment variable RUST_LOG=debug to see all logs when running the tests and call
// env_logger::init() at the beginning of the test
use env_logger;

pub type Signature = MultiSignature;

pub type AccountId = <<Signature as Verify>::Signer as IdentifyAccount>::AccountId;
pub type Moment = u64;

<<<<<<< HEAD
=======
pub type Extrinsic = TestXt<Call, ()>;
>>>>>>> f03270fe
type UncheckedExtrinsic = frame_system::mocking::MockUncheckedExtrinsic<TestRuntime>;
type Block = frame_system::mocking::MockBlock<TestRuntime>;

construct_runtime!(
    pub enum TestRuntime where
        Block = Block,
        NodeBlock = Block,
        UncheckedExtrinsic = UncheckedExtrinsic,
    {
        System: frame_system::{Pallet, Call, Config, Storage, Event<T>},
        Balances: pallet_balances::{Pallet, Call, Storage, Config<T>, Event<T>},
        TfgridModule: pallet_tfgrid::{Pallet, Call, Storage, Event<T>},
        Timestamp: pallet_timestamp::{Pallet, Call, Storage, Inherent},
        SmartContractModule: pallet_smart_contract::{Pallet, Call, Storage, Event<T>},
        TFTPriceModule: pallet_tft_price::{Pallet, Call, Storage, Event<T>}
    }
);

parameter_types! {
    pub const BlockHashCount: u64 = 250;
    pub StakingPoolAccount: AccountId = get_staking_pool_account();
}

impl frame_system::Config for TestRuntime {
    type BaseCallFilter = frame_support::traits::Everything;
    type BlockWeights = ();
    type BlockLength = ();
    type RuntimeOrigin = RuntimeOrigin;
    type Index = u64;
    type RuntimeCall = RuntimeCall;
    type BlockNumber = u64;
    type Hash = H256;
    type Hashing = BlakeTwo256;
    type AccountId = AccountId;
    type Lookup = IdentityLookup<Self::AccountId>;
    type Header = Header;
    type RuntimeEvent = RuntimeEvent;
    type BlockHashCount = BlockHashCount;
    type DbWeight = ();
    type Version = ();
    type PalletInfo = PalletInfo;
    type AccountData = pallet_balances::AccountData<u64>;
    type OnNewAccount = ();
    type OnKilledAccount = ();
    type SystemWeightInfo = ();
    type SS58Prefix = ();
    type OnSetCode = ();
    type MaxConsumers = ConstU32<16>;
}

parameter_types! {
    pub const MaxLocks: u32 = 50;
    pub const MaxReserves: u32 = 50;
    pub const ExistentialDeposit: u64 = 1;
}

impl pallet_balances::Config for TestRuntime {
    type MaxLocks = MaxLocks;
    type MaxReserves = MaxReserves;
    type ReserveIdentifier = [u8; 8];
    /// The type for recording an account's balance.
    type Balance = u64;
    /// The ubiquitous event type.
    type RuntimeEvent = RuntimeEvent;
    type DustRemoval = ();
    type ExistentialDeposit = ExistentialDeposit;
    type AccountStore = System;
    type WeightInfo = pallet_balances::weights::SubstrateWeight<TestRuntime>;
}

pub(crate) type Serial = pallet_tfgrid::pallet::SerialNumberOf<TestRuntime>;
pub(crate) type Loc = pallet_tfgrid::pallet::LocationOf<TestRuntime>;
pub(crate) type PubConfig = pallet_tfgrid::pallet::PubConfigOf<TestRuntime>;
pub(crate) type Interface = pallet_tfgrid::pallet::InterfaceOf<TestRuntime>;

pub(crate) type TfgridNode = pallet_tfgrid::pallet::TfgridNode<TestRuntime>;

pub struct NodeChanged;
impl ChangeNode<Loc, PubConfig, Interface, Serial> for NodeChanged {
    fn node_changed(_old_node: Option<&TfgridNode>, _new_node: &TfgridNode) {}
    fn node_deleted(node: &TfgridNode) {
        SmartContractModule::node_deleted(node);
    }
}

parameter_types! {
    pub const MaxFarmNameLength: u32 = 40;
    pub const MaxInterfaceIpsLength: u32 = 5;
    pub const MaxInterfacesLength: u32 = 10;
    pub const MaxFarmPublicIps: u32 = 512;
}

pub(crate) type TestTermsAndConditions = TermsAndConditions<TestRuntime>;

pub(crate) type TestTwinIp = TwinIp<TestRuntime>;
pub(crate) type TestFarmName = FarmName<TestRuntime>;
pub(crate) type TestPublicIP = PublicIP<TestRuntime>;
pub(crate) type TestGatewayIP = GatewayIP<TestRuntime>;

pub(crate) type TestIP4 = IP4<TestRuntime>;
pub(crate) type TestGW4 = GW4<TestRuntime>;
pub(crate) type TestIP6 = IP6<TestRuntime>;
pub(crate) type TestGW6 = GW6<TestRuntime>;
pub(crate) type TestDomain = Domain<TestRuntime>;

pub(crate) type TestInterfaceName = InterfaceName<TestRuntime>;
pub(crate) type TestInterfaceMac = InterfaceMac<TestRuntime>;
pub(crate) type TestInterfaceIp = InterfaceIp<TestRuntime>;

pub(crate) type TestCountryName = CountryName<TestRuntime>;
pub(crate) type TestCityName = CityName<TestRuntime>;
pub(crate) type TestLocation = Location<TestRuntime>;
pub(crate) type TestSerialNumber = SerialNumber<TestRuntime>;

impl pallet_tfgrid::Config for TestRuntime {
    type RuntimeEvent = RuntimeEvent;
    type RestrictedOrigin = EnsureRoot<Self::AccountId>;
    type WeightInfo = pallet_tfgrid::weights::SubstrateWeight<TestRuntime>;
    type NodeChanged = NodeChanged;
    type TermsAndConditions = TestTermsAndConditions;
    type TwinIp = TestTwinIp;
    type FarmName = TestFarmName;
    type MaxFarmNameLength = MaxFarmNameLength;
    type MaxFarmPublicIps = MaxFarmPublicIps;
    type PublicIP = TestPublicIP;
    type GatewayIP = TestGatewayIP;
    type IP4 = TestIP4;
    type GW4 = TestGW4;
    type IP6 = TestIP6;
    type GW6 = TestGW6;
    type Domain = TestDomain;
    type MaxInterfacesLength = MaxInterfacesLength;
    type InterfaceName = TestInterfaceName;
    type InterfaceMac = TestInterfaceMac;
    type InterfaceIP = TestInterfaceIp;
    type MaxInterfaceIpsLength = MaxInterfaceIpsLength;
    type CountryName = TestCountryName;
    type CityName = TestCityName;
    type Location = TestLocation;
    type SerialNumber = TestSerialNumber;
}

impl pallet_tft_price::Config for TestRuntime {
    type RuntimeEvent = RuntimeEvent;
    type AuthorityId = pallet_tft_price::AuthId;
    type Call = RuntimeCall;
    type RestrictedOrigin = EnsureRoot<Self::AccountId>;
}

impl pallet_timestamp::Config for TestRuntime {
    type Moment = Moment;
    type OnTimestampSet = ();
    type MinimumPeriod = ();
    type WeightInfo = pallet_timestamp::weights::SubstrateWeight<TestRuntime>;
}

parameter_types! {
    pub const BillingFrequency: u64 = 10;
    pub const GracePeriod: u64 = 100;
    pub const DistributionFrequency: u16 = 24;
    pub const MaxNameContractNameLength: u32 = 64;
    pub const MaxNodeContractPublicIPs: u32 = 512;
    pub const MaxDeploymentDataLength: u32 = 512;
}

pub(crate) type TestNameContractName = NameContractName<TestRuntime>;

use weights;
impl pallet_smart_contract::Config for TestRuntime {
    type RuntimeEvent = RuntimeEvent;
    type Currency = Balances;
    type Burn = ();
    type StakingPoolAccount = StakingPoolAccount;
    type BillingFrequency = BillingFrequency;
    type DistributionFrequency = DistributionFrequency;
    type GracePeriod = GracePeriod;
    type WeightInfo = weights::SubstrateWeight<TestRuntime>;
    type NodeChanged = NodeChanged;
    type Tfgrid = TfgridModule;
    type MaxNameContractNameLength = MaxNameContractNameLength;
    type NameContractName = TestNameContractName;
    type RestrictedOrigin = EnsureRoot<Self::AccountId>;
    type MaxDeploymentDataLength = MaxDeploymentDataLength;
    type MaxNodeContractPublicIps = MaxNodeContractPublicIPs;
    type AuthorityId = pallet_smart_contract::crypto::AuthId;
    type Call = Call;
}

type AccountPublic = <MultiSignature as Verify>::Signer;

pub(crate) fn get_name_contract_name(contract_name_input: &[u8]) -> TestNameContractName {
    NameContractName::try_from(contract_name_input.to_vec()).expect("Invalid farm input.")
}

pub(crate) fn get_document_link_input(document_link_input: &[u8]) -> DocumentLinkInput {
    BoundedVec::try_from(document_link_input.to_vec()).expect("Invalid document link input.")
}

pub(crate) fn get_document_hash_input(document_hash_input: &[u8]) -> DocumentHashInput {
    BoundedVec::try_from(document_hash_input.to_vec()).expect("Invalid document hash input.")
}

pub(crate) fn get_twin_ip_input(twin_ip_input: &[u8]) -> TwinIpInput {
    BoundedVec::try_from(twin_ip_input.to_vec()).expect("Invalid twin ip input.")
}

pub(crate) fn get_public_ip_ip_input(public_ip_ip_input: &[u8]) -> PublicIpIpInput {
    BoundedVec::try_from(public_ip_ip_input.to_vec()).expect("Invalid public ip (ip) input.")
}

pub(crate) fn get_public_ip_gw_input(public_ip_gw_input: &[u8]) -> PublicIpGatewayInput {
    BoundedVec::try_from(public_ip_gw_input.to_vec()).expect("Invalid public ip (gw) input.")
}

pub(crate) fn get_public_ip_ip(public_ip_ip_input: &[u8]) -> TestPublicIP {
    let input = get_public_ip_ip_input(public_ip_ip_input);
    TestPublicIP::try_from(input).expect("Invalid public ip (ip).")
}

pub(crate) fn get_public_ip_gw(public_ip_gw_input: &[u8]) -> TestGatewayIP {
    let input = get_public_ip_gw_input(public_ip_gw_input);
    TestGatewayIP::try_from(input).expect("Invalid public ip (gw).")
}

pub(crate) fn get_city_name_input(city_input: &[u8]) -> CityNameInput {
    BoundedVec::try_from(city_input.to_vec()).expect("Invalid city name input.")
}

pub(crate) fn get_country_name_input(country_input: &[u8]) -> CountryNameInput {
    BoundedVec::try_from(country_input.to_vec()).expect("Invalid country name input.")
}

pub(crate) fn get_latitude_input(latitude_input: &[u8]) -> LatitudeInput {
    BoundedVec::try_from(latitude_input.to_vec()).expect("Invalid latitude input.")
}

pub(crate) fn get_longitude_input(longitude_input: &[u8]) -> LongitudeInput {
    BoundedVec::try_from(longitude_input.to_vec()).expect("Invalid longitude input.")
}

pub(crate) fn get_pub_config_ip4_input(ip4_input: &[u8]) -> IP4Input {
    BoundedVec::try_from(ip4_input.to_vec()).expect("Invalid ip4 input.")
}

pub(crate) fn get_pub_config_gw4_input(gw4_input: &[u8]) -> GW4Input {
    BoundedVec::try_from(gw4_input.to_vec()).expect("Invalid gw4 input.")
}

pub(crate) fn get_pub_config_ip6_input(ip6_input: &[u8]) -> IP6Input {
    BoundedVec::try_from(ip6_input.to_vec()).expect("Invalid ip6 input.")
}

pub(crate) fn get_pub_config_gw6_input(gw6_input: &[u8]) -> GW6Input {
    BoundedVec::try_from(gw6_input.to_vec()).expect("Invalid gw6 input.")
}

/// Helper function to generate a crypto pair from seed
fn get_from_seed<TPublic: Public>(seed: &str) -> <TPublic::Pair as Pair>::Public {
    TPublic::Pair::from_string(&format!("//{}", seed), None)
        .expect("static values are valid; qed")
        .public()
}

impl frame_system::offchain::SigningTypes for TestRuntime {
    type Public = <Signature as Verify>::Signer;
    type Signature = Signature;
}

impl<C> frame_system::offchain::SendTransactionTypes<C> for TestRuntime
where
    RuntimeCall: From<C>,
{
    type OverarchingCall = RuntimeCall;
    type Extrinsic = UncheckedExtrinsic;
}

impl<LocalCall> frame_system::offchain::CreateSignedTransaction<LocalCall> for TestRuntime
where
    RuntimeCall: From<LocalCall>,
{
    fn create_transaction<C: frame_system::offchain::AppCrypto<Self::Public, Self::Signature>>(
        call: RuntimeCall,
        _public: <Signature as Verify>::Signer,
        account: AccountId,
        _nonce: u64,
    ) -> Option<(
        RuntimeCall,
        <UncheckedExtrinsic as ExtrinsicT>::SignaturePayload,
    )> {
        Some((call, (account, (), ())))
    }
}

/// Helper function to generate an account ID from seed
fn get_account_id_from_seed<TPublic: Public>(seed: &str) -> AccountId
where
    AccountPublic: From<<TPublic::Pair as Pair>::Public>,
{
    AccountPublic::from(get_from_seed::<TPublic>(seed)).into_account()
}

pub fn alice() -> AccountId {
    get_account_id_from_seed::<sr25519::Public>("Alice")
}

pub fn bob() -> AccountId {
    get_account_id_from_seed::<sr25519::Public>("Bob")
}

pub fn ferdie() -> AccountId {
    get_account_id_from_seed::<sr25519::Public>("Ferdie")
}

pub fn eve() -> AccountId {
    get_account_id_from_seed::<sr25519::Public>("Eve")
}

pub fn charlie() -> AccountId {
    get_account_id_from_seed::<sr25519::Public>("Charlie")
}

pub fn dave() -> AccountId {
    get_account_id_from_seed::<sr25519::Public>("Dave")
}

pub fn get_staking_pool_account() -> AccountId {
    AccountId32::from_ss58check("5CNposRewardAccount11111111111111111111111111FSU").unwrap()
}

pub fn new_test_ext() -> sp_io::TestExternalities {
    // for showing logs in tests
    let _ = env_logger::try_init();

    let mut storage = frame_system::GenesisConfig::default()
        .build_storage::<TestRuntime>()
        .unwrap();
    let genesis = pallet_balances::GenesisConfig::<TestRuntime> {
        balances: vec![
            (alice(), 1000000000000),
            (bob(), 2500000000),
            (charlie(), 150000),
        ],
    };
    genesis.assimilate_storage(&mut storage).unwrap();

    let genesis = pallet_tft_price::GenesisConfig::<TestRuntime> {
        allowed_origin: Some(bob()),
        min_tft_price: 10,
        max_tft_price: 1000,
    };
    genesis.assimilate_storage(&mut storage).unwrap();

    let t = sp_io::TestExternalities::from(storage);

    t
}
pub type TransactionCall = pallet_smart_contract::Call<TestRuntime>;
pub type ExtrinsicResult = Result<PostDispatchInfo, DispatchErrorWithPostInfo>;

#[derive(Default)]
pub struct PoolState {
    /// A vector of calls that we expect should be executed
    pub expected_calls: Vec<(TransactionCall, ExtrinsicResult, u64)>,
    pub calls_to_execute: Vec<(TransactionCall, ExtrinsicResult, u64)>,
    pub i: usize,
}

impl PoolState {
    pub fn should_call_bill_contract(
        &mut self,
        contract_id: u64,
        expected_result: ExtrinsicResult,
        block_number: u64,
    ) {
        self.expected_calls.push((
            crate::Call::bill_contract_for_block { contract_id },
            expected_result,
            block_number,
        ));
    }

    pub fn execute_calls_and_check_results(&mut self, block_number: u64) {
        if self.calls_to_execute.len() == 0 {
            return;
        }

        // execute the calls that were submitted to the pool and compare the result
        for call_to_execute in self.calls_to_execute.iter() {
            let result = match call_to_execute.0 {
                // matches bill_contract_for_block
                crate::Call::bill_contract_for_block { contract_id } => {
                    SmartContractModule::bill_contract_for_block(Origin::signed(bob()), contract_id)
                }
                // did not match anything => unkown call => this means you should add
                // a capture for that function here
                _ => panic!("Unknown call!"),
            };

            // the call should return what we expect it to return
            assert_eq!(
                call_to_execute.1, result,
                "The result of call to {:?} was not as expected!",
                call_to_execute.0
            );

            assert_eq!(block_number, call_to_execute.2);
        }

        self.calls_to_execute.clear();
    }
}

impl Drop for PoolState {
    fn drop(&mut self) {
        // do not panic if the thread is already panicking!
        if !thread::panicking() && self.i < self.expected_calls.len() {
            panic!("\nNot all expected calls have been executed! The following calls were still expected: {:?}\n", &self.expected_calls[self.i..]);
        }
    }
}

/// Implementation of mocked transaction pool used for testing
///
/// This transaction pool mocks submitting the transactions to the pool. It does
/// not execute the transactions. Instead it keeps them in list. It does compare
/// the submitted call to the expected call.
#[derive(Default)]
pub struct MockedTransactionPoolExt(Arc<RwLock<PoolState>>);

impl MockedTransactionPoolExt {
    /// Create new `TestTransactionPoolExt` and a reference to the internal state.
    pub fn new() -> (Self, Arc<RwLock<PoolState>>) {
        let ext = Self::default();
        let state = ext.0.clone();
        (ext, state)
    }
}

impl TransactionPool for MockedTransactionPoolExt {
    fn submit_transaction(&mut self, extrinsic: Vec<u8>) -> Result<(), ()> {
        if self.0.read().expected_calls.is_empty() {
            return Ok(());
        }

        let extrinsic_decoded: Extrinsic = Decode::decode(&mut &*extrinsic).unwrap();
        if self.0.read().i < self.0.read().expected_calls.len() {
            let i = self.0.read().i.clone();

            log::debug!("Call {:?}: {:?}", i, extrinsic_decoded.call);
            // the extrinsic should match the expected call at position i
            if extrinsic_decoded.call
                != Call::SmartContractModule(self.0.read().expected_calls[i].0.clone())
            {
                panic!(
                    "\nEXPECTED call: {:?}\nACTUAL call: {:?}\n",
                    self.0.read().expected_calls[i].0,
                    extrinsic_decoded.call
                );
            }

            // increment i for the next iteration
            let call_to_execute = self.0.read().expected_calls[i].clone();
            // we push the call to be executed later in the "test thread"
            self.0.write().calls_to_execute.push(call_to_execute);
            self.0.write().i = i + 1;

            // return the expected return value
            return self.0.read().expected_calls[i]
                .1
                .map_err(|_| ())
                .map(|_| ());
        }

        // we should not end here as it would mean we did not expect any more calls
        panic!(
            "\nDid not expect any more calls! Still have the call {:?} left.\n",
            extrinsic_decoded.call
        );
    }
}

pub fn new_test_ext_with_pool_state(
    iterations: u32,
) -> (sp_io::TestExternalities, Arc<RwLock<PoolState>>) {
    let mut ext = new_test_ext();
    let (offchain, offchain_state) = testing::TestOffchainExt::new();
    let (pool, pool_state) = MockedTransactionPoolExt::new();
    let keystore = KeyStore::new();
    keystore
        .sr25519_generate_new(KEY_TYPE, Some(&format!("//Alice")))
        .unwrap();

    let mut seed = [0_u8; 32];
    seed[0..4].copy_from_slice(&iterations.to_le_bytes());
    offchain_state.write().seed = seed;

    ext.register_extension(OffchainWorkerExt::new(offchain.clone()));
    ext.register_extension(OffchainDbExt::new(offchain));
    ext.register_extension(TransactionPoolExt::new(pool));
    ext.register_extension(KeystoreExt(Arc::new(keystore)));

    (ext, pool_state)
}<|MERGE_RESOLUTION|>--- conflicted
+++ resolved
@@ -56,10 +56,7 @@
 pub type AccountId = <<Signature as Verify>::Signer as IdentifyAccount>::AccountId;
 pub type Moment = u64;
 
-<<<<<<< HEAD
-=======
 pub type Extrinsic = TestXt<Call, ()>;
->>>>>>> f03270fe
 type UncheckedExtrinsic = frame_system::mocking::MockUncheckedExtrinsic<TestRuntime>;
 type Block = frame_system::mocking::MockBlock<TestRuntime>;
 
