#![cfg(test)]

use super::*;
use crate::name_contract::NameContractName;
use crate::{self as pallet_smart_contract};
use frame_support::{construct_runtime, parameter_types, traits::ConstU32};
use frame_system::EnsureRoot;
use pallet_tfgrid::{
    farm::FarmName,
    interface::{InterfaceIp, InterfaceMac, InterfaceName},
    pub_config::{Domain, GW4, GW6, IP4, IP6},
    pub_ip::{GatewayIP, PublicIP},
    twin::TwinIp,
};
use sp_core::{crypto::Ss58Codec, sr25519, Pair, Public, H256};
use sp_runtime::traits::{IdentifyAccount, Verify};
use sp_runtime::MultiSignature;
use sp_runtime::{
    testing::{Header, TestXt},
    traits::{BlakeTwo256, Extrinsic as ExtrinsicT, IdentityLookup},
    AccountId32,
};
use sp_std::convert::{TryFrom, TryInto};
use tfchain_support::{traits::ChangeNode, types::Node};

pub type Signature = MultiSignature;

pub type AccountId = <<Signature as Verify>::Signer as IdentifyAccount>::AccountId;
pub type Moment = u64;

type Extrinsic = TestXt<Call, ()>;
type UncheckedExtrinsic = frame_system::mocking::MockUncheckedExtrinsic<TestRuntime>;
type Block = frame_system::mocking::MockBlock<TestRuntime>;

construct_runtime!(
    pub enum TestRuntime where
        Block = Block,
        NodeBlock = Block,
        UncheckedExtrinsic = UncheckedExtrinsic,
    {
        System: frame_system::{Pallet, Call, Config, Storage, Event<T>},
        Balances: pallet_balances::{Pallet, Call, Storage, Config<T>, Event<T>},
        TfgridModule: pallet_tfgrid::{Pallet, Call, Storage, Event<T>},
        Timestamp: pallet_timestamp::{Pallet, Call, Storage, Inherent},
        SmartContractModule: pallet_smart_contract::{Pallet, Call, Storage, Event<T>},
        TFTPriceModule: pallet_tft_price::{Pallet, Call, Storage, Event<T>}
    }
);

parameter_types! {
    pub const BlockHashCount: u64 = 250;
    pub BlockWeights: frame_system::limits::BlockWeights =
        frame_system::limits::BlockWeights::simple_max(1024);
    pub const ExistentialDeposit: u64 = 1;
    pub StakingPoolAccount: AccountId = get_staking_pool_account();
}

impl frame_system::Config for TestRuntime {
    type BaseCallFilter = frame_support::traits::Everything;
    type BlockWeights = ();
    type BlockLength = ();
    type Origin = Origin;
    type Index = u64;
    type Call = Call;
    type BlockNumber = u64;
    type Hash = H256;
    type Hashing = BlakeTwo256;
    type AccountId = AccountId;
    type Lookup = IdentityLookup<Self::AccountId>;
    type Header = Header;
    type Event = Event;
    type BlockHashCount = BlockHashCount;
    type DbWeight = ();
    type Version = ();
    type PalletInfo = PalletInfo;
    type AccountData = pallet_balances::AccountData<u64>;
    type OnNewAccount = ();
    type OnKilledAccount = ();
    type SystemWeightInfo = ();
    type SS58Prefix = ();
    type OnSetCode = ();
    type MaxConsumers = ConstU32<16>;
}

parameter_types! {
    pub const MaxLocks: u32 = 50;
    pub const MaxReserves: u32 = 50;
}

impl pallet_balances::Config for TestRuntime {
    type MaxLocks = MaxLocks;
    type MaxReserves = MaxReserves;
    type ReserveIdentifier = [u8; 8];
    /// The type for recording an account's balance.
    type Balance = u64;
    /// The ubiquitous event type.
    type Event = Event;
    type DustRemoval = ();
    type ExistentialDeposit = ExistentialDeposit;
    type AccountStore = System;
    type WeightInfo = pallet_balances::weights::SubstrateWeight<TestRuntime>;
}

pub(crate) type PubConfig = pallet_tfgrid::pallet::PubConfigOf<TestRuntime>;
pub(crate) type Interface = pallet_tfgrid::pallet::InterfaceOf<TestRuntime>;

pub struct NodeChanged;
impl ChangeNode<PubConfig, Interface> for NodeChanged {
    fn node_changed(
        _old_node: Option<&Node<PubConfig, Interface>>,
        _new_node: &Node<PubConfig, Interface>,
    ) {
    }

    fn node_deleted(node: &Node<PubConfig, Interface>) {
        SmartContractModule::node_deleted(node);
    }
}

parameter_types! {
    pub const MaxFarmNameLength: u32 = 40;
    pub const MaxInterfaceIpsLength: u32 = 5;
}

pub(crate) type TestTwinIp = TwinIp<TestRuntime>;
pub(crate) type TestFarmName = FarmName<TestRuntime>;
pub(crate) type TestPublicIP = PublicIP<TestRuntime>;
pub(crate) type TestGatewayIP = GatewayIP<TestRuntime>;

pub(crate) type TestIP4 = IP4<TestRuntime>;
pub(crate) type TestGW4 = GW4<TestRuntime>;
pub(crate) type TestIP6 = IP6<TestRuntime>;
pub(crate) type TestGW6 = GW6<TestRuntime>;
pub(crate) type TestDomain = Domain<TestRuntime>;

pub(crate) type TestInterfaceName = InterfaceName<TestRuntime>;
pub(crate) type TestInterfaceMac = InterfaceMac<TestRuntime>;
pub(crate) type TestInterfaceIp = InterfaceIp<TestRuntime>;

impl pallet_tfgrid::Config for TestRuntime {
    type Event = Event;
    type RestrictedOrigin = EnsureRoot<Self::AccountId>;
    type WeightInfo = pallet_tfgrid::weights::SubstrateWeight<TestRuntime>;
    type NodeChanged = NodeChanged;
    type TwinIp = TestTwinIp;
    type FarmName = TestFarmName;
    type MaxFarmNameLength = MaxFarmNameLength;
    type PublicIP = TestPublicIP;
    type GatewayIP = TestGatewayIP;
    type IP4 = TestIP4;
    type GW4 = TestGW4;
    type IP6 = TestIP6;
    type GW6 = TestGW6;
    type Domain = TestDomain;
    type InterfaceName = TestInterfaceName;
    type InterfaceMac = TestInterfaceMac;
    type InterfaceIP = TestInterfaceIp;
    type MaxInterfaceIpsLength = MaxInterfaceIpsLength;
}

impl pallet_tft_price::Config for TestRuntime {
    type Event = Event;
    type AuthorityId = pallet_tft_price::crypto::AuthId;
    type Call = Call;
    type RestrictedOrigin = EnsureRoot<Self::AccountId>;
}

impl pallet_timestamp::Config for TestRuntime {
    type Moment = Moment;
    type OnTimestampSet = ();
    type MinimumPeriod = ();
    type WeightInfo = pallet_timestamp::weights::SubstrateWeight<TestRuntime>;
}

parameter_types! {
    pub const BillingFrequency: u64 = 10;
    pub const GracePeriod: u64 = 100;
    pub const DistributionFrequency: u16 = 24;
    pub const MaxNameContractNameLength: u32 = 64;
}

pub(crate) type TestNameContractName = NameContractName<TestRuntime>;

use weights;
impl pallet_smart_contract::Config for TestRuntime {
    type Event = Event;
    type Currency = Balances;
    type StakingPoolAccount = StakingPoolAccount;
    type BillingFrequency = BillingFrequency;
    type DistributionFrequency = DistributionFrequency;
    type GracePeriod = GracePeriod;
    type WeightInfo = weights::SubstrateWeight<TestRuntime>;
    type NodeChanged = NodeChanged;
<<<<<<< HEAD
    type MaxNameContractNameLength = MaxNameContractNameLength;
    type NameContractName = TestNameContractName;
=======
    type RestrictedOrigin = EnsureRoot<Self::AccountId>;
>>>>>>> 21f44e7d
}

type AccountPublic = <MultiSignature as Verify>::Signer;

pub(crate) fn get_name_contract_name(contract_name_input: &[u8]) -> TestNameContractName {
    NameContractName::try_from(contract_name_input.to_vec()).expect("Invalid farm input.")
}

pub(crate) fn get_twin_ip(twin_ip_input: &[u8]) -> TestTwinIp {
    TwinIp::try_from(twin_ip_input.to_vec()).expect("Invalid twin ip input.")
}

/// Helper function to generate a crypto pair from seed
fn get_from_seed<TPublic: Public>(seed: &str) -> <TPublic::Pair as Pair>::Public {
    TPublic::Pair::from_string(&format!("//{}", seed), None)
        .expect("static values are valid; qed")
        .public()
}

impl frame_system::offchain::SigningTypes for TestRuntime {
    type Public = <Signature as Verify>::Signer;
    type Signature = Signature;
}

impl<C> frame_system::offchain::SendTransactionTypes<C> for TestRuntime
where
    Call: From<C>,
{
    type OverarchingCall = Call;
    type Extrinsic = Extrinsic;
}

impl<LocalCall> frame_system::offchain::CreateSignedTransaction<LocalCall> for TestRuntime
where
    Call: From<LocalCall>,
{
    fn create_transaction<C: frame_system::offchain::AppCrypto<Self::Public, Self::Signature>>(
        call: Call,
        _public: <Signature as Verify>::Signer,
        _account: AccountId,
        nonce: u64,
    ) -> Option<(Call, <Extrinsic as ExtrinsicT>::SignaturePayload)> {
        Some((call, (nonce, ())))
    }
}

/// Helper function to generate an account ID from seed
fn get_account_id_from_seed<TPublic: Public>(seed: &str) -> AccountId
where
    AccountPublic: From<<TPublic::Pair as Pair>::Public>,
{
    AccountPublic::from(get_from_seed::<TPublic>(seed)).into_account()
}

pub fn alice() -> AccountId {
    get_account_id_from_seed::<sr25519::Public>("Alice")
}

pub fn bob() -> AccountId {
    get_account_id_from_seed::<sr25519::Public>("Bob")
}

pub fn ferdie() -> AccountId {
    get_account_id_from_seed::<sr25519::Public>("Ferdie")
}

pub fn eve() -> AccountId {
    get_account_id_from_seed::<sr25519::Public>("Eve")
}

pub fn charlie() -> AccountId {
    get_account_id_from_seed::<sr25519::Public>("Charlie")
}

pub fn get_staking_pool_account() -> AccountId {
    AccountId32::from_ss58check("5CNposRewardAccount11111111111111111111111111FSU").unwrap()
}

pub fn new_test_ext() -> sp_io::TestExternalities {
    let mut t = frame_system::GenesisConfig::default()
        .build_storage::<TestRuntime>()
        .unwrap();
    let genesis = pallet_balances::GenesisConfig::<TestRuntime> {
        balances: vec![
            (alice(), 1000000000000),
            (bob(), 2500000000),
            (charlie(), 150000),
        ],
    };
    genesis.assimilate_storage(&mut t).unwrap();

    let genesis = pallet_tft_price::GenesisConfig::<TestRuntime> {
        allowed_origin: Some(bob()),
    };
    genesis.assimilate_storage(&mut t).unwrap();

    t.into()
}<|MERGE_RESOLUTION|>--- conflicted
+++ resolved
@@ -191,12 +191,9 @@
     type GracePeriod = GracePeriod;
     type WeightInfo = weights::SubstrateWeight<TestRuntime>;
     type NodeChanged = NodeChanged;
-<<<<<<< HEAD
     type MaxNameContractNameLength = MaxNameContractNameLength;
     type NameContractName = TestNameContractName;
-=======
     type RestrictedOrigin = EnsureRoot<Self::AccountId>;
->>>>>>> 21f44e7d
 }
 
 type AccountPublic = <MultiSignature as Verify>::Signer;
