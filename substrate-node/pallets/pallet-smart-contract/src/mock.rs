--- conflicted
+++ resolved
@@ -9,10 +9,7 @@
     assert_ok, construct_runtime, parameter_types,
     traits::{ConstU32, GenesisBuild},
     weights::PostDispatchInfo,
-<<<<<<< HEAD
-=======
     BoundedVec,
->>>>>>> e46685ac
 };
 use frame_system::EnsureRoot;
 use pallet_tfgrid::node::{CityName, CountryName};
@@ -26,13 +23,10 @@
     twin::TwinIp,
     DocumentHashInput, DocumentLinkInput, PublicIpGatewayInput, PublicIpIpInput, TwinIpInput,
 };
-<<<<<<< HEAD
-=======
 use pallet_tfgrid::{
     CityNameInput, CountryNameInput, GW4Input, GW6Input, IP4Input, IP6Input, LatitudeInput,
     LongitudeInput,
 };
->>>>>>> e46685ac
 use parking_lot::RwLock;
 use sp_core::{
     crypto::Ss58Codec,
