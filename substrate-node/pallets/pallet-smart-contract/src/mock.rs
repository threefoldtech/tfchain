--- conflicted
+++ resolved
@@ -18,15 +18,12 @@
     node::{Location, SerialNumber},
     terms_cond::TermsAndConditions,
     twin::TwinIp,
-<<<<<<< HEAD
-    CityNameInput, CountryNameInput, DocumentHashInput, DocumentLinkInput, Gw4Input, Gw6Input,
-    Ip4Input, Ip6Input, LatitudeInput, LongitudeInput, TwinIpInput,
-};
-=======
     DocumentHashInput, DocumentLinkInput, TwinIpInput,
 };
-use pallet_tfgrid::{CityNameInput, CountryNameInput, LatitudeInput, LongitudeInput, Ip4Input, Gw4Input};
->>>>>>> bec45918
+use pallet_tfgrid::{
+    CityNameInput, CountryNameInput, Gw4Input, Gw6Input, Ip4Input, Ip6Input, LatitudeInput,
+    LongitudeInput,
+};
 use parking_lot::RwLock;
 use sp_core::{
     crypto::Ss58Codec,
@@ -44,15 +41,11 @@
     AccountId32, MultiSignature,
 };
 use sp_std::convert::{TryFrom, TryInto};
-<<<<<<< HEAD
 use std::{panic, thread};
 use tfchain_support::{
     traits::{ChangeNode, PublicIpModifier},
     types::PublicIP,
 };
-=======
-use tfchain_support::traits::ChangeNode;
->>>>>>> bec45918
 
 // set environment variable RUST_LOG=debug to see all logs when running the tests and call
 // env_logger::init() at the beginning of the test
@@ -240,12 +233,8 @@
     type MaxDeploymentDataLength = MaxDeploymentDataLength;
     type MaxNodeContractPublicIps = MaxNodeContractPublicIPs;
     type AuthorityId = pallet_smart_contract::crypto::AuthId;
-<<<<<<< HEAD
     type Call = RuntimeCall;
-=======
-    type Call = Call;
     type PublicIpModifier = PublicIpModifierType;
->>>>>>> bec45918
 }
 
 type AccountPublic = <MultiSignature as Verify>::Signer;
