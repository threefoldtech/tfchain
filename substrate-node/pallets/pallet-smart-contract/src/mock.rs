#![cfg(test)]
use super::*;
use crate::name_contract::NameContractName;
use crate::{self as pallet_smart_contract};
use codec::{alloc::sync::Arc, Decode};
use frame_support::{
    construct_runtime, parameter_types,
    traits::{ConstU32, GenesisBuild},
    weights::PostDispatchInfo,
    BoundedVec,
};
use frame_system::EnsureRoot;
use pallet_tfgrid::{
    farm::FarmName,
    interface::{InterfaceIp, InterfaceMac, InterfaceName},
    node::{CityName, CountryName},
    node::{Location, SerialNumber},
    terms_cond::TermsAndConditions,
    twin::TwinIp,
    CityNameInput, CountryNameInput, DocumentHashInput, DocumentLinkInput, Gw4Input, Ip4Input,
    LatitudeInput, LongitudeInput, TwinIpInput,
};
use parking_lot::RwLock;
use sp_core::{
    crypto::key_types::DUMMY,
    crypto::Ss58Codec,
    offchain::{
        testing::{self},
        OffchainDbExt, OffchainWorkerExt, TransactionPoolExt,
    },
    sr25519, Pair, Public, H256,
};
use sp_keystore::{testing::KeyStore, KeystoreExt, SyncCryptoStore};
use sp_runtime::{
    impl_opaque_keys,
    offchain::TransactionPool,
    testing::{Header, TestXt, UintAuthorityId},
    traits::{
        BlakeTwo256, Extrinsic as ExtrinsicT, IdentifyAccount, IdentityLookup, OpaqueKeys, Verify,
    },
    AccountId32, MultiSignature,
};
use sp_std::convert::{TryFrom, TryInto};
<<<<<<< HEAD
use std::{cell::RefCell, panic, thread};
use tfchain_support::{
    constants::time::{MINUTES, SECS_PER_HOUR},
    traits::ChangeNode,
};
=======
use sp_std::marker::PhantomData;
use std::cell::RefCell;
use tfchain_support::{constants::time::MINUTES, traits::ChangeNode};
>>>>>>> 2772e89c

impl_opaque_keys! {
    pub struct MockSessionKeys {
        pub dummy: UintAuthorityId,
    }
}

impl From<UintAuthorityId> for MockSessionKeys {
    fn from(dummy: UintAuthorityId) -> Self {
        Self { dummy }
    }
}

pub const KEY_ID_A: KeyTypeId = KeyTypeId([4; 4]);
pub const KEY_ID_B: KeyTypeId = KeyTypeId([9; 4]);

#[derive(Debug, Clone, codec::Encode, codec::Decode, PartialEq, Eq)]
pub struct PreUpgradeMockSessionKeys {
    pub a: [u8; 32],
    pub b: [u8; 64],
}

impl OpaqueKeys for PreUpgradeMockSessionKeys {
    type KeyTypeIdProviders = ();

    fn key_ids() -> &'static [KeyTypeId] {
        &[KEY_ID_A, KEY_ID_B]
    }

    fn get_raw(&self, i: KeyTypeId) -> &[u8] {
        match i {
            i if i == KEY_ID_A => &self.a[..],
            i if i == KEY_ID_B => &self.b[..],
            _ => &[],
        }
    }
}
// set environment variable RUST_LOG=debug to see all logs when running the tests and call
// env_logger::init() at the beginning of the test
use env_logger;

pub type Signature = MultiSignature;

pub type AccountId = <<Signature as Verify>::Signer as IdentifyAccount>::AccountId;
pub type Moment = u64;

pub type Extrinsic = TestXt<Call, ()>;
type UncheckedExtrinsic = frame_system::mocking::MockUncheckedExtrinsic<TestRuntime>;
type Block = frame_system::mocking::MockBlock<TestRuntime>;

construct_runtime!(
    pub enum TestRuntime where
        Block = Block,
        NodeBlock = Block,
        UncheckedExtrinsic = UncheckedExtrinsic,
    {
        System: frame_system::{Pallet, Call, Config, Storage, Event<T>},
        Balances: pallet_balances::{Pallet, Call, Storage, Config<T>, Event<T>},
        TfgridModule: pallet_tfgrid::{Pallet, Call, Storage, Event<T>},
        Timestamp: pallet_timestamp::{Pallet, Call, Storage, Inherent},
        SmartContractModule: pallet_smart_contract::{Pallet, Call, Storage, Event<T>},
        TFTPriceModule: pallet_tft_price::{Pallet, Call, Storage, Event<T>},
        Authorship: pallet_authorship::{Pallet, Call, Storage, Inherent},
        ValidatorSet: substrate_validator_set::{Pallet, Call, Storage, Event<T>, Config<T>},
        Session: pallet_session::{Pallet, Call, Storage, Event, Config<T>},
    }
);

parameter_types! {
    pub const BlockHashCount: u64 = 250;
    pub BlockWeights: frame_system::limits::BlockWeights =
        frame_system::limits::BlockWeights::simple_max(1024);
    pub const ExistentialDeposit: u64 = 1;
    pub StakingPoolAccount: AccountId = get_staking_pool_account();
}

impl frame_system::Config for TestRuntime {
    type BaseCallFilter = frame_support::traits::Everything;
    type BlockWeights = ();
    type BlockLength = ();
    type Origin = Origin;
    type Index = u64;
    type Call = Call;
    type BlockNumber = u64;
    type Hash = H256;
    type Hashing = BlakeTwo256;
    type AccountId = AccountId;
    type Lookup = IdentityLookup<Self::AccountId>;
    type Header = Header;
    type Event = Event;
    type BlockHashCount = BlockHashCount;
    type DbWeight = ();
    type Version = ();
    type PalletInfo = PalletInfo;
    type AccountData = pallet_balances::AccountData<u64>;
    type OnNewAccount = ();
    type OnKilledAccount = ();
    type SystemWeightInfo = ();
    type SS58Prefix = ();
    type OnSetCode = ();
    type MaxConsumers = ConstU32<16>;
}

parameter_types! {
    pub const MaxLocks: u32 = 50;
    pub const MaxReserves: u32 = 50;
}

impl pallet_balances::Config for TestRuntime {
    type MaxLocks = MaxLocks;
    type MaxReserves = MaxReserves;
    type ReserveIdentifier = [u8; 8];
    /// The type for recording an account's balance.
    type Balance = u64;
    /// The ubiquitous event type.
    type Event = Event;
    type DustRemoval = ();
    type ExistentialDeposit = ExistentialDeposit;
    type AccountStore = System;
    type WeightInfo = pallet_balances::weights::SubstrateWeight<TestRuntime>;
}

pub(crate) type Serial = pallet_tfgrid::pallet::SerialNumberOf<TestRuntime>;
pub(crate) type Loc = pallet_tfgrid::pallet::LocationOf<TestRuntime>;
pub(crate) type Interface = pallet_tfgrid::pallet::InterfaceOf<TestRuntime>;

pub(crate) type TfgridNode = pallet_tfgrid::pallet::TfgridNode<TestRuntime>;

pub struct NodeChanged;
impl ChangeNode<Loc, Interface, Serial> for NodeChanged {
    fn node_changed(_old_node: Option<&TfgridNode>, _new_node: &TfgridNode) {}
    fn node_deleted(node: &TfgridNode) {
        SmartContractModule::node_deleted(node);
    }
}

pub struct PublicIpModifierType;
impl PublicIpModifier for PublicIpModifierType {
    fn ip_removed(ip: &PublicIP) {
        SmartContractModule::ip_removed(ip);
    }
}

parameter_types! {
    pub const MaxFarmNameLength: u32 = 40;
    pub const MaxInterfaceIpsLength: u32 = 5;
    pub const MaxInterfacesLength: u32 = 10;
    pub const MaxFarmPublicIps: u32 = 512;
}

pub(crate) type TestTermsAndConditions = TermsAndConditions<TestRuntime>;

pub(crate) type TestTwinIp = TwinIp<TestRuntime>;
pub(crate) type TestFarmName = FarmName<TestRuntime>;

pub(crate) type TestInterfaceName = InterfaceName<TestRuntime>;
pub(crate) type TestInterfaceMac = InterfaceMac<TestRuntime>;
pub(crate) type TestInterfaceIp = InterfaceIp<TestRuntime>;

pub(crate) type TestCountryName = CountryName<TestRuntime>;
pub(crate) type TestCityName = CityName<TestRuntime>;
pub(crate) type TestLocation = Location<TestRuntime>;
pub(crate) type TestSerialNumber = SerialNumber<TestRuntime>;

impl pallet_tfgrid::Config for TestRuntime {
    type Event = Event;
    type RestrictedOrigin = EnsureRoot<Self::AccountId>;
    type WeightInfo = pallet_tfgrid::weights::SubstrateWeight<TestRuntime>;
    type NodeChanged = NodeChanged;
    type PublicIpModifier = PublicIpModifierType;
    type TermsAndConditions = TestTermsAndConditions;
    type TwinIp = TestTwinIp;
    type FarmName = TestFarmName;
    type MaxFarmNameLength = MaxFarmNameLength;
    type MaxFarmPublicIps = MaxFarmPublicIps;
    type MaxInterfacesLength = MaxInterfacesLength;
    type InterfaceName = TestInterfaceName;
    type InterfaceMac = TestInterfaceMac;
    type InterfaceIP = TestInterfaceIp;
    type MaxInterfaceIpsLength = MaxInterfaceIpsLength;
    type CountryName = TestCountryName;
    type CityName = TestCityName;
    type Location = TestLocation;
    type SerialNumber = TestSerialNumber;
}

impl pallet_tft_price::Config for TestRuntime {
    type Event = Event;
    type AuthorityId = pallet_tft_price::AuthId;
    type Call = Call;
    type RestrictedOrigin = EnsureRoot<Self::AccountId>;
}

impl pallet_timestamp::Config for TestRuntime {
    type Moment = Moment;
    type OnTimestampSet = ();
    type MinimumPeriod = ();
    type WeightInfo = pallet_timestamp::weights::SubstrateWeight<TestRuntime>;
}

parameter_types! {
    pub const BillingFrequency: u64 = 10;
    pub const BillingReferencePeriod: u64 = SECS_PER_HOUR;
    pub const GracePeriod: u64 = 100;
    pub const DistributionFrequency: u16 = 24;
    pub const MaxNameContractNameLength: u32 = 64;
    pub const MaxNodeContractPublicIPs: u32 = 512;
    pub const MaxDeploymentDataLength: u32 = 512;
    pub const SecondsPerHour: u64 = 3600;
}

pub(crate) type TestNameContractName = NameContractName<TestRuntime>;

use weights;
impl pallet_smart_contract::Config for TestRuntime {
    type Event = Event;
    type Currency = Balances;
    type Burn = ();
    type StakingPoolAccount = StakingPoolAccount;
    type BillingFrequency = BillingFrequency;
    type BillingReferencePeriod = BillingReferencePeriod;
    type DistributionFrequency = DistributionFrequency;
    type GracePeriod = GracePeriod;
    type WeightInfo = weights::SubstrateWeight<TestRuntime>;
    type NodeChanged = NodeChanged;
    type MaxNameContractNameLength = MaxNameContractNameLength;
    type NameContractName = TestNameContractName;
    type RestrictedOrigin = EnsureRoot<Self::AccountId>;
    type MaxDeploymentDataLength = MaxDeploymentDataLength;
    type MaxNodeContractPublicIps = MaxNodeContractPublicIPs;
    type AuthorityId = pallet_smart_contract::crypto::AuthId;
    type Call = Call;
    type PublicIpModifier = PublicIpModifierType;
}

parameter_types! {
    pub const UncleGenerations: u32 = 0;
}

impl pallet_authorship::Config for TestRuntime {
    type FindAuthor = ();
    type UncleGenerations = UncleGenerations;
    type FilterUncle = ();
    type EventHandler = ();
}

parameter_types! {
    pub const Period: u32 = 60 * MINUTES;
    pub const Offset: u32 = 0;
}

thread_local! {
    pub static VALIDATORS: RefCell<Vec<u64>> = RefCell::new(vec![1, 2, 3]);
    pub static NEXT_VALIDATORS: RefCell<Vec<u64>> = RefCell::new(vec![1, 2, 3]);
    pub static AUTHORITIES: RefCell<Vec<UintAuthorityId>> =
        RefCell::new(vec![UintAuthorityId(1), UintAuthorityId(2), UintAuthorityId(3)]);
    pub static FORCE_SESSION_END: RefCell<bool> = RefCell::new(false);
    pub static SESSION_LENGTH: RefCell<u64> = RefCell::new(2);
    pub static SESSION_CHANGED: RefCell<bool> = RefCell::new(false);
    pub static DISABLED: RefCell<bool> = RefCell::new(false);
    pub static BEFORE_SESSION_END_CALLED: RefCell<bool> = RefCell::new(false);
}

use pallet_session::SessionHandler;
use sp_runtime::RuntimeAppPublic;
pub struct TestSessionHandler;
impl SessionHandler<AccountId> for TestSessionHandler {
    const KEY_TYPE_IDS: &'static [sp_runtime::KeyTypeId] = &[UintAuthorityId::ID];
    fn on_genesis_session<T: OpaqueKeys>(_validators: &[(AccountId, T)]) {}
    fn on_new_session<T: OpaqueKeys>(
        changed: bool,
        validators: &[(AccountId, T)],
        _queued_validators: &[(AccountId, T)],
    ) {
        SESSION_CHANGED.with(|l| *l.borrow_mut() = changed);
        AUTHORITIES.with(|l| {
            *l.borrow_mut() = validators
                .iter()
                .map(|(_, id)| id.get::<UintAuthorityId>(DUMMY).unwrap_or_default())
                .collect()
        });
    }
    fn on_disabled(_validator_index: u32) {
        DISABLED.with(|l| *l.borrow_mut() = true)
    }
    fn on_before_session_ending() {
        BEFORE_SESSION_END_CALLED.with(|b| *b.borrow_mut() = true);
    }
}

parameter_types! {
    pub const MinAuthorities: u32 = 2;
}

impl substrate_validator_set::Config for TestRuntime {
    type AddRemoveOrigin = EnsureRoot<Self::AccountId>;
    type Event = Event;
    type MinAuthorities = MinAuthorities;
}

impl pallet_session::Config for TestRuntime {
    type Event = Event;
    type ValidatorId = <Self as frame_system::Config>::AccountId;
    type ValidatorIdOf = substrate_validator_set::ValidatorOf<Self>;
    type ShouldEndSession = pallet_session::PeriodicSessions<Period, Offset>;
    type NextSessionRotation = pallet_session::PeriodicSessions<Period, Offset>;
    type SessionManager = ();
    type SessionHandler = TestSessionHandler;
    type Keys = MockSessionKeys;
    type WeightInfo = ();
}

type AccountPublic = <MultiSignature as Verify>::Signer;

pub(crate) fn get_name_contract_name(contract_name_input: &[u8]) -> TestNameContractName {
    NameContractName::try_from(contract_name_input.to_vec()).expect("Invalid farm input.")
}

pub(crate) fn get_document_link_input(document_link_input: &[u8]) -> DocumentLinkInput {
    BoundedVec::try_from(document_link_input.to_vec()).expect("Invalid document link input.")
}

pub(crate) fn get_document_hash_input(document_hash_input: &[u8]) -> DocumentHashInput {
    BoundedVec::try_from(document_hash_input.to_vec()).expect("Invalid document hash input.")
}

pub(crate) fn get_twin_ip_input(twin_ip_input: &[u8]) -> TwinIpInput {
    BoundedVec::try_from(twin_ip_input.to_vec()).expect("Invalid twin ip input.")
}

pub(crate) fn get_public_ip_ip_input(public_ip_ip_input: &[u8]) -> Ip4Input {
    BoundedVec::try_from(public_ip_ip_input.to_vec()).expect("Invalid public ip (ip) input.")
}

pub(crate) fn get_public_ip_gw_input(public_ip_gw_input: &[u8]) -> Gw4Input {
    BoundedVec::try_from(public_ip_gw_input.to_vec()).expect("Invalid public ip (gw) input.")
}

pub(crate) fn get_city_name_input(city_input: &[u8]) -> CityNameInput {
    BoundedVec::try_from(city_input.to_vec()).expect("Invalid city name input.")
}

pub(crate) fn get_country_name_input(country_input: &[u8]) -> CountryNameInput {
    BoundedVec::try_from(country_input.to_vec()).expect("Invalid country name input.")
}

pub(crate) fn get_latitude_input(latitude_input: &[u8]) -> LatitudeInput {
    BoundedVec::try_from(latitude_input.to_vec()).expect("Invalid latitude input.")
}

pub(crate) fn get_longitude_input(longitude_input: &[u8]) -> LongitudeInput {
    BoundedVec::try_from(longitude_input.to_vec()).expect("Invalid longitude input.")
}

/// Helper function to generate a crypto pair from seed
fn get_from_seed<TPublic: Public>(seed: &str) -> <TPublic::Pair as Pair>::Public {
    TPublic::Pair::from_string(&format!("//{}", seed), None)
        .expect("static values are valid; qed")
        .public()
}

impl frame_system::offchain::SigningTypes for TestRuntime {
    type Public = <Signature as Verify>::Signer;
    type Signature = Signature;
}

impl<C> frame_system::offchain::SendTransactionTypes<C> for TestRuntime
where
    Call: From<C>,
{
    type OverarchingCall = Call;
    type Extrinsic = Extrinsic;
}

impl<LocalCall> frame_system::offchain::CreateSignedTransaction<LocalCall> for TestRuntime
where
    Call: From<LocalCall>,
{
    fn create_transaction<C: frame_system::offchain::AppCrypto<Self::Public, Self::Signature>>(
        call: Call,
        _public: <Signature as Verify>::Signer,
        _account: AccountId,
        nonce: u64,
    ) -> Option<(Call, <Extrinsic as ExtrinsicT>::SignaturePayload)> {
        Some((call, (nonce, ())))
    }
}

/// Helper function to generate an account ID from seed
fn get_account_id_from_seed<TPublic: Public>(seed: &str) -> AccountId
where
    AccountPublic: From<<TPublic::Pair as Pair>::Public>,
{
    AccountPublic::from(get_from_seed::<TPublic>(seed)).into_account()
}

pub fn alice() -> AccountId {
    get_account_id_from_seed::<sr25519::Public>("Alice")
}

pub fn bob() -> AccountId {
    get_account_id_from_seed::<sr25519::Public>("Bob")
}

pub fn ferdie() -> AccountId {
    get_account_id_from_seed::<sr25519::Public>("Ferdie")
}

pub fn eve() -> AccountId {
    get_account_id_from_seed::<sr25519::Public>("Eve")
}

pub fn charlie() -> AccountId {
    get_account_id_from_seed::<sr25519::Public>("Charlie")
}

pub fn dave() -> AccountId {
    get_account_id_from_seed::<sr25519::Public>("Dave")
}

pub fn get_staking_pool_account() -> AccountId {
    AccountId32::from_ss58check("5CNposRewardAccount11111111111111111111111111FSU").unwrap()
}

pub fn new_test_ext() -> sp_io::TestExternalities {
    // for showing logs in tests
    let _ = env_logger::try_init();

    let mut storage = frame_system::GenesisConfig::default()
        .build_storage::<TestRuntime>()
        .unwrap();
    let genesis = pallet_balances::GenesisConfig::<TestRuntime> {
        balances: vec![
            (alice(), 1000000000000),
            (bob(), 2500000000),
            (charlie(), 150000),
        ],
    };
    genesis.assimilate_storage(&mut storage).unwrap();

    let session_genesis = pallet_session::GenesisConfig::<TestRuntime> {
        keys: vec![(alice(), alice(), MockSessionKeys::from(UintAuthorityId(1)))],
    };
    session_genesis.assimilate_storage(&mut storage).unwrap();

    let genesis = pallet_tft_price::GenesisConfig::<TestRuntime> {
        min_tft_price: 10,
        max_tft_price: 1000,
        _data: PhantomData,
    };
    genesis.assimilate_storage(&mut storage).unwrap();

    let t = sp_io::TestExternalities::from(storage);

    t
}
pub type TransactionCall = pallet_smart_contract::Call<TestRuntime>;
pub type ExtrinsicResult = Result<PostDispatchInfo, DispatchErrorWithPostInfo>;

#[derive(Default)]
pub struct PoolState {
    /// A vector of calls that we expect should be executed
    pub expected_calls: Vec<(TransactionCall, ExtrinsicResult, u64)>,
    pub calls_to_execute: Vec<(TransactionCall, ExtrinsicResult, u64)>,
    pub i: usize,
}

impl PoolState {
    pub fn should_call_bill_contract(
        &mut self,
        contract_id: u64,
        expected_result: ExtrinsicResult,
        block_number: u64,
    ) {
        self.expected_calls.push((
            crate::Call::bill_contract_for_block { contract_id },
            expected_result,
            block_number,
        ));
    }

    pub fn execute_calls_and_check_results(&mut self, block_number: u64) {
        if self.calls_to_execute.len() == 0 {
            return;
        }

        // execute the calls that were submitted to the pool and compare the result
        for call_to_execute in self.calls_to_execute.iter() {
            let result = match call_to_execute.0 {
                // matches bill_contract_for_block
                crate::Call::bill_contract_for_block { contract_id } => {
                    SmartContractModule::bill_contract_for_block(Origin::signed(bob()), contract_id)
                }
                // did not match anything => unkown call => this means you should add
                // a capture for that function here
                _ => panic!("Unknown call!"),
            };

            // the call should return what we expect it to return
            assert_eq!(
                call_to_execute.1, result,
                "The result of call to {:?} was not as expected!",
                call_to_execute.0
            );

            assert_eq!(block_number, call_to_execute.2);
        }

        self.calls_to_execute.clear();
    }
}

impl Drop for PoolState {
    fn drop(&mut self) {
        // do not panic if the thread is already panicking!
        if !thread::panicking() && self.i < self.expected_calls.len() {
            panic!("\nNot all expected calls have been executed! The following calls were still expected: {:?}\n", &self.expected_calls[self.i..]);
        }
    }
}

/// Implementation of mocked transaction pool used for testing
///
/// This transaction pool mocks submitting the transactions to the pool. It does
/// not execute the transactions. Instead it keeps them in list. It does compare
/// the submitted call to the expected call.
#[derive(Default)]
pub struct MockedTransactionPoolExt(Arc<RwLock<PoolState>>);

impl MockedTransactionPoolExt {
    /// Create new `TestTransactionPoolExt` and a reference to the internal state.
    pub fn new() -> (Self, Arc<RwLock<PoolState>>) {
        let ext = Self::default();
        let state = ext.0.clone();
        (ext, state)
    }
}

impl TransactionPool for MockedTransactionPoolExt {
    fn submit_transaction(&mut self, extrinsic: Vec<u8>) -> Result<(), ()> {
        if self.0.read().expected_calls.is_empty() {
            return Ok(());
        }

        let extrinsic_decoded: Extrinsic = Decode::decode(&mut &*extrinsic).unwrap();
        if self.0.read().i < self.0.read().expected_calls.len() {
            let i = self.0.read().i.clone();

            log::debug!("Call {:?}: {:?}", i, extrinsic_decoded.call);
            // the extrinsic should match the expected call at position i
            if extrinsic_decoded.call
                != Call::SmartContractModule(self.0.read().expected_calls[i].0.clone())
            {
                panic!(
                    "\nEXPECTED call: {:?}\nACTUAL call: {:?}\n",
                    self.0.read().expected_calls[i].0,
                    extrinsic_decoded.call
                );
            }

            // increment i for the next iteration
            let call_to_execute = self.0.read().expected_calls[i].clone();
            // we push the call to be executed later in the "test thread"
            self.0.write().calls_to_execute.push(call_to_execute);
            self.0.write().i = i + 1;

            // return the expected return value
            return self.0.read().expected_calls[i]
                .1
                .map_err(|_| ())
                .map(|_| ());
        }

        // we should not end here as it would mean we did not expect any more calls
        panic!(
            "\nDid not expect any more calls! Still have the call {:?} left.\n",
            extrinsic_decoded.call
        );
    }
}

pub fn new_test_ext_with_pool_state(
    iterations: u32,
) -> (sp_io::TestExternalities, Arc<RwLock<PoolState>>) {
    let mut ext = new_test_ext();
    let (offchain, offchain_state) = testing::TestOffchainExt::new();
    let (pool, pool_state) = MockedTransactionPoolExt::new();
    let keystore = KeyStore::new();
    keystore
        .sr25519_generate_new(KEY_TYPE, Some(&format!("//Alice")))
        .unwrap();

    let mut seed = [0_u8; 32];
    seed[0..4].copy_from_slice(&iterations.to_le_bytes());
    offchain_state.write().seed = seed;

    ext.register_extension(OffchainWorkerExt::new(offchain.clone()));
    ext.register_extension(OffchainDbExt::new(offchain));
    ext.register_extension(TransactionPoolExt::new(pool));
    ext.register_extension(KeystoreExt(Arc::new(keystore)));

    (ext, pool_state)
}<|MERGE_RESOLUTION|>--- conflicted
+++ resolved
@@ -41,17 +41,12 @@
     AccountId32, MultiSignature,
 };
 use sp_std::convert::{TryFrom, TryInto};
-<<<<<<< HEAD
 use std::{cell::RefCell, panic, thread};
 use tfchain_support::{
     constants::time::{MINUTES, SECS_PER_HOUR},
     traits::ChangeNode,
 };
-=======
 use sp_std::marker::PhantomData;
-use std::cell::RefCell;
-use tfchain_support::{constants::time::MINUTES, traits::ChangeNode};
->>>>>>> 2772e89c
 
 impl_opaque_keys! {
     pub struct MockSessionKeys {
