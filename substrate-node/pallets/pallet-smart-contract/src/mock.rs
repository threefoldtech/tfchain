--- conflicted
+++ resolved
@@ -8,11 +8,8 @@
 use frame_support::{
     construct_runtime, parameter_types,
     traits::{ConstU32, GenesisBuild},
-<<<<<<< HEAD
     BoundedVec,
-=======
     weights::PostDispatchInfo,
->>>>>>> 52351d60
 };
 use frame_system::EnsureRoot;
 use pallet_tfgrid::node::{CityName, CountryName};
