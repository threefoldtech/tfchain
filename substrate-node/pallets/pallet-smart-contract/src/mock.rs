#![cfg(test)]

use super::*;
use crate as pallet_smart_contract;
use frame_support::{construct_runtime, parameter_types};
use sp_core::{sr25519, Pair, Public, H256, crypto::Ss58Codec};
use sp_runtime::traits::{IdentifyAccount, Verify};
use sp_runtime::MultiSignature;
use sp_runtime::{
    AccountId32,
    testing::{Header, TestXt},
    traits::{BlakeTwo256, Extrinsic as ExtrinsicT, IdentityLookup},
};
use sp_std::prelude::*;
use frame_system::EnsureRoot;
use tfchain_support::{
    traits::ChangeNode,
    types::Node,
};

pub type Signature = MultiSignature;

pub type AccountId = <<Signature as Verify>::Signer as IdentifyAccount>::AccountId;
pub type BalanceOf<T> =
    <<T as Config>::Currency as Currency<<T as system::Config>::AccountId>>::Balance;
pub type Moment = u64;

type Extrinsic = TestXt<Call, ()>;
type UncheckedExtrinsic = frame_system::mocking::MockUncheckedExtrinsic<TestRuntime>;
type Block = frame_system::mocking::MockBlock<TestRuntime>;

construct_runtime!(
    pub enum TestRuntime where
        Block = Block,
        NodeBlock = Block,
        UncheckedExtrinsic = UncheckedExtrinsic,
    {
        System: frame_system::{Module, Call, Config, Storage, Event<T>},
        Balances: pallet_balances::{Module, Call, Storage, Config<T>, Event<T>},
        TfgridModule: pallet_tfgrid::{Module, Call, Storage, Event<T>},
        Timestamp: pallet_timestamp::{Module, Call, Storage, Inherent},
        SmartContractModule: pallet_smart_contract::{Module, Call, Event<T>},
        TFTPriceModule: pallet_tft_price::{Module, Call, Storage, Event<T>}
    }
);

parameter_types! {
    pub const BlockHashCount: u64 = 250;
    pub BlockWeights: frame_system::limits::BlockWeights =
        frame_system::limits::BlockWeights::simple_max(1024);
    pub const ExistentialDeposit: u64 = 1;
    pub StakingPoolAccount: AccountId = get_staking_pool_account();
}

impl frame_system::Config for TestRuntime {
    type BaseCallFilter = ();
    type BlockWeights = ();
    type BlockLength = ();
    type Origin = Origin;
    type Index = u64;
    type Call = Call;
    type BlockNumber = u64;
    type Hash = H256;
    type Hashing = BlakeTwo256;
    type AccountId = AccountId;
    type Lookup = IdentityLookup<Self::AccountId>;
    type Header = Header;
    type Event = Event;
    type BlockHashCount = BlockHashCount;
    type DbWeight = ();
    type Version = ();
    type PalletInfo = PalletInfo;
    type AccountData = pallet_balances::AccountData<u64>;
    type OnNewAccount = ();
    type OnKilledAccount = ();
    type SystemWeightInfo = ();
    type SS58Prefix = ();
}

impl pallet_balances::Config for TestRuntime {
    type MaxLocks = ();
    type Balance = u64;
    type Event = Event;
    type DustRemoval = ();
    type ExistentialDeposit = ExistentialDeposit;
    type AccountStore = System;
    type WeightInfo = pallet_balances::weights::SubstrateWeight<TestRuntime>;
}

pub struct NodeChanged;
impl ChangeNode for NodeChanged {
	fn node_changed(
		_old_node: Option<&Node>,
		_new_node: &Node,
	) {}
<<<<<<< HEAD
=======

    fn node_deleted(node: &Node) {
        SmartContractModule::node_deleted(node);
    }
>>>>>>> ad5c6ffe
}

impl pallet_tfgrid::Config for TestRuntime {
    type Event = Event;
    type RestrictedOrigin = EnsureRoot<Self::AccountId>;
    type WeightInfo = pallet_tfgrid::weights::SubstrateWeight<TestRuntime>;
    type NodeChanged = NodeChanged;
}

impl pallet_tft_price::Config for TestRuntime {
    type Event = Event;
    type AuthorityId = pallet_tft_price::crypto::AuthId;
    type Call = Call;
    type RestrictedOrigin = EnsureRoot<Self::AccountId>;
}

impl pallet_timestamp::Config for TestRuntime {
    type Moment = Moment;
    type OnTimestampSet = ();
    type MinimumPeriod = ();
    type WeightInfo = pallet_timestamp::weights::SubstrateWeight<TestRuntime>;
}

parameter_types! {
    pub const BillingFrequency: u64 = 10;
    pub const GracePeriod: u64 = 100;
    pub const DistributionFrequency: u16 = 24;
}

use weights;
impl Config for TestRuntime {
    type Event = Event;
    type Currency = Balances;
    type StakingPoolAccount = StakingPoolAccount;
    type BillingFrequency = BillingFrequency;
    type DistributionFrequency = DistributionFrequency;
    type GracePeriod = GracePeriod;
    type WeightInfo = weights::SubstrateWeight<TestRuntime>; 
    type NodeChanged = NodeChanged;
}

type AccountPublic = <MultiSignature as Verify>::Signer;

/// Helper function to generate a crypto pair from seed
fn get_from_seed<TPublic: Public>(seed: &str) -> <TPublic::Pair as Pair>::Public {
    TPublic::Pair::from_string(&format!("//{}", seed), None)
        .expect("static values are valid; qed")
        .public()
}

impl frame_system::offchain::SigningTypes for TestRuntime {
    type Public = <Signature as Verify>::Signer;
    type Signature = Signature;
}

impl<C> frame_system::offchain::SendTransactionTypes<C> for TestRuntime
where
    Call: From<C>,
{
    type OverarchingCall = Call;
    type Extrinsic = Extrinsic;
}

impl<LocalCall> frame_system::offchain::CreateSignedTransaction<LocalCall> for TestRuntime
where
    Call: From<LocalCall>,
{
    fn create_transaction<C: frame_system::offchain::AppCrypto<Self::Public, Self::Signature>>(
        call: Call,
        _public: <Signature as Verify>::Signer,
        _account: AccountId,
        nonce: u64,
    ) -> Option<(Call, <Extrinsic as ExtrinsicT>::SignaturePayload)> {
        Some((call, (nonce, ())))
    }
}

/// Helper function to generate an account ID from seed
fn get_account_id_from_seed<TPublic: Public>(seed: &str) -> AccountId
where
    AccountPublic: From<<TPublic::Pair as Pair>::Public>,
{
    AccountPublic::from(get_from_seed::<TPublic>(seed)).into_account()
}

pub fn alice() -> AccountId {
    get_account_id_from_seed::<sr25519::Public>("Alice")
}

pub fn bob() -> AccountId {
    get_account_id_from_seed::<sr25519::Public>("Bob")
}

pub fn ferdie() -> AccountId {
    get_account_id_from_seed::<sr25519::Public>("Ferdie")
}

pub fn eve() -> AccountId {
    get_account_id_from_seed::<sr25519::Public>("Eve")
}

pub fn charlie() -> AccountId {
    get_account_id_from_seed::<sr25519::Public>("Charlie")
}

pub fn get_staking_pool_account() -> AccountId {
    AccountId32::from_ss58check("5CNposRewardAccount11111111111111111111111111FSU").unwrap()
}

pub fn new_test_ext() -> sp_io::TestExternalities {
    let mut t = frame_system::GenesisConfig::default()
        .build_storage::<TestRuntime>()
        .unwrap();
    let genesis = pallet_balances::GenesisConfig::<TestRuntime> {
        balances: vec![(alice(), 1000000000000), (bob(), 2500000000), (charlie(), 150000)],
    };
    genesis.assimilate_storage(&mut t).unwrap();

    let genesis = pallet_tft_price::GenesisConfig::<TestRuntime> {
        allowed_origin: bob()
    };
    genesis.assimilate_storage(&mut t).unwrap();

    t.into()
}<|MERGE_RESOLUTION|>--- conflicted
+++ resolved
@@ -93,13 +93,10 @@
 		_old_node: Option<&Node>,
 		_new_node: &Node,
 	) {}
-<<<<<<< HEAD
-=======
 
     fn node_deleted(node: &Node) {
         SmartContractModule::node_deleted(node);
     }
->>>>>>> ad5c6ffe
 }
 
 impl pallet_tfgrid::Config for TestRuntime {
