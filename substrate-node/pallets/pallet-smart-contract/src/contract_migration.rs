use super::*;
use frame_support::{weights::Weight, BoundedVec};
use pallet_tfgrid;
use sp_core::H256;
use sp_std::convert::{TryFrom, TryInto};
use tfchain_support::types::PublicIP;

pub mod deprecated {
    use super::types;
    use crate::Config;
    use codec::{Decode, Encode};
    use frame_support::decl_module;
    use scale_info::TypeInfo;
    use sp_std::prelude::*;
    use sp_std::vec::Vec;

    #[derive(PartialEq, Eq, PartialOrd, Ord, Clone, Encode, Decode, Default, Debug, TypeInfo)]
    pub struct ContractV3 {
        pub version: u32,
        pub state: types::ContractState,
        pub contract_id: u64,
        pub twin_id: u32,
        pub contract_type: ContractData,
    }

    #[derive(PartialEq, Eq, PartialOrd, Ord, Clone, Encode, Decode, Default, Debug, TypeInfo)]
    pub struct NodeContract {
        pub node_id: u32,
        // deployment_data is the encrypted deployment body. This encrypted the deployment with the **USER** public key.
        // So only the user can read this data later on (or any other key that he keeps safe).
        // this data part is read only by the user and can actually hold any information to help him reconstruct his deployment or can be left empty.
        pub deployment_data: Vec<u8>,
        // Hash of the deployment, set by the user
        // Max 32 bytes
        pub deployment_hash: Vec<u8>,
        pub public_ips: u32,
        pub public_ips_list: Vec<PublicIP>,
    }

    #[derive(PartialEq, Eq, PartialOrd, Ord, Clone, Encode, Decode, Default, Debug, TypeInfo)]
    pub struct NameContract {
        pub name: Vec<u8>,
    }

    #[derive(PartialEq, Eq, PartialOrd, Ord, Clone, Encode, Decode, Default, Debug, TypeInfo)]
    pub struct RentContract {
        pub node_id: u32,
    }

    #[derive(PartialEq, Eq, PartialOrd, Ord, Clone, Encode, Decode, Debug, TypeInfo)]
    pub enum ContractData {
        NodeContract(NodeContract),
        NameContract(NameContract),
        RentContract(RentContract),
    }

    impl Default for ContractData {
        fn default() -> ContractData {
            ContractData::NodeContract(NodeContract::default())
        }
    }

    #[derive(PartialEq, Eq, PartialOrd, Ord, Clone, Encode, Decode, Default, Debug, TypeInfo)]
    pub struct PublicIP {
        pub ip: Vec<u8>,
        pub gateway: Vec<u8>,
        pub contract_id: u64,
    }

    decl_module! {
        pub struct Module<T: Config> for enum Call where origin: T::Origin { }
    }
}

pub fn migrate_to_version_4<T: Config>() -> frame_support::weights::Weight {
    if PalletVersion::<T>::get() == types::StorageVersion::V3 {
        frame_support::log::info!(
            " >>> Starting migration, pallet version: {:?}",
            PalletVersion::<T>::get()
        );
        let count = Contracts::<T>::iter().count();
        frame_support::log::info!(
            " >>> Updating Contracts storage. Migrating {} Contracts...",
            count
        );

        let mut migrated_count = 0;
        // We transform the storage values from the old into the new format.
        Contracts::<T>::translate::<deprecated::ContractV3, _>(|k, ctr| {
            frame_support::log::info!("     Migrated contract for {:?}...", k);

<<<<<<< HEAD
            let rc = types::RentContract { node_id: 0 };
=======
            // dummy default
            let rc = types::RentContract {
                node_id: 0
            };
>>>>>>> f38a9e52

            let mut new_contract = types::Contract {
                version: 4,
                state: ctr.state,
                contract_id: ctr.contract_id,
                twin_id: ctr.twin_id,
                contract_type: types::ContractData::RentContract(rc),
            };

            match ctr.contract_type {
                deprecated::ContractData::NodeContract(node_contract) => {
                    let mut public_ips_list: BoundedVec<
                        PublicIP<
                            <T as pallet_tfgrid::Config>::PublicIP,
                            <T as pallet_tfgrid::Config>::GatewayIP,
                        >,
                        pallet::MaxNodeContractPublicIPs,
                    > = vec![].try_into().unwrap();

                    if node_contract.public_ips_list.len() > 0 {
                        for pub_ip in node_contract.public_ips_list {
<<<<<<< HEAD
                            // TODO: don't throw error here

                            let parsed_ip_result = <T as pallet_tfgrid::Config>::PublicIP::try_from(pub_ip.ip.clone());
                            match parsed_ip_result {
                                Ok(_) => (),
                                Err(_) => {
                                    frame_support::log::info!("contract({:?}) ip {:?} cannot be parsed", ctr.contract_id, pub_ip.ip.clone());
                                    continue
                                }
                            };
                            let parsed_gateway_result = <T as pallet_tfgrid::Config>::GatewayIP::try_from(pub_ip.ip.clone());
                            match parsed_gateway_result {
                                Ok(_) => (),
                                Err(_) => {
                                    frame_support::log::info!("contract({:?}) gateway ip {:?} cannot be parsed", ctr.contract_id, pub_ip.ip.clone());
                                    continue
=======

                            let ip: BoundedVec<u8, ConstU32<18>> = match pub_ip.ip.clone().try_into() {
                                Ok(x) => x,
                                Err(err) => {
                                    frame_support::log::info!("error while parsing ip: {:?}", err);
                                    continue;
                                }
                            };

                            let gateway: BoundedVec<u8, ConstU32<18>> = match pub_ip.gateway.clone().try_into(){
                                Ok(x) => x,
                                Err(err) => {
                                    frame_support::log::info!("error while parsing gateway: {:?}", err);
                                    continue;
>>>>>>> f38a9e52
                                }
                            };

                            let new_ip = PublicIP {
<<<<<<< HEAD
                                ip: parsed_ip_result.unwrap(),
                                gateway: parsed_gateway_result.unwrap(),
                                contract_id: 0,
=======
                                ip,
                                gateway,
                                contract_id: pub_ip.contract_id,
>>>>>>> f38a9e52
                            };

                            match public_ips_list.try_push(new_ip) {
                                Ok(()) => (),
                                Err(err) => {
                                    frame_support::log::info!("error while pushing ip to contract ip list: {:?}", err);
                                    continue;
                                }
                            }
                        }
                    }

                    let mut new_node_contract = types::NodeContract {
                        node_id: node_contract.node_id,
                        deployment_hash: H256::zero(),
                        public_ips: node_contract.public_ips,
                        public_ips_list,
                    };

                    // If it's a valid 32 byte hash, transform it as a H256 and save it on the node contract
                    if node_contract.deployment_hash.len() == 32 {
                        new_node_contract.deployment_hash =
                            sp_core::H256::from_slice(&node_contract.deployment_hash);
                    };

                    new_contract.contract_type =
                        types::ContractData::NodeContract(new_node_contract);
                }
                deprecated::ContractData::NameContract(nc) => {
<<<<<<< HEAD
                    let name = super::NameContractNameOf::<T>::try_from(nc.name).unwrap();
                    let name_c = types::NameContract { name };
                    new_contract.contract_type = types::ContractData::NameContract(name_c);
                }
=======
                    match super::NameContractNameOf::<T>::try_from(nc.name) {
                        Ok(ctr_name) => {
                            let name_c = types::NameContract {
                                name: ctr_name
                            };
                            new_contract.contract_type = types::ContractData::NameContract(name_c);
                        },
                        Err(err) => {
                            frame_support::log::info!("error while parsing contract name: {:?}", err);
                        }
                    };
                },
>>>>>>> f38a9e52
                deprecated::ContractData::RentContract(rc) => {
                    let rent_c = types::RentContract {
                        node_id: rc.node_id,
                    };
                    new_contract.contract_type = types::ContractData::RentContract(rent_c);
                }
            };

            migrated_count += 1;

            Some(new_contract)
        });
        frame_support::log::info!(
            " <<< Contracts storage updated! Migrated {} Contracts ✅",
            migrated_count
        );

        // Update pallet storage version
        PalletVersion::<T>::set(types::StorageVersion::V4);
        frame_support::log::info!(" <<< Storage version upgraded");

        // Return the weight consumed by the migration.
        T::DbWeight::get().reads_writes(migrated_count as Weight + 1, migrated_count as Weight + 1)
    } else {
        frame_support::log::info!(" >>> Unused migration");
        return 0;
    }
}<|MERGE_RESOLUTION|>--- conflicted
+++ resolved
@@ -89,14 +89,10 @@
         Contracts::<T>::translate::<deprecated::ContractV3, _>(|k, ctr| {
             frame_support::log::info!("     Migrated contract for {:?}...", k);
 
-<<<<<<< HEAD
-            let rc = types::RentContract { node_id: 0 };
-=======
             // dummy default
             let rc = types::RentContract {
                 node_id: 0
             };
->>>>>>> f38a9e52
 
             let mut new_contract = types::Contract {
                 version: 4,
@@ -118,26 +114,9 @@
 
                     if node_contract.public_ips_list.len() > 0 {
                         for pub_ip in node_contract.public_ips_list {
-<<<<<<< HEAD
                             // TODO: don't throw error here
 
-                            let parsed_ip_result = <T as pallet_tfgrid::Config>::PublicIP::try_from(pub_ip.ip.clone());
-                            match parsed_ip_result {
-                                Ok(_) => (),
-                                Err(_) => {
-                                    frame_support::log::info!("contract({:?}) ip {:?} cannot be parsed", ctr.contract_id, pub_ip.ip.clone());
-                                    continue
-                                }
-                            };
-                            let parsed_gateway_result = <T as pallet_tfgrid::Config>::GatewayIP::try_from(pub_ip.ip.clone());
-                            match parsed_gateway_result {
-                                Ok(_) => (),
-                                Err(_) => {
-                                    frame_support::log::info!("contract({:?}) gateway ip {:?} cannot be parsed", ctr.contract_id, pub_ip.ip.clone());
-                                    continue
-=======
-
-                            let ip: BoundedVec<u8, ConstU32<18>> = match pub_ip.ip.clone().try_into() {
+                            let ip = match <T as pallet_tfgrid::Config>::PublicIP::try_from(pub_ip.ip.clone()) {
                                 Ok(x) => x,
                                 Err(err) => {
                                     frame_support::log::info!("error while parsing ip: {:?}", err);
@@ -145,25 +124,18 @@
                                 }
                             };
 
-                            let gateway: BoundedVec<u8, ConstU32<18>> = match pub_ip.gateway.clone().try_into(){
+                            let gateway = match <T as pallet_tfgrid::Config>::GatewayIP::try_from(pub_ip.ip.clone()) {
                                 Ok(x) => x,
                                 Err(err) => {
                                     frame_support::log::info!("error while parsing gateway: {:?}", err);
                                     continue;
->>>>>>> f38a9e52
                                 }
                             };
 
                             let new_ip = PublicIP {
-<<<<<<< HEAD
-                                ip: parsed_ip_result.unwrap(),
-                                gateway: parsed_gateway_result.unwrap(),
-                                contract_id: 0,
-=======
                                 ip,
                                 gateway,
                                 contract_id: pub_ip.contract_id,
->>>>>>> f38a9e52
                             };
 
                             match public_ips_list.try_push(new_ip) {
@@ -193,12 +165,6 @@
                         types::ContractData::NodeContract(new_node_contract);
                 }
                 deprecated::ContractData::NameContract(nc) => {
-<<<<<<< HEAD
-                    let name = super::NameContractNameOf::<T>::try_from(nc.name).unwrap();
-                    let name_c = types::NameContract { name };
-                    new_contract.contract_type = types::ContractData::NameContract(name_c);
-                }
-=======
                     match super::NameContractNameOf::<T>::try_from(nc.name) {
                         Ok(ctr_name) => {
                             let name_c = types::NameContract {
@@ -211,10 +177,9 @@
                         }
                     };
                 },
->>>>>>> f38a9e52
                 deprecated::ContractData::RentContract(rc) => {
                     let rent_c = types::RentContract {
-                        node_id: rc.node_id,
+                        node_id: rc.node_id
                     };
                     new_contract.contract_type = types::ContractData::RentContract(rent_c);
                 }
