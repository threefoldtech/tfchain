use super::{types, Event as SmartContractEvent};
use crate::cost;
use crate::{mock::Event as MockEvent, mock::*, test_utils::*, Error};
use frame_support::{
    assert_noop, assert_ok, bounded_vec,
    traits::{LockableCurrency, WithdrawReasons},
    weights::Pays,
    BoundedVec,
};
use frame_system::{EventRecord, Phase, RawOrigin};
use log::info;
use pallet_tfgrid::{
    types::{self as pallet_tfgrid_types, LocationInput},
    ResourcesInput,
};
use sp_core::H256;
use sp_runtime::{assert_eq_error_rate, traits::SaturatedConversion, Perbill, Percent};
use sp_std::{
    convert::{TryFrom, TryInto},
    marker::PhantomData,
};
use substrate_fixed::types::U64F64;
use tfchain_support::types::{
    CapacityReservationPolicy, ConsumableResources, NodeFeatures, PowerState, PowerTarget,
    PublicConfig, IP,
};
use tfchain_support::types::{FarmCertification, NodeCertification, PublicIP};

const GIGABYTE: u64 = 1024 * 1024 * 1024;

const BASE_FEE: u64 = 1000;
const VARIABLE_FEE: u64 = 1000;
const VARIABLE_AMOUNT: u64 = 100;

//  GROUP TESTS //
// -------------------- //

#[test]
fn test_create_group_then_capacity_reservation_works() {
    new_test_ext().execute_with(|| {
        run_to_block(1, None);
        prepare_farm_and_node();

        assert_ok!(SmartContractModule::create_group(Origin::signed(alice())));
        let group = SmartContractModule::groups(1).unwrap();
        assert_eq!(group.twin_id, 1);
        assert_eq!(group.capacity_reservation_contract_ids.len(), 0);

        create_capacity_reservation_and_add_to_group(1, resources_c1(), None, 1, 1);

        let our_events = System::events();
        assert_eq!(
            our_events.contains(&record(MockEvent::SmartContractModule(
                SmartContractEvent::<TestRuntime>::GroupCreated {
                    group_id: 1,
                    twin_id: 1,
                }
            ))),
            true
        );
    });
}

#[test]
fn test_remove_group_works() {
    new_test_ext().execute_with(|| {
        run_to_block(1, None);
        prepare_farm_and_node();

        assert_ok!(SmartContractModule::create_group(Origin::signed(alice())));

        assert_ok!(SmartContractModule::delete_group(
            Origin::signed(alice()),
            1
        ));

        assert_eq!(SmartContractModule::groups(1), None);

        let our_events = System::events();
        assert_eq!(
            our_events.contains(&record(MockEvent::SmartContractModule(
                SmartContractEvent::<TestRuntime>::GroupDeleted { group_id: 1 }
            ))),
            true
        );
    });
}

#[test]
fn test_remove_group_unauthorized_fails() {
    new_test_ext().execute_with(|| {
        run_to_block(1, None);
        prepare_farm_and_node();

        assert_ok!(SmartContractModule::create_group(Origin::signed(alice())));

        assert_noop!(
            SmartContractModule::delete_group(Origin::signed(bob()), 1),
            Error::<TestRuntime>::TwinNotAuthorizedToDeleteGroup
        );
    });
}

#[test]
fn test_remove_group_active_capacity_reservation_contracts_fails() {
    new_test_ext().execute_with(|| {
        run_to_block(1, None);
        prepare_farm_and_node();

        assert_ok!(SmartContractModule::create_group(Origin::signed(alice())));
        let group = SmartContractModule::groups(1).unwrap();
        assert_eq!(group.twin_id, 1);
        assert_eq!(group.capacity_reservation_contract_ids.len(), 0);

        create_capacity_reservation_and_add_to_group(1, resources_c1(), None, 1, 1);

        assert_noop!(
            SmartContractModule::delete_group(Origin::signed(alice()), 1),
            Error::<TestRuntime>::GroupHasActiveMembers
        );
    });
}

#[test]
fn test_create_capacity_contract_reservation_finding_node_using_group() {
    new_test_ext().execute_with(|| {
        run_to_block(1, None);
        prepare_farm_with_three_nodes();

        assert_ok!(SmartContractModule::create_group(Origin::signed(alice())));

        // although there is still place to add the contract on node 1 all contracts are in the same group
        // so they should not go on the same node
        create_capacity_reservation_and_add_to_group(1, resources_c1(), None, 1, 1);
        create_capacity_reservation_and_add_to_group(1, resources_c1(), None, 1, 2);
        create_capacity_reservation_and_add_to_group(1, resources_c1(), None, 1, 3);

        // only three nodes so no more node left that doesn't contain a capacity reservation contract that is in the same group
        assert_noop!(
            SmartContractModule::create_capacity_reservation_contract(
                Origin::signed(alice()),
                1,
                CapacityReservationPolicy::Exclusive {
                    group_id: 1,
                    resources: resources_c1(),
                    features: None,
                },
                None,
            ),
            Error::<TestRuntime>::NoSuitableNodeInFarm
        );
        // let's add it without a group
        assert_ok!(SmartContractModule::create_capacity_reservation_contract(
            Origin::signed(alice()),
            1,
            CapacityReservationPolicy::Any {
                resources: resources_c1(),
                features: None,
            },
            None,
        ));
        assert_eq!(
            SmartContractModule::contracts(4).unwrap().contract_type,
            types::ContractData::CapacityReservationContract(types::CapacityReservationContract {
                node_id: 1,
                group_id: None,
                public_ips: 0,
                resources: ConsumableResources {
                    total_resources: resources_c1(),
                    used_resources: ResourcesInput::empty(),
                },
                deployments: vec![],
            })
        );
        assert_eq!(
            TfgridModule::nodes(1).unwrap().resources.used_resources,
            ResourcesInput::sum(&resources_c1(), &resources_c1())
        );
    });
}

#[test]
fn test_capacity_reservation_contract_with_policy_any_and_features_works() {
    new_test_ext().execute_with(|| {
        run_to_block(1, None);
        prepare_farm_with_three_nodes();
        add_public_config(1, 3, alice());

        // Contract should go to node 3 (the only node with a public config) and thus bring it up
        assert_ok!(SmartContractModule::create_capacity_reservation_contract(
            Origin::signed(alice()),
            1,
            CapacityReservationPolicy::Any {
                resources: resources_c3(),
                features: Some(vec![NodeFeatures::PublicNode]),
            },
            None,
        ));

        assert_eq!(
            SmartContractModule::contracts(1).unwrap().contract_type,
            types::ContractData::CapacityReservationContract(types::CapacityReservationContract {
                node_id: 3,
                group_id: None,
                public_ips: 0,
                resources: ConsumableResources {
                    total_resources: resources_c3(),
                    used_resources: ResourcesInput::empty(),
                },
                deployments: vec![],
            })
        );

        assert_eq!(TfgridModule::nodes(3).unwrap().power.state, PowerState::Up);
    });
}

#[test]
fn test_capacity_reservation_contract_with_policy_exclusive_and_features_works() {
    new_test_ext().execute_with(|| {
        run_to_block(1, None);
        prepare_farm_with_three_nodes();
        // node 2 and 3 have public config
        add_public_config(1, 2, alice());
        add_public_config(1, 3, alice());

        assert_ok!(SmartContractModule::create_group(Origin::signed(alice())));

        // Contract should go to node 2 (enough resources + has public config) and thus bring it up
        let expected_node = 2;
        create_capacity_reservation_and_add_to_group(
            1,
            resources_c2(),
            Some(vec![NodeFeatures::PublicNode]),
            1,
            expected_node,
        );

        // Contract could go to node 2 but there is already a contract on that node that belongs to the same group
        // so the contract will go to node 3 which also has a public config
        let expected_node = 3;
        create_capacity_reservation_and_add_to_group(
            1,
            resources_c3(),
            Some(vec![NodeFeatures::PublicNode]),
            1,
            expected_node,
        );
    });
}

#[test]
fn test_capacity_reservation_contract_with_policy_exclusive_and_features_fails() {
    new_test_ext().execute_with(|| {
        run_to_block(1, None);
        prepare_farm_with_three_nodes();
        // node 2 has public config
        add_public_config(1, 2, alice());

        assert_ok!(SmartContractModule::create_group(Origin::signed(alice())));

        // Contract should go to node 2 (enough resources + has public config) and thus bring it up
        let expected_node = 2;
        create_capacity_reservation_and_add_to_group(
            1,
            resources_c2(),
            Some(vec![NodeFeatures::PublicNode]),
            1,
            expected_node,
        );

        // Contract could go to node 2 (if we only look at resources) but the contract we want to create
        // belongs to the same group as prior contract so we can't add it on node 2. As node 2 is the only
        // node with a public config this call shoul fail
        assert_noop!(
            SmartContractModule::create_capacity_reservation_contract(
                Origin::signed(alice()),
                1,
                CapacityReservationPolicy::Exclusive {
                    group_id: 1,
                    resources: resources_c3(),
                    features: Some(vec![NodeFeatures::PublicNode]),
                },
                None,
            ),
            Error::<TestRuntime>::NoSuitableNodeInFarm
        );
    });
}

#[test]
fn test_create_capacity_reservation_contract_works() {
    new_test_ext().execute_with(|| {
        run_to_block(1, None);
        prepare_farm_and_node();

        assert_ok!(SmartContractModule::create_capacity_reservation_contract(
            Origin::signed(alice()),
            1,
            CapacityReservationPolicy::Any {
                resources: get_resources(),
                features: None,
            },
            None,
        ));

        assert_eq!(
            TfgridModule::nodes(1).unwrap().resources.used_resources,
            get_resources()
        );
    });
}

#[test]
fn test_create_deployment_with_public_ips_works() {
    new_test_ext().execute_with(|| {
        run_to_block(1, None);
        prepare_farm_node_and_capacity_reservation();

        assert_ok!(SmartContractModule::create_deployment(
            Origin::signed(alice()),
            1,
            generate_deployment_hash(),
            get_deployment_data(),
            get_resources(),
            2,
        ));

        let deployment = SmartContractModule::deployments(1).unwrap();

        let farm = TfgridModule::farms(1).unwrap();
        assert_eq!(farm.public_ips[0].contract_id, 1);

        assert_eq!(deployment.public_ips, 2);

        let pub_ip = PublicIP {
            ip: get_public_ip_ip(b"185.206.122.33/24"),
            gateway: get_public_ip_gw(b"185.206.122.1"),
            contract_id: 1,
        };

        let pub_ip_2 = PublicIP {
            ip: get_public_ip_ip(b"185.206.122.34/24"),
            gateway: get_public_ip_gw(b"185.206.122.1"),
            contract_id: 1,
        };
        assert_eq!(deployment.public_ips_list[0], pub_ip);
        assert_eq!(deployment.public_ips_list[1], pub_ip_2);
    });
}

#[test]
fn test_create_capacity_reservation_contract_with_nonexisting_farm_fails() {
    new_test_ext().execute_with(|| {
        run_to_block(1, None);
        prepare_farm_and_node();

        assert_noop!(
            SmartContractModule::create_capacity_reservation_contract(
                Origin::signed(alice()),
                2,
                CapacityReservationPolicy::Any {
                    resources: get_resources(),
                    features: None,
                },
                None,
            ),
            Error::<TestRuntime>::FarmNotExists
        );
    });
}

#[test]
fn test_create_deployment_with_same_hash_and_node_fails() {
    new_test_ext().execute_with(|| {
        run_to_block(1, None);
        prepare_farm_node_and_capacity_reservation();

        let h = generate_deployment_hash();
        assert_ok!(SmartContractModule::create_deployment(
            Origin::signed(alice()),
            1,
            h,
            get_deployment_data(),
            get_resources(),
            0,
        ));

        assert_noop!(
            SmartContractModule::create_deployment(
                Origin::signed(alice()),
                1,
                h,
                get_deployment_data(),
                get_resources(),
                0,
            ),
            Error::<TestRuntime>::ContractIsNotUnique
        );
    });
}

#[test]
fn test_create_deployment_which_was_canceled_before_works() {
    new_test_ext().execute_with(|| {
        run_to_block(1, None);
        prepare_farm_node_and_capacity_reservation();

        let h = generate_deployment_hash();
        assert_ok!(SmartContractModule::create_deployment(
            Origin::signed(alice()),
            1,
            h,
            get_deployment_data(),
            get_resources(),
            0,
        ));
        let contract_id = SmartContractModule::node_contract_by_hash(1, h);
        assert_eq!(contract_id, 1);

        assert_ok!(SmartContractModule::cancel_deployment(
            Origin::signed(alice()),
            1
        ));

        let h = generate_deployment_hash();
        assert_ok!(SmartContractModule::create_deployment(
            Origin::signed(alice()),
            1,
            h,
            get_deployment_data(),
            get_resources(),
            0,
        ));
        let contract_id = SmartContractModule::node_contract_by_hash(1, h);
        assert_eq!(contract_id, 2);
    });
}

#[test]
fn test_create_capacity_reservation_contract_no_node_in_farm_with_enough_resources() {
    new_test_ext().execute_with(|| {
        run_to_block(1, None);
        prepare_farm_and_node();

        assert_noop!(
            SmartContractModule::create_capacity_reservation_contract(
                Origin::signed(alice()),
                1,
                CapacityReservationPolicy::Any {
                    resources: ResourcesInput {
                        cru: 10,
                        hru: 0,
                        mru: 2 * GIGABYTE,
                        sru: 60 * GIGABYTE
                    },
                    features: None,
                },
                None,
            ),
            Error::<TestRuntime>::NoSuitableNodeInFarm
        );
    });
}

#[test]
fn test_create_capacity_reservation_contract_finding_a_node() {
    new_test_ext().execute_with(|| {
        run_to_block(1, None);

        prepare_farm_three_nodes_three_capacity_reservation_contracts();
    });
}

#[test]
fn test_create_capacity_reservation_contract_finding_a_node_failure() {
    new_test_ext().execute_with(|| {
        run_to_block(1, None);
        prepare_farm_three_nodes_three_capacity_reservation_contracts();
        // no available nodes anymore that meet the required resources
        assert_noop!(
            SmartContractModule::create_capacity_reservation_contract(
                Origin::signed(alice()),
                1,
                CapacityReservationPolicy::Any {
                    resources: ResourcesInput {
                        hru: 4096 * GIGABYTE,
                        sru: 2048 * GIGABYTE,
                        cru: 32,
                        mru: 48 * GIGABYTE,
                    },
                    features: None
                },
                None,
            ),
            Error::<TestRuntime>::NoSuitableNodeInFarm
        );
    });
}

#[test]
fn test_create_capacity_reservation_contract_reserving_full_node_then_deployment_contract_then_cancel_everything(
) {
    new_test_ext().execute_with(|| {
        run_to_block(1, None);
        prepare_farm_with_three_nodes();
        // node 2 should be down and when we create the capacity reservation contract the node should be woken up
        // we do not yet change the used resources until deployment contracts are created
        let node_id = 2;
        assert_ok!(SmartContractModule::create_capacity_reservation_contract(
            Origin::signed(bob()),
            1,
            CapacityReservationPolicy::Node { node_id: node_id },
            None,
        ));
        assert_eq!(
            TfgridModule::nodes(node_id).unwrap().power.state,
            PowerState::Up
        );
        assert_eq!(
            TfgridModule::nodes(node_id)
                .unwrap()
                .resources
                .used_resources,
            TfgridModule::nodes(node_id)
                .unwrap()
                .resources
                .total_resources
        );
        // creating the deployment contract should claim resources from the node
        let hash = generate_deployment_hash();
        let data = get_deployment_data();
        assert_ok!(SmartContractModule::create_deployment(
            Origin::signed(bob()),
            1,
            hash,
            data.clone(),
            get_resources(),
            0,
        ));
        // we expect the capacity reservation contract to look like this:
        assert_eq!(
            SmartContractModule::contracts(1).unwrap().contract_type,
            types::ContractData::CapacityReservationContract(types::CapacityReservationContract {
                group_id: None,
                public_ips: 0,
                resources: ConsumableResources {
                    total_resources: resources_n2(),
                    used_resources: get_resources(),
                },
                node_id: node_id,
                deployments: vec![1]
            })
        );
        // we expect the deployment contract to look like this:
        assert_eq!(
            SmartContractModule::deployments(1).unwrap(),
            types::Deployment {
                id: 1,
                twin_id: 2,
                capacity_reservation_id: 1,
                deployment_data: data,
                deployment_hash: hash,
                public_ips: 0,
                public_ips_list: Vec::new().try_into().unwrap(),
                resources: get_resources(),
            }
        );
        // canceling the deployment contract should unclaim the resources on that node and
        // remove the contract from the list of deployment contracts
        assert_ok!(SmartContractModule::cancel_deployment(
            Origin::signed(bob()),
            1
        ));
        assert_eq!(
            SmartContractModule::contracts(1).unwrap().contract_type,
            types::ContractData::CapacityReservationContract(types::CapacityReservationContract {
                group_id: None,
                public_ips: 0,
                resources: ConsumableResources {
                    total_resources: resources_n2(),
                    used_resources: ResourcesInput::empty(),
                },
                node_id: node_id,
                deployments: vec![]
            })
        );
        // canceling capacity reservation contract should shut down the node (as it is not the first in the list
        // of nodes from that farm)
        assert_ok!(SmartContractModule::cancel_contract(
            Origin::signed(bob()),
            1
        ));
        assert_eq!(
            TfgridModule::nodes(node_id).unwrap().power.state,
            PowerState::Down(1)
        );
        assert_eq!(
            TfgridModule::nodes(node_id).unwrap().resources,
            ConsumableResources {
                total_resources: resources_n2(),
                used_resources: ResourcesInput::empty(),
            }
        );

        let our_events = System::events();
        for event in our_events.clone().iter() {
            log::info!("Event: {:?}", event);
        }
        // should have emitted one power up event and one power down
        assert_eq!(
            our_events.contains(&record(MockEvent::TfgridModule(pallet_tfgrid::Event::<
                TestRuntime,
            >::PowerTargetChanged {
                farm_id: 1,
                node_id: 2,
                power_target: PowerTarget::Up,
            }))),
            true
        );
        assert_eq!(
            our_events.contains(&record(MockEvent::TfgridModule(pallet_tfgrid::Event::<
                TestRuntime,
            >::PowerTargetChanged {
                farm_id: 1,
                node_id: 2,
                power_target: PowerTarget::Down,
            }))),
            true
        );
    });
}

#[test]
fn test_cancel_capacity_reservation_contract_should_not_shutdown_first_node() {
    new_test_ext().execute_with(|| {
        run_to_block(1, None);
        prepare_farm_with_three_nodes();
        assert_eq!(TfgridModule::nodes(1).unwrap().power.state, PowerState::Up);
        assert_ok!(SmartContractModule::create_capacity_reservation_contract(
            Origin::signed(bob()),
            1,
            CapacityReservationPolicy::Any {
                resources: resources_c1(),
                features: None,
            },
            None,
        ));
        assert_eq!(TfgridModule::nodes(1).unwrap().power.state, PowerState::Up);
        assert_ok!(SmartContractModule::cancel_contract(
            Origin::signed(bob()),
            1
        ));
        // node should still be up as it is the first in the list of nodes of that farm
        assert_eq!(TfgridModule::nodes(1).unwrap().power.state, PowerState::Up);
    });
}

#[test]
fn test_cancel_capacity_reservation_contract_shutdown_node() {
    new_test_ext().execute_with(|| {
        run_to_block(1, None);
        prepare_farm_three_nodes_three_capacity_reservation_contracts();
        // node 1 => capacity contract 1 and 2
        // cancel contract 2 = nothing should change
        assert_ok!(SmartContractModule::cancel_contract(
            Origin::signed(alice()),
            2
        ));
        assert_eq!(TfgridModule::nodes(1).unwrap().power.state, PowerState::Up);
        assert_eq!(TfgridModule::nodes(2).unwrap().power.state, PowerState::Up);
        assert_eq!(
            TfgridModule::nodes(3).unwrap().power.state,
            PowerState::Down(1)
        );
        // on node 1 there is only one contract left => used resources of node 1 should equal resources of contract 1
        assert_eq!(
            TfgridModule::nodes(1).unwrap().resources.used_resources,
            resources_c1()
        );

        // cancel contract 3 = node 2 should shutdown
        assert_ok!(SmartContractModule::cancel_contract(
            Origin::signed(alice()),
            3
        ));
        assert_eq!(TfgridModule::nodes(1).unwrap().power.state, PowerState::Up);
        assert_eq!(
            TfgridModule::nodes(2).unwrap().power.state,
            PowerState::Down(1)
        );
        assert_eq!(
            TfgridModule::nodes(3).unwrap().power.state,
            PowerState::Down(1)
        );
        // nothing else running on node 2 => used resources should be 0
        assert_eq!(
            TfgridModule::nodes(2).unwrap().resources.used_resources,
            ResourcesInput::empty()
        );

        // cancel contract 1 (last contract running on node 1) => node may not be shutdown as it is the only
        // one left running in the farm
        assert_ok!(SmartContractModule::cancel_contract(
            Origin::signed(alice()),
            1
        ));
        assert_eq!(TfgridModule::nodes(1).unwrap().power.state, PowerState::Up);
        assert_eq!(
            TfgridModule::nodes(2).unwrap().power.state,
            PowerState::Down(1)
        );
        assert_eq!(
            TfgridModule::nodes(3).unwrap().power.state,
            PowerState::Down(1)
        );
        // nothing else running on node 1 => used resources should be 0
        assert_eq!(
            TfgridModule::nodes(1).unwrap().resources.used_resources,
            ResourcesInput::empty()
        );

        // check the power target events
        let our_events = System::events();
        for event in our_events.clone().iter() {
            log::info!("Event: {:?}", event);
        }
        assert_eq!(
            our_events.contains(&record(MockEvent::TfgridModule(pallet_tfgrid::Event::<
                TestRuntime,
            >::PowerTargetChanged {
                farm_id: 1,
                node_id: 2,
                power_target: PowerTarget::Down,
            }))),
            true
        );
    });
}

#[test]
fn test_update_capacity_reservation_contract_works() {
    new_test_ext().execute_with(|| {
        run_to_block(1, None);
        prepare_farm_and_node();
        assert_ok!(SmartContractModule::create_capacity_reservation_contract(
            Origin::signed(alice()),
            1,
            CapacityReservationPolicy::Any {
                resources: get_resources(),
                features: None,
            },
            None,
        ));

        let updated_resources = ResourcesInput {
            cru: 1,             // decrease
            hru: 1 * GIGABYTE,  // increase
            mru: 2 * GIGABYTE,  // unmodified
            sru: 90 * GIGABYTE, // increase
        };
        assert_ok!(SmartContractModule::update_capacity_reservation_contract(
            Origin::signed(alice()),
            1,
            updated_resources,
        ));
        // Used resources on node should be updated!
        assert_eq!(
            TfgridModule::nodes(1).unwrap().resources.used_resources,
            updated_resources
        );
        // contract should look like this:
        let capacity_reservation_contract = types::CapacityReservationContract {
            node_id: 1,
            group_id: None,
            public_ips: 0,
            resources: ConsumableResources {
                total_resources: updated_resources,
                used_resources: ResourcesInput::empty(),
            },
            deployments: vec![],
        };
        let contract_type =
            types::ContractData::CapacityReservationContract(capacity_reservation_contract);
        let expected_contract_value = types::Contract {
            contract_id: 1,
            state: types::ContractState::Created,
            twin_id: 1,
            version: crate::CONTRACT_VERSION,
            contract_type,
            solution_provider_id: None,
        };

        let capacity_contract = SmartContractModule::contracts(1).unwrap();
        assert_eq!(capacity_contract, expected_contract_value);

        let contracts = SmartContractModule::active_node_contracts(1);
        assert_eq!(contracts.len(), 1);

        assert_eq!(contracts[0], 1);
    });
}
#[test]
fn test_update_capacity_reservation_contract_too_much_resources() {
    new_test_ext().execute_with(|| {
        run_to_block(1, None);
        prepare_farm_and_node();

        assert_ok!(SmartContractModule::create_capacity_reservation_contract(
            Origin::signed(alice()),
            1,
            CapacityReservationPolicy::Any {
                resources: get_resources(),
                features: None,
            },
            None,
        ));
        // asking for too much resources
        assert_noop!(
            SmartContractModule::update_capacity_reservation_contract(
                Origin::signed(alice()),
                1,
                ResourcesInput {
                    hru: 1024 * GIGABYTE,
                    sru: 512 * GIGABYTE,
                    cru: 10,
                    mru: 16 * GIGABYTE
                },
            ),
            pallet_tfgrid::Error::<TestRuntime>::NotEnoughResourcesOnNode
        );
    });
}

#[test]
fn test_capacity_reservation_contract_decrease_resources_fails_resources_used_by_active_contracts()
{
    new_test_ext().execute_with(|| {
        run_to_block(1, None);
        prepare_farm_and_node();

        assert_ok!(SmartContractModule::create_capacity_reservation_contract(
            Origin::signed(alice()),
            1,
            CapacityReservationPolicy::Any {
                resources: get_resources(),
                features: None,
            },
            None,
        ));
        // deployment contract using half of the resources
        assert_ok!(SmartContractModule::create_deployment(
            Origin::signed(alice()),
            1,
            generate_deployment_hash(),
            get_deployment_data(),
            ResourcesInput {
                cru: 1,
                hru: 0,
                mru: 1 * GIGABYTE,
                sru: 30 * GIGABYTE,
            },
            0
        ));
        // update the resources: sru is lower then what the deployment contract is using => failure
        let updated_resources = ResourcesInput {
            cru: 1,
            hru: 0,
            mru: 1 * GIGABYTE,
            sru: 20 * GIGABYTE,
        };
        assert_noop!(
            SmartContractModule::update_capacity_reservation_contract(
                Origin::signed(alice()),
                1,
                updated_resources,
            ),
            Error::<TestRuntime>::ResourcesUsedByActiveContracts
        );
    });
}

#[test]
fn test_update_capacity_reservation_contract_not_exists_fails() {
    new_test_ext().execute_with(|| {
        run_to_block(1, None);
        prepare_farm_and_node();

        assert_noop!(
            SmartContractModule::update_capacity_reservation_contract(
                Origin::signed(alice()),
                1,
                get_resources()
            ),
            Error::<TestRuntime>::CapacityReservationNotExists
        );
    });
}

#[test]
fn test_update_capacity_reservation_contract_wrong_twins_fails() {
    new_test_ext().execute_with(|| {
        run_to_block(1, None);
        prepare_farm_and_node();

        assert_ok!(SmartContractModule::create_capacity_reservation_contract(
            Origin::signed(alice()),
            1,
            CapacityReservationPolicy::Any {
                resources: get_resources(),
                features: None,
            },
            None,
        ));

        assert_noop!(
            SmartContractModule::update_capacity_reservation_contract(
                Origin::signed(bob()),
                1,
                ResourcesInput {
                    cru: 1,
                    hru: 0,
                    mru: 1 * GIGABYTE,
                    sru: 10 * GIGABYTE
                },
            ),
            Error::<TestRuntime>::TwinNotAuthorizedToUpdateContract
        );
    });
}

#[test]
fn test_cancel_capacity_reservation_contract_works() {
    new_test_ext().execute_with(|| {
        run_to_block(1, None);
        prepare_farm_and_node();

        assert_ok!(SmartContractModule::create_capacity_reservation_contract(
            Origin::signed(alice()),
            1,
            CapacityReservationPolicy::Any {
                resources: get_resources(),
                features: None,
            },
            None,
        ));

        assert_ok!(SmartContractModule::cancel_contract(
            Origin::signed(alice()),
            1
        ));

        assert_eq!(
            TfgridModule::nodes(1).unwrap().resources.used_resources,
            ResourcesInput::empty()
        );

        let capacity_contract = SmartContractModule::contracts(1);
        assert_eq!(capacity_contract, None);

        let contracts = SmartContractModule::active_node_contracts(1);
        assert_eq!(contracts.len(), 0);
    });
}

#[test]
fn test_cancel_deployment_contract_free_resources_works() {
    new_test_ext().execute_with(|| {
        run_to_block(1, None);
        prepare_farm_node_and_capacity_reservation();

        assert_ok!(SmartContractModule::create_deployment(
            Origin::signed(alice()),
            1,
            generate_deployment_hash(),
            get_deployment_data(),
            resources_c1(),
            0,
        ));

        assert_ok!(SmartContractModule::cancel_deployment(
            Origin::signed(alice()),
            1
        ));
        // used resources should be empty and deployment contracts should be an empty list
        assert_eq!(
            SmartContractModule::contracts(1).unwrap().contract_type,
            types::ContractData::CapacityReservationContract(types::CapacityReservationContract {
                node_id: 1,
                group_id: None,
                public_ips: 0,
                resources: ConsumableResources {
                    total_resources: resources_c1(),
                    used_resources: ResourcesInput::empty(),
                },
                deployments: vec![],
            })
        );
    });
}

#[test]
fn test_cancel_deployment_contract_frees_public_ips_works() {
    new_test_ext().execute_with(|| {
        run_to_block(1, None);
        prepare_farm_node_and_capacity_reservation();
<<<<<<< HEAD

        assert_ok!(SmartContractModule::create_deployment_contract(
=======
        assert_ok!(SmartContractModule::create_deployment(
>>>>>>> 5005532c
            Origin::signed(alice()),
            1,
            generate_deployment_hash(),
            get_deployment_data(),
            resources_c1(),
            2,
        ));

        let farm = TfgridModule::farms(1).unwrap();
        assert_eq!(farm.public_ips[0].contract_id, 1);
        assert_eq!(farm.public_ips[1].contract_id, 1);

        assert_ok!(SmartContractModule::cancel_deployment(
            Origin::signed(alice()),
            1
        ));

        let farm = TfgridModule::farms(1).unwrap();
        assert_eq!(farm.public_ips[0].contract_id, 0);
        assert_eq!(farm.public_ips[1].contract_id, 0);
    });
}

#[test]
fn test_cancel_deployment_contract_not_exists_fails() {
    new_test_ext().execute_with(|| {
        prepare_farm_and_node();

        assert_noop!(
            SmartContractModule::cancel_contract(Origin::signed(alice()), 1),
            Error::<TestRuntime>::ContractNotExists
        );
    });
}

#[test]
fn test_cancel_deployment_contract_wrong_twins_fails() {
    new_test_ext().execute_with(|| {
        run_to_block(1, None);
        prepare_farm_node_and_capacity_reservation();

        assert_ok!(SmartContractModule::create_deployment(
            Origin::signed(alice()),
            1,
            generate_deployment_hash(),
            get_deployment_data(),
            resources_c1(),
            0,
        ));

        assert_noop!(
            SmartContractModule::cancel_deployment(Origin::signed(bob()), 1),
            Error::<TestRuntime>::TwinNotAuthorized
        );
    });
}

#[test]
fn test_update_deployment_increase_resources_works() {
    new_test_ext().execute_with(|| {
        run_to_block(1, None);
        prepare_farm_and_node();

        assert_ok!(SmartContractModule::create_capacity_reservation_contract(
            Origin::signed(alice()),
            1,
            CapacityReservationPolicy::Any {
                resources: resources_c1(),
                features: None,
            },
            None,
        ));
        let data = get_deployment_data();
        let hash = generate_deployment_hash();
        assert_ok!(SmartContractModule::create_deployment(
            Origin::signed(alice()),
            1,
            hash,
            data.clone(),
            half_resources_c1(),
            0
        ));
        assert_eq!(
            SmartContractModule::deployments(1).unwrap(),
            types::Deployment {
                id: 1,
                twin_id: 1,
                capacity_reservation_id: 1,
                deployment_data: data,
                deployment_hash: hash,
                public_ips: 0,
                resources: half_resources_c1(),
                public_ips_list: vec![].try_into().unwrap(),
            }
        );
        let updated_data = get_updated_deployment_data();
        let updated_hash = generate_deployment_hash();
        assert_ok!(SmartContractModule::update_deployment(
            Origin::signed(alice()),
            1,
            updated_hash,
            updated_data.clone(),
            Some(resources_c1()),
        ));
        assert_eq!(
            SmartContractModule::deployments(1).unwrap(),
            types::Deployment {
                id: 1,
                twin_id: 1,
                capacity_reservation_id: 1,
                deployment_data: updated_data,
                deployment_hash: updated_hash,
                public_ips: 0,
                resources: resources_c1(),
                public_ips_list: vec![].try_into().unwrap(),
            }
        );
    });
}

#[test]
fn test_update_deployment_decrease_resources_works() {
    new_test_ext().execute_with(|| {
        run_to_block(1, None);
        prepare_farm_and_node();

        assert_ok!(SmartContractModule::create_capacity_reservation_contract(
            Origin::signed(alice()),
            1,
            CapacityReservationPolicy::Any {
                resources: resources_c1(),
                features: None,
            },
            None,
        ));
        let data = get_deployment_data();
        let hash = generate_deployment_hash();
        assert_ok!(SmartContractModule::create_deployment(
            Origin::signed(alice()),
            1,
            hash,
            data.clone(),
            resources_c1(),
            0
        ));
        assert_eq!(
            SmartContractModule::deployments(1).unwrap(),
            types::Deployment {
                id: 1,
                twin_id: 1,
                capacity_reservation_id: 1,
                deployment_data: data.clone(),
                deployment_hash: hash,
                public_ips: 0,
                resources: resources_c1(),
                public_ips_list: vec![].try_into().unwrap(),
            }
        );
        assert_ok!(SmartContractModule::update_deployment(
            Origin::signed(alice()),
            1,
            hash,
            data.clone(),
            Some(half_resources_c1()),
        ));
        assert_eq!(
            SmartContractModule::deployments(1).unwrap(),
            types::Deployment {
                id: 1,
                twin_id: 1,
                capacity_reservation_id: 1,
                deployment_data: data,
                deployment_hash: hash,
                public_ips: 0,
                resources: half_resources_c1(),
                public_ips_list: vec![].try_into().unwrap(),
            }
        );
    });
}

#[test]
fn test_update_deployment_unauthorized_fails() {
    new_test_ext().execute_with(|| {
        run_to_block(1, None);
        prepare_farm_and_node();

        assert_ok!(SmartContractModule::create_capacity_reservation_contract(
            Origin::signed(alice()),
            1,
            CapacityReservationPolicy::Any {
                resources: resources_c1(),
                features: None,
            },
            None,
        ));
        let data = get_deployment_data();
        let hash = generate_deployment_hash();
        assert_ok!(SmartContractModule::create_deployment(
            Origin::signed(alice()),
            1,
            hash,
            data.clone(),
            half_resources_c1(),
            0
        ));
        assert_noop!(
            SmartContractModule::update_deployment(
                Origin::signed(bob()),
                1,
                generate_deployment_hash(),
                get_updated_deployment_data(),
                Some(resources_c1()),
            ),
            Error::<TestRuntime>::TwinNotAuthorized
        );
    });
}

#[test]
fn test_update_deployment_notenoughresourcesonnode_fails() {
    new_test_ext().execute_with(|| {
        run_to_block(1, None);
        prepare_farm_and_node();

        assert_ok!(SmartContractModule::create_capacity_reservation_contract(
            Origin::signed(alice()),
            1,
            CapacityReservationPolicy::Any {
                resources: resources_c1(),
                features: None,
            },
            None,
        ));
        let data = get_deployment_data();
        let hash = generate_deployment_hash();
        assert_ok!(SmartContractModule::create_deployment(
            Origin::signed(alice()),
            1,
            hash,
            data.clone(),
            half_resources_c1(),
            0
        ));
        assert_eq!(
            SmartContractModule::deployments(1).unwrap(),
            types::Deployment {
                id: 1,
                twin_id: 1,
                capacity_reservation_id: 1,
                deployment_data: data,
                deployment_hash: hash,
                public_ips: 0,
                resources: half_resources_c1(),
                public_ips_list: vec![].try_into().unwrap(),
            }
        );
        let updated_data = get_updated_deployment_data();
        let updated_hash = generate_deployment_hash();
        assert_noop!(
            SmartContractModule::update_deployment(
                Origin::signed(alice()),
                1,
                updated_hash,
                updated_data,
                Some(resources_n1()),
            ),
            Error::<TestRuntime>::NotEnoughResourcesInCapacityReservation
        );
    });
}

#[test]
fn test_update_contract_in_grace_state_fails() {
    let (mut ext, mut pool_state) = new_test_ext_with_pool_state(0);
    ext.execute_with(|| {
        run_to_block(1, None);
        prepare_farm_and_node();
        TFTPriceModule::set_prices(Origin::signed(bob()), 50, 101).unwrap();

        assert_ok!(SmartContractModule::create_capacity_reservation_contract(
            Origin::signed(charlie()),
            1,
            CapacityReservationPolicy::Any {
                resources: resources_c1(),
                features: None,
            },
            None,
        ));
        assert_ok!(SmartContractModule::create_deployment(
            Origin::signed(charlie()),
            1,
            generate_deployment_hash(),
            get_deployment_data(),
            half_resources_c1(),
            0
        ));

        // cycle 1
        pool_state
            .write()
            .should_call_bill_contract(1, Ok(Pays::Yes.into()), 11);
        run_to_block(11, Some(&mut pool_state));

        // cycle 2
        // user does not have enough funds to pay for 2 cycles
        pool_state
            .write()
            .should_call_bill_contract(1, Ok(Pays::Yes.into()), 21);
        run_to_block(21, Some(&mut pool_state));

        assert_eq!(
            SmartContractModule::contracts(1).unwrap().state,
            types::ContractState::GracePeriod(21)
        );
        // assert_eq!(
        //     SmartContractModule::contracts(2).unwrap().state,
        //     types::ContractState::GracePeriod(21)
        // );
        assert_noop!(
            SmartContractModule::update_capacity_reservation_contract(
                Origin::signed(charlie()),
                1,
                resources_c1()
            ),
            Error::<TestRuntime>::CannotUpdateContractInGraceState
        );
        // assert_noop!(
        //     SmartContractModule::update_deployment(
        //         Origin::signed(charlie()),
        //         1,
        //         generate_deployment_hash(),
        //         get_updated_deployment_data(),
        //         Some(resources_n1()),
        //     ),
        //     Error::<TestRuntime>::CannotUpdateContractInGraceState
        // );
    });
}

//  NAME CONTRACT TESTS //
// -------------------- //

#[test]
fn test_create_name_contract_works() {
    new_test_ext().execute_with(|| {
        run_to_block(1, None);
        prepare_farm_and_node();

        assert_ok!(SmartContractModule::create_name_contract(
            Origin::signed(bob()),
            "foobar".as_bytes().to_vec()
        ));
    });
}

#[test]
fn test_cancel_name_contract_works() {
    new_test_ext().execute_with(|| {
        run_to_block(1, None);
        prepare_farm_and_node();

        assert_ok!(SmartContractModule::create_name_contract(
            Origin::signed(alice()),
            "some_name".as_bytes().to_vec()
        ));

        assert_ok!(SmartContractModule::cancel_contract(
            Origin::signed(alice()),
            1
        ));

        let name_contract = SmartContractModule::contracts(1);
        assert_eq!(name_contract, None);

        let contract_id = SmartContractModule::contract_id_by_name_registration(
            get_name_contract_name(&"some_name".as_bytes().to_vec()),
        );
        assert_eq!(contract_id, 0);
    });
}

#[test]
fn test_create_name_contract_double_with_same_name_fails() {
    new_test_ext().execute_with(|| {
        run_to_block(1, None);
        prepare_farm_and_node();

        assert_ok!(SmartContractModule::create_name_contract(
            Origin::signed(bob()),
            "foobar".as_bytes().to_vec()
        ));
        assert_noop!(
            SmartContractModule::create_name_contract(
                Origin::signed(alice()),
                "foobar".as_bytes().to_vec()
            ),
            Error::<TestRuntime>::NameExists
        );
    });
}

#[test]
fn test_recreate_name_contract_after_cancel_works() {
    new_test_ext().execute_with(|| {
        run_to_block(1, None);
        prepare_farm_and_node();

        assert_ok!(SmartContractModule::create_name_contract(
            Origin::signed(bob()),
            "foobar".as_bytes().to_vec()
        ));

        assert_ok!(SmartContractModule::cancel_contract(
            Origin::signed(bob()),
            1
        ));

        assert_ok!(SmartContractModule::create_name_contract(
            Origin::signed(bob()),
            "foobar".as_bytes().to_vec()
        ));
    });
}

#[test]
fn test_create_name_contract_with_invalid_dns_name_fails() {
    new_test_ext().execute_with(|| {
        run_to_block(1, None);
        prepare_farm_and_node();

        assert_noop!(
            SmartContractModule::create_name_contract(
                Origin::signed(alice()),
                "foo.bar".as_bytes().to_vec()
            ),
            Error::<TestRuntime>::NameNotValid
        );

        assert_noop!(
            SmartContractModule::create_name_contract(
                Origin::signed(alice()),
                "foo!".as_bytes().to_vec()
            ),
            Error::<TestRuntime>::NameNotValid
        );

        assert_noop!(
            SmartContractModule::create_name_contract(
                Origin::signed(alice()),
                "foo;'".as_bytes().to_vec()
            ),
            Error::<TestRuntime>::NameNotValid
        );

        assert_noop!(
            SmartContractModule::create_name_contract(
                Origin::signed(alice()),
                "foo123.%".as_bytes().to_vec()
            ),
            Error::<TestRuntime>::NameNotValid
        );
    });
}

// SERVICE CONTRACT TESTS //
// ---------------------- //

#[test]
fn test_service_contract_create_works() {
    new_test_ext().execute_with(|| {
        run_to_block(1, None);
        create_service_consumer_contract();

        assert_eq!(
            get_service_contract(),
            SmartContractModule::service_contracts(1).unwrap(),
        );

        let our_events = System::events();
        assert_eq!(!our_events.is_empty(), true);
        assert_eq!(
            our_events.last().unwrap(),
            &record(MockEvent::SmartContractModule(
                SmartContractEvent::ServiceContractCreated {
                    service_contract_id: 1,
                }
            )),
        );
    });
}

#[test]
fn test_service_contract_create_by_anyone_fails() {
    new_test_ext().execute_with(|| {
        create_twin(alice());
        create_twin(bob());
        create_twin(charlie());
    
        assert_noop!(
            SmartContractModule::service_contract_create(
                Origin::signed(charlie()),
                alice(),
                bob(),
            ),
            Error::<TestRuntime>::TwinNotAuthorizedToCreateServiceContract
        );
    });
}

#[test]
fn test_service_contract_create_same_account_fails() {
    new_test_ext().execute_with(|| {
        create_twin(alice());
    
        assert_noop!(
            SmartContractModule::service_contract_create(
                Origin::signed(alice()),
                alice(),
                alice(),
            ),
            Error::<TestRuntime>::ServiceContractCreationNotAllowed
        );
    });
}

#[test]
fn test_service_contract_set_metadata_works() {
    new_test_ext().execute_with(|| {
        create_service_consumer_contract();

        assert_ok!(SmartContractModule::service_contract_set_metadata(
            Origin::signed(alice()),
            1,
            b"some_metadata".to_vec(),
        ));

        let mut service_contract = get_service_contract();
        service_contract.metadata = BoundedVec::try_from(b"some_metadata".to_vec()).unwrap();
        assert_eq!(
            service_contract,
            SmartContractModule::service_contracts(1).unwrap(),
        );
    });
}

#[test]
fn test_service_contract_set_metadata_by_unauthorized_fails() {
    new_test_ext().execute_with(|| {
        create_service_consumer_contract();
        create_twin(charlie());

        assert_noop!(
            SmartContractModule::service_contract_set_metadata(
                Origin::signed(charlie()),
                1,
                b"some_metadata".to_vec(),
            ),
            Error::<TestRuntime>::TwinNotAuthorizedToSetMetadata
        );
    });
}

#[test]
fn test_service_contract_set_metadata_already_approved_fails() {
    new_test_ext().execute_with(|| {
        prepare_service_consumer_contract();
        approve_service_consumer_contract();

        assert_noop!(
            SmartContractModule::service_contract_set_metadata(
                Origin::signed(alice()),
                1,
                b"some_metadata".to_vec(),
            ),
            Error::<TestRuntime>::ServiceContractModificationNotAllowed
        );
    });
}

#[test]
fn test_service_contract_set_metadata_too_long_fails() {
    new_test_ext().execute_with(|| {
        create_service_consumer_contract();

        assert_noop!(
            SmartContractModule::service_contract_set_metadata(
                Origin::signed(alice()),
                1,
                b"very_loooooooooooooooooooooooooooooooooooooooooooooooooong_metadata".to_vec(),
            ),
            Error::<TestRuntime>::ServiceContractMetadataTooLong
        );
    });
}

#[test]
fn test_service_contract_set_fees_works() {
    new_test_ext().execute_with(|| {
        create_service_consumer_contract();

        assert_ok!(SmartContractModule::service_contract_set_fees(
            Origin::signed(alice()),
            1,
            BASE_FEE,
            VARIABLE_FEE,
        ));

        let mut service_contract = get_service_contract();
        service_contract.base_fee = BASE_FEE;
        service_contract.variable_fee = VARIABLE_FEE;
        assert_eq!(
            service_contract,
            SmartContractModule::service_contracts(1).unwrap(),
        );
    });
}

#[test]
fn test_service_contract_set_fees_by_unauthorized_fails() {
    new_test_ext().execute_with(|| {
        create_service_consumer_contract();

        assert_noop!(
            SmartContractModule::service_contract_set_fees(
                Origin::signed(bob()),
                1,
                BASE_FEE,
                VARIABLE_FEE,
            ),
            Error::<TestRuntime>::TwinNotAuthorizedToSetFees
        );
    });
}

#[test]
fn test_service_contract_set_fees_already_approved_fails() {
    new_test_ext().execute_with(|| {
        prepare_service_consumer_contract();
        approve_service_consumer_contract();

        assert_noop!(
            SmartContractModule::service_contract_set_fees(
                Origin::signed(alice()),
                1,
                BASE_FEE,
                VARIABLE_FEE,
            ),
            Error::<TestRuntime>::ServiceContractModificationNotAllowed
        );
    });
}

#[test]
fn test_service_contract_approve_works() {
    new_test_ext().execute_with(|| {
        run_to_block(1, None);
        prepare_service_consumer_contract();

        let mut service_contract = get_service_contract();
        service_contract.base_fee = BASE_FEE;
        service_contract.variable_fee = VARIABLE_FEE;
        service_contract.metadata = BoundedVec::try_from(b"some_metadata".to_vec()).unwrap();
        service_contract.state = types::ServiceContractState::AgreementReady;
        assert_eq!(
            service_contract,
            SmartContractModule::service_contracts(1).unwrap(),
        );

        // Service approves
        assert_ok!(SmartContractModule::service_contract_approve(
            Origin::signed(alice()),
            1,
        ));

        service_contract.accepted_by_service = true;
        assert_eq!(
            service_contract,
            SmartContractModule::service_contracts(1).unwrap(),
        );

        // Consumer approves
        assert_ok!(SmartContractModule::service_contract_approve(
            Origin::signed(bob()),
            1,
        ));

        service_contract.accepted_by_consumer = true;
        service_contract.last_bill = get_timestamp_in_seconds_for_block(1);
        service_contract.state = types::ServiceContractState::ApprovedByBoth;
        assert_eq!(
            service_contract,
            SmartContractModule::service_contracts(1).unwrap(),
        );

        let our_events = System::events();
        assert_eq!(!our_events.is_empty(), true);
        assert_eq!(
            our_events.last().unwrap(),
            &record(MockEvent::SmartContractModule(SmartContractEvent::<
                TestRuntime,
            >::ServiceContractApproved {
                service_contract_id: 1,
            })),
        );
    });
}

#[test]
fn test_service_contract_approve_agreement_not_ready_fails() {
    new_test_ext().execute_with(|| {
        create_service_consumer_contract();

        assert_noop!(
            SmartContractModule::service_contract_approve(
                Origin::signed(alice()),
                1,
            ),
            Error::<TestRuntime>::ServiceContractApprovalNotAllowed
        );
    });
}

#[test]
fn test_service_contract_approve_already_approved_fails() {
    new_test_ext().execute_with(|| {
        prepare_service_consumer_contract();
        approve_service_consumer_contract();

        assert_noop!(
            SmartContractModule::service_contract_approve(
                Origin::signed(alice()),
                1,
            ),
            Error::<TestRuntime>::ServiceContractApprovalNotAllowed
        );
    });
}

#[test]
fn test_service_contract_approve_by_unauthorized_fails() {
    new_test_ext().execute_with(|| {
        prepare_service_consumer_contract();
        create_twin(charlie());

        assert_noop!(
            SmartContractModule::service_contract_approve(
                Origin::signed(charlie()),
                1,
            ),
            Error::<TestRuntime>::TwinNotAuthorizedToApproveServiceContract
        );
    });
}

#[test]
fn test_service_contract_reject_works() {
    new_test_ext().execute_with(|| {
        run_to_block(1, None);
        prepare_service_consumer_contract();

        assert_ok!(SmartContractModule::service_contract_reject(
            Origin::signed(alice()),
            1,
        ));

        assert_eq!(SmartContractModule::service_contracts(1).is_none(), true);

        let our_events = System::events();
        assert_eq!(!our_events.is_empty(), true);
        assert_eq!(
            our_events.last().unwrap(),
            &record(MockEvent::SmartContractModule(SmartContractEvent::<
                TestRuntime,
            >::ServiceContractCanceled {
                service_contract_id: 1,
                cause: types::Cause::CanceledByUser,
            })),
        );
    });
}

#[test]
fn test_service_contract_reject_agreement_not_ready_fails() {
    new_test_ext().execute_with(|| {
        create_service_consumer_contract();

        assert_noop!(
            SmartContractModule::service_contract_reject(
                Origin::signed(alice()),
                1,
            ),
            Error::<TestRuntime>::ServiceContractRejectionNotAllowed
        );
    });
}

#[test]
fn test_service_contract_reject_already_approved_fails() {
    new_test_ext().execute_with(|| {
        prepare_service_consumer_contract();
        approve_service_consumer_contract();

        assert_noop!(
            SmartContractModule::service_contract_reject(
                Origin::signed(alice()),
                1,
            ),
            Error::<TestRuntime>::ServiceContractRejectionNotAllowed
        );
    });
}

#[test]
fn test_service_contract_reject_by_unauthorized_fails() {
    new_test_ext().execute_with(|| {
        prepare_service_consumer_contract();
        create_twin(charlie());

        assert_noop!(
            SmartContractModule::service_contract_reject(
                Origin::signed(charlie()),
                1,
            ),
            Error::<TestRuntime>::TwinNotAuthorizedToRejectServiceContract
        );
    });
}

#[test]
fn test_service_contract_cancel_works() {
    new_test_ext().execute_with(|| {
        run_to_block(1, None);
        create_service_consumer_contract();

        assert_ok!(SmartContractModule::service_contract_cancel(
            Origin::signed(alice()),
            1,
        ));

        assert_eq!(SmartContractModule::service_contracts(1).is_none(), true);

        let our_events = System::events();
        assert_eq!(!our_events.is_empty(), true);
        assert_eq!(
            our_events.last().unwrap(),
            &record(MockEvent::SmartContractModule(SmartContractEvent::<
                TestRuntime,
            >::ServiceContractCanceled {
                service_contract_id: 1,
                cause: types::Cause::CanceledByUser,
            })),
        );
    });
}

#[test]
fn test_service_contract_cancel_by_unauthorized_fails() {
    new_test_ext().execute_with(|| {
        create_service_consumer_contract();
        create_twin(charlie());

        assert_noop!(
            SmartContractModule::service_contract_cancel(
                Origin::signed(charlie()),
                1,
            ),
            Error::<TestRuntime>::TwinNotAuthorizedToCancelServiceContract
        );
    });
}

#[test]
fn test_service_contract_bill_works() {
    let (mut ext, mut pool_state) = new_test_ext_with_pool_state(0);
    ext.execute_with(|| {
        run_to_block(1, None);
        prepare_service_consumer_contract();

        let service_contract = SmartContractModule::service_contracts(1).unwrap();
        assert_eq!(service_contract.last_bill, 0);

        approve_service_consumer_contract();

        let service_contract = SmartContractModule::service_contracts(1).unwrap();
        assert_eq!(service_contract.last_bill, get_timestamp_in_seconds_for_block(1));

        let consumer_twin = TfgridModule::twins(2).unwrap();
        let consumer_balance = Balances::free_balance(&consumer_twin.account_id);
        assert_eq!(consumer_balance, 2500000000); 

        // Bill 20 min after contract approval
        run_to_block(201, Some(&mut pool_state));
        assert_ok!(SmartContractModule::service_contract_bill(
            Origin::signed(alice()),
            1,
            VARIABLE_AMOUNT,
            b"bill_metadata".to_vec(),
        ));

        let service_contract = SmartContractModule::service_contracts(1).unwrap();
        assert_eq!(service_contract.last_bill, get_timestamp_in_seconds_for_block(201));

        let consumer_balance = Balances::free_balance(&consumer_twin.account_id);
        let window = get_timestamp_in_seconds_for_block(201) - get_timestamp_in_seconds_for_block(1);
        let bill = types::ServiceContractBill {
            variable_amount: VARIABLE_AMOUNT,
            window,
            metadata: bounded_vec![],
        };
        let billed_amount_1 = service_contract.calculate_bill_cost_tft(bill).unwrap();

        assert_eq!(2500000000 - consumer_balance, billed_amount_1);

        // Bill a second time, 1h10min after first billing
        run_to_block(901, Some(&mut pool_state));
        assert_ok!(SmartContractModule::service_contract_bill(
            Origin::signed(alice()),
            1,
            VARIABLE_AMOUNT,
            b"bill_metadata".to_vec(),
        ));

        let service_contract = SmartContractModule::service_contracts(1).unwrap();
        assert_eq!(service_contract.last_bill, get_timestamp_in_seconds_for_block(901));

        let consumer_balance = Balances::free_balance(&consumer_twin.account_id);
        let bill = types::ServiceContractBill {
            variable_amount: VARIABLE_AMOUNT,
            window: 3600, // force a 1h bill here
            metadata: bounded_vec![],
        };
        let billed_amount_2 = service_contract.calculate_bill_cost_tft(bill).unwrap();

        // Check that second billing was equivalent to a 1h
        // billing even if window is greater than 1h
        assert_eq!(2500000000 - consumer_balance - billed_amount_1, billed_amount_2);
    });
}

#[test]
fn test_service_contract_bill_by_unauthorized_fails() {
    new_test_ext().execute_with(|| {
        prepare_service_consumer_contract();
        approve_service_consumer_contract();

        assert_noop!(
            SmartContractModule::service_contract_bill(
                Origin::signed(bob()),
                1,
                VARIABLE_AMOUNT,
                b"bill_metadata".to_vec(),
            ),
            Error::<TestRuntime>::TwinNotAuthorizedToBillServiceContract
        );
    });
}

#[test]
fn test_service_contract_bill_not_approved_fails() {
    new_test_ext().execute_with(|| {
        prepare_service_consumer_contract();

        assert_noop!(
            SmartContractModule::service_contract_bill(
                Origin::signed(alice()),
                1,
                VARIABLE_AMOUNT,
                b"bill_metadata".to_vec(),
            ),
            Error::<TestRuntime>::ServiceContractBillingNotAllowed
        );
    });
}

#[test]
fn test_service_contract_bill_variable_amount_too_high_fails() {
    let (mut ext, mut pool_state) = new_test_ext_with_pool_state(0);
    ext.execute_with(|| {
        run_to_block(1, None);
        prepare_service_consumer_contract();
        approve_service_consumer_contract();

        // Bill 1h after contract approval
        run_to_block(601, Some(&mut pool_state));
        // set variable amount a bit higher than variable fee to trigger error
        let variable_amount = VARIABLE_FEE + 1;
        assert_noop!(
            SmartContractModule::service_contract_bill(
                Origin::signed(alice()),
                1,
                variable_amount,
                b"bill_metadata".to_vec(),
            ),
            Error::<TestRuntime>::ServiceContractBillingNotAllowed
        );
    });
}

#[test]
fn test_service_contract_bill_metadata_too_long_fails() {
    let (mut ext, mut pool_state) = new_test_ext_with_pool_state(0);
    ext.execute_with(|| {
        run_to_block(1, None);
        prepare_service_consumer_contract();
        approve_service_consumer_contract();

        // Bill 1h after contract approval
        run_to_block(601, Some(&mut pool_state));
        assert_noop!(
            SmartContractModule::service_contract_bill(
                Origin::signed(alice()),
                1,
                VARIABLE_AMOUNT,
                b"very_loooooooooooooooooooooooooooooooooooooooooooooooooong_metadata".to_vec(),
            ),
            Error::<TestRuntime>::ServiceContractBillMetadataTooLong
        );
    });
}

#[test]
fn test_service_contract_bill_out_of_funds_fails() {
    let (mut ext, mut pool_state) = new_test_ext_with_pool_state(0);
    ext.execute_with(|| {
        run_to_block(1, None);
        prepare_service_consumer_contract();
        approve_service_consumer_contract();

        // Drain consumer account
        let consumer_twin = TfgridModule::twins(2).unwrap();
        let consumer_balance = Balances::free_balance(&consumer_twin.account_id);
        Balances::transfer(
            Origin::signed(bob()),
            alice(),
            consumer_balance,
        )
        .unwrap();
        let consumer_balance = Balances::free_balance(&consumer_twin.account_id);
        assert_eq!(consumer_balance, 0);

        // Bill 1h after contract approval
        run_to_block(601, Some(&mut pool_state));
        assert_noop!(
            SmartContractModule::service_contract_bill(
                Origin::signed(alice()),
                1,
                VARIABLE_AMOUNT,
                b"bill_metadata".to_vec(),
            ),
            Error::<TestRuntime>::ServiceContractNotEnoughFundsToPayBill,
        );
    });
}

//  CAPACITY CONTRACT RESERVING ALL RESOURCES OF NODE TESTS //
// -------------------------------------------- //

#[test]
fn test_create_capacity_reservation_contract_reserving_all_resources_node_works() {
    new_test_ext().execute_with(|| {
        run_to_block(1, None);
        prepare_dedicated_farm_and_node();

        let node_id = 1;
        assert_ok!(SmartContractModule::create_capacity_reservation_contract(
            Origin::signed(bob()),
            1,
            CapacityReservationPolicy::Node { node_id: node_id },
            None,
        ));

        let contract = SmartContractModule::contracts(1).unwrap();
        let rent_contract = types::CapacityReservationContract {
            group_id: None,
            public_ips: 0,
            resources: ConsumableResources {
                total_resources: resources_n1(),
                used_resources: ResourcesInput::empty(),
            },
            deployments: vec![],
            node_id: 1,
        };
        assert_eq!(
            TfgridModule::nodes(1).unwrap().resources.used_resources,
            resources_n1()
        );
        assert_eq!(
            contract.contract_type,
            types::ContractData::CapacityReservationContract(rent_contract)
        );
    });
}

#[test]
fn test_cancel_capacity_reservation_contract_all_resources_of_node_works() {
    new_test_ext().execute_with(|| {
        run_to_block(1, None);
        prepare_dedicated_farm_and_node();

        let node_id = 1;
        assert_ok!(SmartContractModule::create_capacity_reservation_contract(
            Origin::signed(bob()),
            1,
            CapacityReservationPolicy::Node { node_id: node_id },
            None,
        ));

        assert_eq!(
            SmartContractModule::contracts(1).unwrap().contract_type,
            types::ContractData::CapacityReservationContract(types::CapacityReservationContract {
                node_id: node_id,
                group_id: None,
                public_ips: 0,
                resources: ConsumableResources {
                    total_resources: resources_n1(),
                    used_resources: ResourcesInput::empty(),
                },
                deployments: vec![],
            })
        );

        assert_ok!(SmartContractModule::cancel_contract(
            Origin::signed(bob()),
            1
        ));

        let contract = SmartContractModule::contracts(1);
        assert_eq!(contract, None);
    });
}

#[test]
fn test_create_capacity_reservation_contract_reserving_all_resources_on_node_in_use_fails() {
    new_test_ext().execute_with(|| {
        run_to_block(1, None);
        prepare_farm_and_node();

        // Alice is reserving the node 1 for herself
        assert_ok!(SmartContractModule::create_capacity_reservation_contract(
            Origin::signed(alice()),
            1,
            CapacityReservationPolicy::Node { node_id: 1 },
            None,
        ));

        assert_noop!(
            SmartContractModule::create_capacity_reservation_contract(
                Origin::signed(bob()),
                1,
                CapacityReservationPolicy::Node { node_id: 1 },
                None,
            ),
            Error::<TestRuntime>::NodeNotAvailableToDeploy
        );
    })
}

#[test]
fn test_capacity_reservation_contract_non_dedicated_empty_node_works() {
    new_test_ext().execute_with(|| {
        run_to_block(1, None);
        prepare_farm_and_node();

        let node_id = 1;
        assert_ok!(SmartContractModule::create_capacity_reservation_contract(
            Origin::signed(alice()),
            1,
            CapacityReservationPolicy::Node { node_id: node_id },
            None,
        ));
    })
}

#[test]
fn test_create_capacity_reservation_contract_on_dedicated_farm_without_reserving_all_resources_of_node_fails(
) {
    new_test_ext().execute_with(|| {
        run_to_block(1, None);
        prepare_dedicated_farm_and_node();

        assert_noop!(
            SmartContractModule::create_capacity_reservation_contract(
                Origin::signed(bob()),
                1,
                CapacityReservationPolicy::Any {
                    resources: resources_c1(), // not requesting the all the resources of the node should not be possible for dedicated farms!
                    features: None,
                },
                None,
            ),
            Error::<TestRuntime>::NodeNotAvailableToDeploy
        );
    })
}

#[test]
fn test_create_deployment_when_having_a_capacity_reservation_reserving_all_resources_of_node_works()
{
    new_test_ext().execute_with(|| {
        run_to_block(1, None);
        prepare_dedicated_farm_and_node();

        assert_ok!(SmartContractModule::create_capacity_reservation_contract(
            Origin::signed(bob()),
            1,
            CapacityReservationPolicy::Node { node_id: 1 },
            None,
        ));

        assert_ok!(SmartContractModule::create_deployment(
            Origin::signed(bob()),
            1,
            generate_deployment_hash(),
            get_deployment_data(),
            get_resources(),
            1,
        ));
    })
}

#[test]
fn test_create_deployment_using_someone_elses_capacity_reservation_contract_fails() {
    new_test_ext().execute_with(|| {
        run_to_block(1, None);
        prepare_dedicated_farm_and_node();

        // create capacity reservation contract with bob
        assert_ok!(SmartContractModule::create_capacity_reservation_contract(
            Origin::signed(bob()),
            1,
            CapacityReservationPolicy::Node { node_id: 1 },
            None,
        ));
        // Alice not the owner of the capacity reservation contract so she is unauthorized to deploy a deployment contract
        assert_noop!(
            SmartContractModule::create_deployment(
                Origin::signed(alice()),
                1,
                generate_deployment_hash(),
                get_deployment_data(),
                get_resources(),
                1,
            ),
            Error::<TestRuntime>::TwinNotAuthorized
        );
    })
}

#[test]
fn test_cancel_capacity_reservation_contract_with_active_deployment_contracts_fails() {
    let (mut ext, mut pool_state) = new_test_ext_with_pool_state(0);
    ext.execute_with(|| {
        prepare_dedicated_farm_and_node();
        run_to_block(1, Some(&mut pool_state));
        TFTPriceModule::set_prices(Origin::signed(bob()), 50, 101).unwrap();

        let node_id = 1;
        assert_ok!(SmartContractModule::create_capacity_reservation_contract(
            Origin::signed(bob()),
            1,
            CapacityReservationPolicy::Node { node_id: node_id },
            None,
        ));
        assert_ok!(SmartContractModule::create_deployment(
            Origin::signed(bob()),
            1,
            generate_deployment_hash(),
            get_deployment_data(),
            get_resources(),
            0,
        ));

        assert_noop!(
            SmartContractModule::cancel_contract(Origin::signed(bob()), 1,),
            Error::<TestRuntime>::CapacityReservationHasActiveContracts
        );
        // node 1 should still be up after failed attempt to cancel capacity contract
        assert_eq!(TfgridModule::nodes(1).unwrap().power.state, PowerState::Up);
    });
}

//  CONTRACT BILLING TESTS //
// ----------------------- //

#[test]
fn test_deployment_contract_billing_details() {
    let (mut ext, mut pool_state) = new_test_ext_with_pool_state(0);
    ext.execute_with(|| {
        prepare_farm_and_node();
        run_to_block(1, Some(&mut pool_state));
        TFTPriceModule::set_prices(Origin::signed(bob()), 50, 101).unwrap();

        let twin = TfgridModule::twins(2).unwrap();
        let initial_twin_balance = Balances::free_balance(&twin.account_id);

        assert_ok!(SmartContractModule::create_capacity_reservation_contract(
            Origin::signed(bob()),
            1,
            CapacityReservationPolicy::Any {
                resources: resources_c1(),
                features: None,
            },
            None,
        ));
        assert_ok!(SmartContractModule::create_deployment(
            Origin::signed(bob()),
            1,
            generate_deployment_hash(),
            get_deployment_data(),
            get_resources(),
            1,
        ));

        push_nru_report_for_contract(1, 10);

        let contract_to_bill = SmartContractModule::contract_to_bill_at_block(1);
        assert_eq!(contract_to_bill, [1]);

        let initial_total_issuance = Balances::total_issuance();
        // advance 25 cycles
        for i in 0..25 {
            pool_state
                .write()
                .should_call_bill_contract(1, Ok(Pays::Yes.into()), 11 + i * 10);
            run_to_block(11 + i * 10, Some(&mut pool_state));
        }

        let free_balance = Balances::free_balance(&twin.account_id);
        let total_amount_billed = initial_twin_balance - free_balance;
        info!("locked balance {:?}", total_amount_billed);

        info!("total locked balance {:?}", total_amount_billed);

        let staking_pool_account_balance = Balances::free_balance(&get_staking_pool_account());
        info!(
            "staking pool account balance, {:?}",
            staking_pool_account_balance
        );

        // 5% is sent to the staking pool account
        assert_eq!(
            staking_pool_account_balance,
            Perbill::from_percent(5) * total_amount_billed
        );

        // 10% is sent to the foundation account
        let pricing_policy = TfgridModule::pricing_policies(1).unwrap();
        let foundation_account_balance = Balances::free_balance(&pricing_policy.foundation_account);
        assert_eq!(
            foundation_account_balance,
            Perbill::from_percent(10) * total_amount_billed
        );

        // 50% is sent to the sales account
        let sales_account_balance = Balances::free_balance(&pricing_policy.certified_sales_account);
        assert_eq!(
            sales_account_balance,
            Perbill::from_percent(50) * total_amount_billed
        );

        let total_issuance = Balances::total_issuance();
        // total issueance is now previous total - amount burned from contract billed (35%)
        let burned_amount = Perbill::from_percent(35) * total_amount_billed;
        assert_eq_error_rate!(
            total_issuance,
            initial_total_issuance - burned_amount as u64,
            1
        );

        // amount unbilled should have been reset after a transfer between contract owner and farmer
        let contract_billing_info = SmartContractModule::contract_billing_information_by_id(1);
        assert_eq!(contract_billing_info.amount_unbilled, 0);
    });
}

#[test]
fn test_deployment_contract_billing_details_with_solution_provider() {
    let (mut ext, mut pool_state) = new_test_ext_with_pool_state(0);
    ext.execute_with(|| {
        prepare_farm_and_node();

        prepare_solution_provider();

        run_to_block(1, Some(&mut pool_state));
        TFTPriceModule::set_prices(Origin::signed(bob()), 50, 101).unwrap();

        let twin = TfgridModule::twins(2).unwrap();
        let initial_twin_balance = Balances::free_balance(&twin.account_id);
        let initial_total_issuance = Balances::total_issuance();

        assert_ok!(SmartContractModule::create_capacity_reservation_contract(
            Origin::signed(bob()),
            1,
            CapacityReservationPolicy::Any {
                resources: resources_c1(),
                features: None,
            },
            Some(1),
        ));
        assert_ok!(SmartContractModule::create_deployment(
            Origin::signed(bob()),
            1,
            generate_deployment_hash(),
            get_deployment_data(),
            get_resources(),
            1,
        ));

        push_nru_report_for_contract(1, 10);

        let contract_to_bill = SmartContractModule::contract_to_bill_at_block(1);
        assert_eq!(contract_to_bill, [1]);

        // advance 25 cycles
        for i in 0..25 {
            pool_state
                .write()
                .should_call_bill_contract(1, Ok(Pays::Yes.into()), 11 + i * 10);
            run_to_block(11 + i * 10, Some(&mut pool_state));
        }

        let free_balance = Balances::free_balance(&twin.account_id);
        let total_amount_billed = initial_twin_balance - free_balance;

        validate_distribution_rewards(initial_total_issuance, total_amount_billed, true);

        // amount unbilled should have been reset after a transfer between contract owner and farmer
        let contract_billing_info = SmartContractModule::contract_billing_information_by_id(1);
        assert_eq!(contract_billing_info.amount_unbilled, 0);
    });
}

#[test]
fn test_multiple_contracts_billing_loop_works() {
    let (mut ext, mut pool_state) = new_test_ext_with_pool_state(0);
    ext.execute_with(|| {
        prepare_farm_and_node();
        run_to_block(1, Some(&mut pool_state));
        TFTPriceModule::set_prices(Origin::signed(bob()), 50, 101).unwrap();

        assert_ok!(SmartContractModule::create_capacity_reservation_contract(
            Origin::signed(bob()),
            1,
            CapacityReservationPolicy::Any {
                resources: resources_c1(),
                features: None,
            },
            None,
        ));
        assert_ok!(SmartContractModule::create_deployment(
            Origin::signed(bob()),
            1,
            generate_deployment_hash(),
            get_deployment_data(),
            get_resources(),
            1,
        ));
        assert_ok!(SmartContractModule::create_name_contract(
            Origin::signed(bob()),
            "some_name".as_bytes().to_vec(),
        ));

        let contracts_to_bill_at_block = SmartContractModule::contract_to_bill_at_block(1);
        assert_eq!(contracts_to_bill_at_block.len(), 2);

        // 3 contracts => 2 billings (capacity reservation and name contract)
        pool_state
            .write()
            .should_call_bill_contract(1, Ok(Pays::Yes.into()), 11);
        pool_state
            .write()
            .should_call_bill_contract(2, Ok(Pays::Yes.into()), 11);
        run_to_block(11, Some(&mut pool_state));

        // Test that the expected events were emitted
        let our_events = System::events();
        for event in our_events.clone().iter() {
            info!("{:?}", event);
        }
        // PriceStored
        // AveragePriceStored
        // Node updated
        // Contract Created (capacity reservation)
        // Contract Updated (capacity reservation)
        // Contract Created (deployment contract)
        // Contract Created (name contract)
        // Contract Billed (capacity contract)
        // Contract Billed (name contract)
        assert_eq!(our_events.len(), 9);
    })
}

#[test]
fn test_deployment_contract_billing_cycles() {
    let (mut ext, mut pool_state) = new_test_ext_with_pool_state(0);
    ext.execute_with(|| {
        prepare_farm_and_node();
        run_to_block(1, Some(&mut pool_state));
        TFTPriceModule::set_prices(Origin::signed(bob()), 50, 101).unwrap();

        assert_ok!(SmartContractModule::create_capacity_reservation_contract(
            Origin::signed(bob()),
            1,
            CapacityReservationPolicy::Any {
                resources: resources_c1(),
                features: None,
            },
            None,
        ));

        assert_ok!(SmartContractModule::create_deployment(
            Origin::signed(bob()),
            1,
            generate_deployment_hash(),
            get_deployment_data(),
            get_resources(),
            0,
        ));
        let contract_id = 1;
        let twin_id = 2;

        let (amount_due_1, discount_received) = calculate_tft_cost(contract_id, twin_id, 10);
        pool_state
            .write()
            .should_call_bill_contract(1, Ok(Pays::Yes.into()), 11);
        run_to_block(11, Some(&mut pool_state));
        check_report_cost(1, amount_due_1, 11, discount_received);

        let twin = TfgridModule::twins(twin_id).unwrap();
        let usable_balance = Balances::usable_balance(&twin.account_id);
        let free_balance = Balances::free_balance(&twin.account_id);

        let locked_balance = free_balance - usable_balance;
        assert_eq!(
            locked_balance.saturated_into::<u128>(),
            amount_due_1 as u128
        );

        let (amount_due_2, discount_received) = calculate_tft_cost(contract_id, twin_id, 10);
        pool_state
            .write()
            .should_call_bill_contract(1, Ok(Pays::Yes.into()), 21);
        run_to_block(21, Some(&mut pool_state));
        check_report_cost(1, amount_due_2, 21, discount_received);

        let (amount_due_3, discount_received) = calculate_tft_cost(contract_id, twin_id, 10);
        pool_state
            .write()
            .should_call_bill_contract(1, Ok(Pays::Yes.into()), 31);
        run_to_block(31, Some(&mut pool_state));
        check_report_cost(1, amount_due_3, 31, discount_received);

        let twin = TfgridModule::twins(twin_id).unwrap();
        let usable_balance = Balances::usable_balance(&twin.account_id);
        let free_balance = Balances::free_balance(&twin.account_id);

        let locked_balance = free_balance - usable_balance;
        assert_eq!(
            locked_balance.saturated_into::<u128>(),
            amount_due_1 as u128 + amount_due_2 as u128 + amount_due_3 as u128
        );
    });
}

#[test]
fn test_node_multiple_contract_billing_cycles() {
    let (mut ext, mut pool_state) = new_test_ext_with_pool_state(0);
    ext.execute_with(|| {
        prepare_farm_and_node();
        run_to_block(1, Some(&mut pool_state));
        TFTPriceModule::set_prices(Origin::signed(bob()), 50, 101).unwrap();
        // CAPACITY RESERVATION 1 with 2 deployment contracts
        assert_ok!(SmartContractModule::create_capacity_reservation_contract(
            Origin::signed(bob()),
            1,
            CapacityReservationPolicy::Any {
                resources: resources_c1(),
                features: None,
            },
            None,
        ));
        assert_ok!(SmartContractModule::create_deployment(
            Origin::signed(bob()),
            1,
            generate_deployment_hash(),
            get_deployment_data(),
            half_resources_c1(),
            0,
        ));
        assert_ok!(SmartContractModule::create_deployment(
            Origin::signed(bob()),
            1,
            generate_deployment_hash(),
            get_deployment_data(),
            half_resources_c1(),
            0,
        ));
        // CAPACITY RESERVATION 2 with 1 deployment contract
        let rest_of_the_resources_on_node_1 =
            ResourcesInput::subtraction(&resources_n1(), &resources_c1());
        assert_ok!(SmartContractModule::create_capacity_reservation_contract(
            Origin::signed(bob()),
            1,
            CapacityReservationPolicy::Any {
                resources: rest_of_the_resources_on_node_1.clone(),
                features: None,
            },
            None,
        ));
        assert_ok!(SmartContractModule::create_deployment(
            Origin::signed(bob()),
            2,
            generate_deployment_hash(),
            get_deployment_data(),
            rest_of_the_resources_on_node_1,
            0,
        ));

        let twin_id = 2;
        pool_state
            .write()
            .should_call_bill_contract(1, Ok(Pays::Yes.into()), 11);
        pool_state
            .write()
            .should_call_bill_contract(2, Ok(Pays::Yes.into()), 11);

        let (cost_1st_capacity_reservation, discount_1) = calculate_tft_cost(1, twin_id, 11);
        let (cost_2nd_capacity_reservation, discount_2) = calculate_tft_cost(2, twin_id, 11);
        run_to_block(12, Some(&mut pool_state));
        check_report_cost(1, cost_1st_capacity_reservation, 12, discount_1);
        check_report_cost(2, cost_2nd_capacity_reservation, 12, discount_2);

        let twin = TfgridModule::twins(twin_id).unwrap();
        let usable_balance = Balances::usable_balance(&twin.account_id);
        let free_balance = Balances::free_balance(&twin.account_id);

        let locked_balance = free_balance - usable_balance;
        assert_eq!(
            locked_balance.saturated_into::<u128>(),
            cost_1st_capacity_reservation as u128 + cost_2nd_capacity_reservation as u128
        );
    });
}

#[test]
fn test_deployment_contract_billing_cycles_delete_node_cancels_contract() {
    let (mut ext, mut pool_state) = new_test_ext_with_pool_state(0);
    ext.execute_with(|| {
        prepare_farm_and_node();
        run_to_block(1, Some(&mut pool_state));
        TFTPriceModule::set_prices(Origin::signed(bob()), 50, 101).unwrap();

        assert_ok!(SmartContractModule::create_capacity_reservation_contract(
            Origin::signed(bob()),
            1,
            CapacityReservationPolicy::Any {
                resources: resources_c1(),
                features: None,
            },
            None
        ));
        assert_ok!(SmartContractModule::create_deployment(
            Origin::signed(bob()),
            1,
            generate_deployment_hash(),
            get_deployment_data(),
            get_resources(),
            1,
        ));
        let contract_id = 1;
        let twin_id = 2;

        for i in 0..5 {
            pool_state
                .write()
                .should_call_bill_contract(1, Ok(Pays::Yes.into()), 11 + i * 10);
        }

        let (amount_due_as_u128, discount_received) = calculate_tft_cost(contract_id, twin_id, 10);
        run_to_block(11, Some(&mut pool_state));
        check_report_cost(1, amount_due_as_u128, 11, discount_received);

        let (amount_due_as_u128, discount_received) = calculate_tft_cost(contract_id, twin_id, 10);
        run_to_block(21, Some(&mut pool_state));
        check_report_cost(1, amount_due_as_u128, 21, discount_received);

        let (amount_due_as_u128, discount_received) = calculate_tft_cost(contract_id, twin_id, 10);
        run_to_block(31, Some(&mut pool_state));
        check_report_cost(1, amount_due_as_u128, 31, discount_received);

        let (amount_due_as_u128, discount_received) = calculate_tft_cost(contract_id, twin_id, 10);
        run_to_block(41, Some(&mut pool_state));
        check_report_cost(1, amount_due_as_u128, 41, discount_received);

        let (amount_due_as_u128, discount_received) = calculate_tft_cost(contract_id, twin_id, 10);
        run_to_block(51, Some(&mut pool_state));
        check_report_cost(1, amount_due_as_u128, 51, discount_received);

        let (amount_due_as_u128, discount_received) = calculate_tft_cost(contract_id, twin_id, 4);
        run_to_block(55, None);

        // Delete node
        TfgridModule::delete_node_farm(Origin::signed(alice()), 1).unwrap();

        // After deleting a node, the contract gets billed before it's canceled
        check_report_cost(1, amount_due_as_u128, 55, discount_received);

        let our_events = System::events();

        for e in our_events.clone().iter() {
            info!("{:?}", e);
        }

        let public_ip = PublicIP {
            ip: get_public_ip_ip(b"185.206.122.33/24"),
            gateway: get_public_ip_gw(b"185.206.122.1"),
            contract_id: 0,
        };

        let mut ips: BoundedVec<
            PublicIP<TestPublicIP, TestGatewayIP>,
            crate::MaxNodeContractPublicIPs<TestRuntime>,
        > = vec![].try_into().unwrap();
        ips.try_push(public_ip).unwrap();

        assert_eq!(
            our_events.contains(&record(MockEvent::SmartContractModule(
                SmartContractEvent::<TestRuntime>::IPsFreed {
                    contract_id: 1,
                    public_ips: ips
                }
            ))),
            true
        );
        assert_eq!(
            our_events.contains(&record(MockEvent::SmartContractModule(
                SmartContractEvent::<TestRuntime>::DeploymentCanceled { deployment_id: 1 }
            ))),
            true
        );
        assert_eq!(
            our_events.contains(&record(MockEvent::SmartContractModule(
                SmartContractEvent::<TestRuntime>::CapacityReservationContractCanceled {
                    contract_id: 1,
                    node_id: 1,
                    twin_id: 2
                }
            ))),
            true
        );
    });
}

#[test]
fn test_deployment_contract_only_public_ip_billing_cycles() {
    let (mut ext, mut pool_state) = new_test_ext_with_pool_state(0);
    ext.execute_with(|| {
        prepare_farm_and_node();
        run_to_block(1, Some(&mut pool_state));
        TFTPriceModule::set_prices(Origin::signed(bob()), 50, 101).unwrap();

        assert_ok!(SmartContractModule::create_capacity_reservation_contract(
            Origin::signed(bob()),
            1,
            CapacityReservationPolicy::Any {
                resources: ResourcesInput::empty(), // no resources required
                features: None,
            },
            None
        ));
        assert_ok!(SmartContractModule::create_deployment(
            Origin::signed(bob()),
            1,
            generate_deployment_hash(),
            get_deployment_data(),
            ResourcesInput::empty(),
            1,
        ));
        let contract_id = 1;
        let twin_id = 2;

        for i in 0..5 {
            pool_state.write().should_call_bill_contract(
                contract_id,
                Ok(Pays::Yes.into()),
                11 + i * 10,
            );
        }

        let (amount_due_as_u128, discount_received) = calculate_tft_cost(contract_id, twin_id, 10);
        assert_ne!(amount_due_as_u128, 0);
        run_to_block(11, Some(&mut pool_state));
        check_report_cost(1, amount_due_as_u128, 11, discount_received);

        let (amount_due_as_u128, discount_received) = calculate_tft_cost(contract_id, twin_id, 10);
        run_to_block(21, Some(&mut pool_state));
        check_report_cost(1, amount_due_as_u128, 21, discount_received);

        let (amount_due_as_u128, discount_received) = calculate_tft_cost(contract_id, twin_id, 10);
        run_to_block(31, Some(&mut pool_state));
        check_report_cost(1, amount_due_as_u128, 31, discount_received);

        let (amount_due_as_u128, discount_received) = calculate_tft_cost(contract_id, twin_id, 10);
        run_to_block(41, Some(&mut pool_state));
        check_report_cost(1, amount_due_as_u128, 41, discount_received);

        let (amount_due_as_u128, discount_received) = calculate_tft_cost(contract_id, twin_id, 10);
        run_to_block(51, Some(&mut pool_state));
        check_report_cost(1, amount_due_as_u128, 51, discount_received);
    });
}

#[test]
fn test_deployment_contract_billing_cycles_cancel_contract_during_cycle_works() {
    let (mut ext, mut pool_state) = new_test_ext_with_pool_state(0);
    ext.execute_with(|| {
        prepare_farm_and_node();
        run_to_block(1, Some(&mut pool_state));
        TFTPriceModule::set_prices(Origin::signed(bob()), 50, 101).unwrap();

        assert_ok!(SmartContractModule::create_capacity_reservation_contract(
            Origin::signed(bob()),
            1,
            CapacityReservationPolicy::Any {
                resources: resources_c1(),
                features: None,
            },
            None,
        ));
        assert_ok!(SmartContractModule::create_deployment(
            Origin::signed(bob()),
            1,
            generate_deployment_hash(),
            get_deployment_data(),
            get_resources(),
            0,
        ));
        // only capacity reservation contract should be billed
        let contract_id = 1;
        let twin_id = 2;

        // 2 cycles for billing
        for i in 0..2 {
            pool_state.write().should_call_bill_contract(
                contract_id,
                Ok(Pays::Yes.into()),
                11 + i * 10,
            );
        }

        let (amount_due_as_u128, discount_received) = calculate_tft_cost(contract_id, twin_id, 10);
        run_to_block(11, Some(&mut pool_state));
        check_report_cost(1, amount_due_as_u128, 11, discount_received);

        let (amount_due_as_u128, discount_received) = calculate_tft_cost(contract_id, twin_id, 10);
        run_to_block(21, Some(&mut pool_state));
        check_report_cost(1, amount_due_as_u128, 21, discount_received);

        run_to_block(28, Some(&mut pool_state));
        let (amount_due_as_u128, discount_received) = calculate_tft_cost(contract_id, twin_id, 7);
        // cancel deployment contract then capacity reservation
        assert_ok!(SmartContractModule::cancel_deployment(
            Origin::signed(bob()),
            1
        ));
        assert_ok!(SmartContractModule::cancel_contract(
            Origin::signed(bob()),
            1
        ));

        run_to_block(29, Some(&mut pool_state));
        check_report_cost(1, amount_due_as_u128, 28, discount_received);

        let contract = SmartContractModule::contracts(1);
        assert_eq!(contract, None);

        let billing_info = SmartContractModule::contract_billing_information_by_id(1);
        assert_eq!(billing_info.amount_unbilled, 0);
    });
}

#[test]
fn test_deployment_contract_billing_fails() {
    let (mut ext, mut pool_state) = new_test_ext_with_pool_state(0);
    ext.execute_with(|| {
        run_to_block(1, Some(&mut pool_state));
        // Creates a farm and node and sets the price of tft to 0 which raises an error later
        prepare_farm_and_node();

        assert_ok!(SmartContractModule::create_capacity_reservation_contract(
            Origin::signed(bob()),
            1,
            CapacityReservationPolicy::Any {
                resources: resources_c1(),
                features: None,
            },
            None,
        ));
        assert_ok!(SmartContractModule::create_deployment(
            Origin::signed(bob()),
            1,
            generate_deployment_hash(),
            get_deployment_data(),
            get_resources(),
            1,
        ));

        let contracts_to_bill_at_block = SmartContractModule::contract_to_bill_at_block(1);
        assert_eq!(contracts_to_bill_at_block.len(), 1);

        let contract_id = contracts_to_bill_at_block[0];

        // delete twin to make the billing fail
        assert_ok!(TfgridModule::delete_twin(
            Origin::signed(bob()),
            SmartContractModule::contracts(contract_id).unwrap().twin_id,
        ));

        // the offchain worker should save the failed ids in local storage and try again
        // in subsequent blocks (which will also fail)
        for i in 1..3 {
            pool_state.write().should_call_bill_contract(
                1,
                Err(Error::<TestRuntime>::TwinNotExists.into()),
                1 + i * 10,
            );
            run_to_block(11 * i, Some(&mut pool_state));
        }
    });
}

#[test]
fn test_deployment_contract_billing_cycles_cancel_contract_during_cycle_without_balance_works() {
    let (mut ext, mut pool_state) = new_test_ext_with_pool_state(0);
    ext.execute_with(|| {
        prepare_farm_and_node();
        run_to_block(1, Some(&mut pool_state));
        TFTPriceModule::set_prices(Origin::signed(bob()), 50, 101).unwrap();

        let twin = TfgridModule::twins(2).unwrap();
        let initial_twin_balance = Balances::free_balance(&twin.account_id);
        info!("initial twin balance: {:?}", initial_twin_balance);
        let initial_total_issuance = Balances::total_issuance();
        assert_ok!(SmartContractModule::create_capacity_reservation_contract(
            Origin::signed(bob()),
            1,
            CapacityReservationPolicy::Any {
                resources: resources_c1(),
                features: None,
            },
            None,
        ));

        assert_ok!(SmartContractModule::create_deployment(
            Origin::signed(bob()),
            1,
            generate_deployment_hash(),
            get_deployment_data(),
            get_resources(),
            0,
        ));

        // contract id 1 is our capacity reservation contract
        let contract_id = 1;
        let twin_id = 2;

        let (amount_due_1, discount_received) = calculate_tft_cost(contract_id, twin_id, 10);
        pool_state
            .write()
            .should_call_bill_contract(contract_id, Ok(Pays::Yes.into()), 11);
        run_to_block(11, Some(&mut pool_state));
        check_report_cost(1, amount_due_1, 11, discount_received);

        let (amount_due_2, discount_received) = calculate_tft_cost(contract_id, twin_id, 10);
        pool_state
            .write()
            .should_call_bill_contract(contract_id, Ok(Pays::Yes.into()), 21);
        run_to_block(21, Some(&mut pool_state));
        check_report_cost(1, amount_due_2, 21, discount_received);

        // Run halfway ish next cycle and cancel
        run_to_block(25, Some(&mut pool_state));

        let usable_balance = Balances::usable_balance(&twin.account_id);
        let total_amount_billed = initial_twin_balance - usable_balance;

        let extrinsic_fee = 10000;
        Balances::transfer(
            Origin::signed(bob()),
            alice(),
            initial_twin_balance - total_amount_billed - extrinsic_fee,
        )
        .unwrap();

        let usable_balance_before_canceling = Balances::usable_balance(&twin.account_id);
        assert_ne!(usable_balance_before_canceling, 0);

        // cancel deployment contract
        assert_ok!(SmartContractModule::cancel_deployment(
            Origin::signed(bob()),
            1
        ));
        // cancel capacity reservation
        assert_ok!(SmartContractModule::cancel_contract(
            Origin::signed(bob()),
            1
        ));

        pool_state
            .write()
            .should_call_bill_contract(contract_id, Ok(Pays::Yes.into()), 31);
        run_to_block(31, Some(&mut pool_state));

        // After canceling contract, and not being able to pay for the remainder of the cycle
        // where the cancel was excecuted, the remaining balance should still be the same
        let usable_balance_after_canceling = Balances::usable_balance(&twin.account_id);
        assert_eq!(
            usable_balance_after_canceling,
            usable_balance_before_canceling
        );

        validate_distribution_rewards(initial_total_issuance, total_amount_billed, false);
    });
}

#[test]
fn test_deployment_contract_out_of_funds_should_move_state_to_graceperiod_works() {
    let (mut ext, mut pool_state) = new_test_ext_with_pool_state(0);
    ext.execute_with(|| {
        prepare_farm_and_node();
        run_to_block(1, Some(&mut pool_state));
        TFTPriceModule::set_prices(Origin::signed(bob()), 50, 101).unwrap();

        assert_ok!(SmartContractModule::create_capacity_reservation_contract(
            Origin::signed(charlie()),
            1,
            CapacityReservationPolicy::Any {
                resources: resources_c1(),
                features: None,
            },
            None
        ));
        assert_ok!(SmartContractModule::create_deployment(
            Origin::signed(charlie()),
            1,
            generate_deployment_hash(),
            get_deployment_data(),
            get_resources(),
            0,
        ));

        // cycle 1
        pool_state
            .write()
            .should_call_bill_contract(1, Ok(Pays::Yes.into()), 11);
        run_to_block(11, Some(&mut pool_state));

        // cycle 2
        // user does not have enough funds to pay for 2 cycles
        pool_state
            .write()
            .should_call_bill_contract(1, Ok(Pays::Yes.into()), 21);
        run_to_block(21, Some(&mut pool_state));

        let c1 = SmartContractModule::contracts(1).unwrap();
        assert_eq!(c1.state, types::ContractState::GracePeriod(21));

        let our_events = System::events();
        assert_eq!(
            our_events.contains(&record(MockEvent::SmartContractModule(
                SmartContractEvent::<TestRuntime>::ContractGracePeriodStarted {
                    contract_id: 1,
                    node_id: 1,
                    twin_id: 3,
                    block_number: 21
                }
            ))),
            true
        );
    });
}

#[test]
fn test_restore_deployment_contract_in_grace_works() {
    let (mut ext, mut pool_state) = new_test_ext_with_pool_state(0);
    ext.execute_with(|| {
        prepare_farm_and_node();
        run_to_block(1, Some(&mut pool_state));
        TFTPriceModule::set_prices(Origin::signed(bob()), 50, 101).unwrap();

        assert_ok!(SmartContractModule::create_capacity_reservation_contract(
            Origin::signed(charlie()),
            1,
            CapacityReservationPolicy::Any {
                resources: resources_c1(),
                features: None,
            },
            None,
        ));
        assert_ok!(SmartContractModule::create_deployment(
            Origin::signed(charlie()),
            1,
            generate_deployment_hash(),
            get_deployment_data(),
            get_resources(),
            0,
        ));

        for i in 0..6 {
            pool_state
                .write()
                .should_call_bill_contract(1, Ok(Pays::Yes.into()), 11 + i * 10);
        }

        // cycle 1
        run_to_block(11, Some(&mut pool_state));

        // cycle 2
        // user does not have enough funds to pay for 2 cycles
        run_to_block(21, Some(&mut pool_state));

        let c1 = SmartContractModule::contracts(1).unwrap();
        assert_eq!(c1.state, types::ContractState::GracePeriod(21));

        // resources should still be reserved
        assert_eq!(
            SmartContractModule::contracts(1).unwrap().contract_type,
            types::ContractData::CapacityReservationContract(types::CapacityReservationContract {
                node_id: 1,
                public_ips: 0,
                deployments: vec![1],
                group_id: None,
                resources: ConsumableResources {
                    total_resources: resources_c1(),
                    used_resources: get_resources(),
                },
            })
        );
        assert_eq!(
            TfgridModule::nodes(1).unwrap().resources.used_resources,
            resources_c1()
        );
        let our_events = System::events();
        assert_eq!(
            our_events.contains(&record(MockEvent::SmartContractModule(
                SmartContractEvent::<TestRuntime>::ContractGracePeriodStarted {
                    contract_id: 1,
                    node_id: 1,
                    twin_id: 3,
                    block_number: 21
                }
            ))),
            true
        );

        run_to_block(31, Some(&mut pool_state));
        run_to_block(41, Some(&mut pool_state));
        // Transfer some balance to the owner of the contract to trigger the grace period to stop
        Balances::transfer(Origin::signed(bob()), charlie(), 100000000).unwrap();
        run_to_block(52, Some(&mut pool_state));
        run_to_block(62, Some(&mut pool_state));

        let c1 = SmartContractModule::contracts(1).unwrap();
        assert_eq!(c1.state, types::ContractState::Created);
    });
}

#[test]
fn test_deployment_contract_grace_period_cancels_contract_when_grace_period_ends_works() {
    let (mut ext, mut pool_state) = new_test_ext_with_pool_state(0);
    ext.execute_with(|| {
        prepare_farm_and_node();
        run_to_block(1, Some(&mut pool_state));
        TFTPriceModule::set_prices(Origin::signed(bob()), 50, 101).unwrap();
        let twin = TfgridModule::twins(3).unwrap();
        let initial_total_issuance = Balances::total_issuance();
        let initial_twin_balance = Balances::free_balance(&twin.account_id);

        assert_ok!(SmartContractModule::create_capacity_reservation_contract(
            Origin::signed(charlie()),
            1,
            CapacityReservationPolicy::Any {
                resources: resources_c1(),
                features: None,
            },
            None,
        ));
        assert_ok!(SmartContractModule::create_deployment(
            Origin::signed(charlie()),
            1,
            generate_deployment_hash(),
            get_deployment_data(),
            get_resources(),
            0,
        ));

        // cycle 1
        pool_state
            .write()
            .should_call_bill_contract(1, Ok(Pays::Yes.into()), 11);
        run_to_block(11, Some(&mut pool_state));

        // cycle 2
        // user does not have enough funds to pay for 2 cycles
        pool_state
            .write()
            .should_call_bill_contract(1, Ok(Pays::Yes.into()), 21);
        run_to_block(21, Some(&mut pool_state));

        let c1 = SmartContractModule::contracts(1).unwrap();
        assert_eq!(c1.state, types::ContractState::GracePeriod(21));

        let our_events = System::events();
        assert_eq!(
            our_events.contains(&record(MockEvent::SmartContractModule(
                SmartContractEvent::<TestRuntime>::ContractGracePeriodStarted {
                    contract_id: 1,
                    node_id: 1,
                    twin_id: 3,
                    block_number: 21
                }
            ))),
            true
        );

        // grace period stops after 100 blocknumbers, so after 121
        for i in 1..11 {
            pool_state
                .write()
                .should_call_bill_contract(1, Ok(Pays::Yes.into()), 21 + i * 10);
        }

        for i in 1..11 {
            run_to_block(21 + i * 10, Some(&mut pool_state));
        }

        // pool_state
        //     .write()
        //     .should_call_bill_contract(1, Ok(Pays::Yes.into()), 131);
        // run_to_block(131, Some(&mut pool_state));

        // The user's total free balance should be distributed
        let free_balance = Balances::free_balance(&twin.account_id);
        let total_amount_billed = initial_twin_balance - free_balance;

        validate_distribution_rewards(initial_total_issuance, total_amount_billed, false);

        let c1 = SmartContractModule::contracts(1);
        assert_eq!(c1, None);
    });
}

#[test]
fn test_name_contract_billing() {
    let (mut ext, mut pool_state) = new_test_ext_with_pool_state(0);
    ext.execute_with(|| {
        prepare_farm_and_node();
        run_to_block(1, Some(&mut pool_state));
        TFTPriceModule::set_prices(Origin::signed(bob()), 50, 101).unwrap();

        assert_ok!(SmartContractModule::create_name_contract(
            Origin::signed(bob()),
            "foobar".as_bytes().to_vec()
        ));

        let contracts_to_bill = SmartContractModule::contract_to_bill_at_block(1);
        assert_eq!(contracts_to_bill, [1]);

        // let mature 11 blocks
        // because we bill every 10 blocks
        pool_state
            .write()
            .should_call_bill_contract(1, Ok(Pays::Yes.into()), 11);
        run_to_block(11, Some(&mut pool_state));

        // the contractbill event should look like:
        let contract_bill_event = types::ContractBill {
            contract_id: 1,
            timestamp: 1628082066,
            discount_level: types::DiscountLevel::Gold,
            amount_billed: 1848,
        };
        let our_events = System::events();
        info!("events: {:?}", our_events.clone());
        assert_eq!(
            our_events[3],
            record(MockEvent::SmartContractModule(SmartContractEvent::<
                TestRuntime,
            >::ContractBilled(
                contract_bill_event
            )))
        );
    });
}

#[test]
fn test_capacity_reservation_contract_full_node_billing() {
    let (mut ext, mut pool_state) = new_test_ext_with_pool_state(0);
    ext.execute_with(|| {
        prepare_dedicated_farm_and_node();
        run_to_block(1, Some(&mut pool_state));
        TFTPriceModule::set_prices(Origin::signed(bob()), 50, 101).unwrap();

        let node_id = 1;
        assert_ok!(SmartContractModule::create_capacity_reservation_contract(
            Origin::signed(bob()),
            1,
            CapacityReservationPolicy::Node { node_id: node_id },
            None,
        ));

        assert_eq!(
            SmartContractModule::contracts(1).unwrap().contract_type,
            types::ContractData::CapacityReservationContract(types::CapacityReservationContract {
                node_id: node_id,
                public_ips: 0,
                deployments: vec![],
                group_id: None,
                resources: ConsumableResources {
                    total_resources: resources_n1(),
                    used_resources: ResourcesInput::empty()
                },
            })
        );

        pool_state
            .write()
            .should_call_bill_contract(1, Ok(Pays::Yes.into()), 11);
        run_to_block(11, Some(&mut pool_state));

        let (amount_due_as_u128, discount_received) = calculate_tft_cost(1, 2, 10);
        assert_ne!(amount_due_as_u128, 0);
        check_report_cost(1, amount_due_as_u128, 11, discount_received);
    });
}

#[test]
fn test_capacity_reservation_contract_full_node_billing_cancel_should_bill_reserved_balance() {
    let (mut ext, mut pool_state) = new_test_ext_with_pool_state(0);
    ext.execute_with(|| {
        prepare_dedicated_farm_and_node();
        run_to_block(1, Some(&mut pool_state));
        TFTPriceModule::set_prices(Origin::signed(bob()), 50, 101).unwrap();

        let node_id = 1;
        assert_ok!(SmartContractModule::create_capacity_reservation_contract(
            Origin::signed(bob()),
            1,
            CapacityReservationPolicy::Node { node_id: node_id },
            None,
        ));

        pool_state
            .write()
            .should_call_bill_contract(1, Ok(Pays::Yes.into()), 11);
        run_to_block(11, Some(&mut pool_state));

        let (amount_due_as_u128, discount_received) = calculate_tft_cost(1, 2, 10);
        assert_ne!(amount_due_as_u128, 0);
        check_report_cost(1, amount_due_as_u128, 11, discount_received.clone());

        let twin = TfgridModule::twins(2).unwrap();
        let usable_balance = Balances::usable_balance(&twin.account_id);
        let free_balance = Balances::free_balance(&twin.account_id);
        assert_ne!(usable_balance, free_balance);

        run_to_block(13, Some(&mut pool_state));
        // cancel contract
        // it will bill before removing the contract and it should bill all
        // reserverd balance
        let (amount_due_as_u128, discount_received) = calculate_tft_cost(1, 2, 2);
        assert_ok!(SmartContractModule::cancel_contract(
            Origin::signed(bob()),
            1
        ));

        let twin = TfgridModule::twins(2).unwrap();
        let usable_balance = Balances::usable_balance(&twin.account_id);
        assert_ne!(usable_balance, 0);
        Balances::transfer(Origin::signed(bob()), alice(), usable_balance).unwrap();

        // we do not call bill contract here as the contract is removed during
        // cancel_contract. The contract id will still be in ContractsToBillAt
        // but the contract itself will no longer exist
        // But the
        pool_state
            .write()
            .should_call_bill_contract(1, Ok(Pays::Yes.into()), 21);
        run_to_block(22, Some(&mut pool_state));

        // Last amount due is the same as the first one
        assert_ne!(amount_due_as_u128, 0);
        check_report_cost(1, amount_due_as_u128, 13, discount_received);

        let usable_balance = Balances::usable_balance(&twin.account_id);
        let free_balance = Balances::free_balance(&twin.account_id);
        assert_eq!(usable_balance, free_balance);
    });
}

#[test]
fn test_capacity_reservation_contract_full_node_canceled_mid_cycle_should_bill_for_remainder() {
    let (mut ext, mut pool_state) = new_test_ext_with_pool_state(0);
    ext.execute_with(|| {
        prepare_dedicated_farm_and_node();
        run_to_block(1, Some(&mut pool_state));
        TFTPriceModule::set_prices(Origin::signed(bob()), 50, 101).unwrap();

        let node_id = 1;
        assert_ok!(SmartContractModule::create_capacity_reservation_contract(
            Origin::signed(bob()),
            1,
            CapacityReservationPolicy::Node { node_id: node_id },
            None,
        ));

        let twin = TfgridModule::twins(2).unwrap();
        let usable_balance = Balances::usable_balance(&twin.account_id);
        let free_balance = Balances::free_balance(&twin.account_id);

        let locked_balance = free_balance - usable_balance;
        info!("locked balance: {:?}", locked_balance);

        run_to_block(8, Some(&mut pool_state));
        // Calculate the cost for 7 blocks of runtime (created a block 1, canceled at block 8)
        let (amount_due_as_u128, discount_received) = calculate_tft_cost(1, 2, 7);
        // cancel rent contract at block 8
        assert_ok!(SmartContractModule::cancel_contract(
            Origin::signed(bob()),
            1
        ));
        assert_ne!(amount_due_as_u128, 0);
        check_report_cost(1, amount_due_as_u128, 8, discount_received.clone());

        // Twin should have no more locked balance
        let twin = TfgridModule::twins(2).unwrap();
        let usable_balance = Balances::usable_balance(&twin.account_id);
        let free_balance = Balances::free_balance(&twin.account_id);
        assert_eq!(usable_balance, free_balance);
    });
}

#[test]
fn test_create_capacity_contract_full_node_and_deployment_contract_should_bill_full_node_works() {
    let (mut ext, mut pool_state) = new_test_ext_with_pool_state(0);
    ext.execute_with(|| {
        prepare_dedicated_farm_and_node();
        run_to_block(1, Some(&mut pool_state));
        TFTPriceModule::set_prices(Origin::signed(bob()), 50, 101).unwrap();

        let node_id = 1;
        assert_ok!(SmartContractModule::create_capacity_reservation_contract(
            Origin::signed(bob()),
            1,
            CapacityReservationPolicy::Node { node_id: node_id },
            None,
        ));

        assert_ok!(SmartContractModule::create_deployment(
            Origin::signed(bob()),
            1,
            generate_deployment_hash(),
            get_deployment_data(),
            get_resources(),
            0,
        ));
        pool_state
            .write()
            .should_call_bill_contract(1, Ok(Pays::Yes.into()), 11);
        run_to_block(11, Some(&mut pool_state));

        let (amount_due_as_u128, discount_received) = calculate_tft_cost(1, 2, 10);
        assert_ne!(amount_due_as_u128, 0);
        check_report_cost(1, amount_due_as_u128, 11, discount_received);

        let our_events = System::events();
        // PriceStored
        // AveragePriceStored
        // NodeUpdated
        // CapacityReservation Contract created
        // ContractUpdated (capacity reservation)
        // Deployment Contract created
        // ContractBilled (capacity reservation)
        for e in our_events.clone().iter() {
            log::info!("{:?}", e);
        }
        assert_eq!(our_events.len(), 7);
    });
}

#[test]
fn test_create_capacity_contract_full_node_canceled_due_to_out_of_funds_should_cancel_deployment_contracts_works(
) {
    let (mut ext, mut pool_state) = new_test_ext_with_pool_state(0);
    ext.execute_with(|| {
        prepare_dedicated_farm_and_node();
        run_to_block(1, Some(&mut pool_state));
        TFTPriceModule::set_prices(Origin::signed(bob()), 50, 101).unwrap();

        let node_id = 1;
        assert_ok!(SmartContractModule::create_capacity_reservation_contract(
            Origin::signed(charlie()),
            1,
            CapacityReservationPolicy::Node { node_id: node_id },
            None,
        ));

        assert_ok!(SmartContractModule::create_deployment(
            Origin::signed(charlie()),
            1,
            generate_deployment_hash(),
            get_deployment_data(),
            get_resources(),
            0,
        ));

        // run 12 cycles, contracts should cancel after 11 due to lack of funds
        for i in 0..11 {
            pool_state
                .write()
                .should_call_bill_contract(1, Ok(Pays::Yes.into()), 11 + i * 10);
        }
        for i in 0..11 {
            run_to_block(12 + 10 * i, Some(&mut pool_state));
        }

        // let (amount_due_as_u128, discount_received) = calculate_tft_cost(1, 2, 11);
        // assert_ne!(amount_due_as_u128, 0);
        // check_report_cost(1, 3, amount_due_as_u128, 12, discount_received);

        let our_events = System::events();
        for e in our_events.clone().iter() {
            info!("event: {:?}", e);
        }
        // PriceStored
        // AveragePriceStored
        // NodeUpdated
        // ContractCreated (Capacity Reservation)
        // ContractUpdated (Capacity Reservation)
        // ContractCreated (Deployment Contract)
        // ContractGracePeriodStarted
        // ContractBilled (Capacity Reservation)
        // ContractUpdated (Capacity Reservation)
        // DeploymentCanceled
        // PowerTargetChanged
        // NodeUpdated
        // CapacityReservationContractCanceled
        assert_eq!(our_events.len(), 14);

        assert_eq!(
            our_events[6],
            record(MockEvent::SmartContractModule(SmartContractEvent::<
                TestRuntime,
            >::ContractGracePeriodStarted {
                contract_id: 1,
                node_id: 1,
                twin_id: 3,
                block_number: 11
            }))
        );
        assert_eq!(
            our_events[10],
            record(MockEvent::SmartContractModule(SmartContractEvent::<
                TestRuntime,
            >::DeploymentCanceled {
                deployment_id: 1,
            }))
        );
        assert_eq!(
            our_events[11],
            record(MockEvent::TfgridModule(
                pallet_tfgrid::Event::<TestRuntime>::PowerTargetChanged {
                    farm_id: 1,
                    node_id: 1,
                    power_target: PowerTarget::Down,
                }
            ))
        );
        assert_eq!(
            our_events[13],
            record(MockEvent::SmartContractModule(
                SmartContractEvent::<TestRuntime>::CapacityReservationContractCanceled {
                    contract_id: 1,
                    node_id: 1,
                    twin_id: 3
                }
            ))
        );
    });
}

#[test]
fn test_create_capacity_reservation_contract_and_deployment_contract_with_ip_billing_works() {
    let (mut ext, mut pool_state) = new_test_ext_with_pool_state(0);
    ext.execute_with(|| {
        prepare_dedicated_farm_and_node();
        run_to_block(1, Some(&mut pool_state));
        TFTPriceModule::set_prices(Origin::signed(bob()), 50, 101).unwrap();

        let node_id = 1;
        assert_ok!(SmartContractModule::create_capacity_reservation_contract(
            Origin::signed(bob()),
            1,
            CapacityReservationPolicy::Node { node_id: node_id },
            None,
        ));

        assert_ok!(SmartContractModule::create_deployment(
            Origin::signed(bob()),
            1,
            generate_deployment_hash(),
            get_deployment_data(),
            get_resources(),
            1,
        ));

        // 2 contracts => we expect 2 calls to bill_contract
        pool_state
            .write()
            .should_call_bill_contract(1, Ok(Pays::Yes.into()), 11);
        run_to_block(11, Some(&mut pool_state));

        // check contract 1 costs (Capacity Reservation Contract)
        let (amount_due_as_u128, discount_received) = calculate_tft_cost(1, 2, 10);
        assert_ne!(amount_due_as_u128, 0);
        check_report_cost(1, amount_due_as_u128, 11, discount_received);
        let our_events = System::events();
        for event in our_events.clone().iter() {
            info!("{:?}", event);
        }
        // Price Stored
        // Avg price stored
        // NodeUpdated
        // Capacity Reservation contract created
        // Contract Updated (capacity reservation)
        // Deployment Contract created
        // Capacity Reservation contract billed
        assert_eq!(our_events.len(), 7);
    });
}

#[test]
fn test_capacity_reservation_contract_full_node_out_of_funds_should_move_state_to_graceperiod_works(
) {
    let (mut ext, mut pool_state) = new_test_ext_with_pool_state(0);
    ext.execute_with(|| {
        prepare_dedicated_farm_and_node();
        run_to_block(1, Some(&mut pool_state));
        TFTPriceModule::set_prices(Origin::signed(bob()), 50, 101).unwrap();

        let node_id = 1;
        assert_ok!(SmartContractModule::create_capacity_reservation_contract(
            Origin::signed(charlie()),
            1,
            CapacityReservationPolicy::Node { node_id: node_id },
            None,
        ));

        // cycle 1
        // user does not have enough funds to pay for 1 cycle
        pool_state
            .write()
            .should_call_bill_contract(1, Ok(Pays::Yes.into()), 11);
        run_to_block(11, Some(&mut pool_state));

        let c1 = SmartContractModule::contracts(1).unwrap();
        assert_eq!(c1.state, types::ContractState::GracePeriod(11));

        let our_events = System::events();
        assert_eq!(
            our_events.contains(&record(MockEvent::SmartContractModule(
                SmartContractEvent::<TestRuntime>::ContractGracePeriodStarted {
                    contract_id: 1,
                    node_id: 1,
                    twin_id: 3,
                    block_number: 11
                }
            ))),
            true
        );
    });
}

#[test]
fn test_restore_capacity_reservation_contract_in_grace_works() {
    let (mut ext, mut pool_state) = new_test_ext_with_pool_state(0);
    ext.execute_with(|| {
        prepare_dedicated_farm_and_node();
        run_to_block(1, Some(&mut pool_state));
        TFTPriceModule::set_prices(Origin::signed(bob()), 50, 101).unwrap();

        let node_id = 1;
        assert_ok!(SmartContractModule::create_capacity_reservation_contract(
            Origin::signed(charlie()),
            1,
            CapacityReservationPolicy::Node { node_id: node_id },
            None,
        ));

        // cycle 1
        pool_state
            .write()
            .should_call_bill_contract(1, Ok(Pays::Yes.into()), 11);
        run_to_block(11, Some(&mut pool_state));

        let c1 = SmartContractModule::contracts(1).unwrap();
        assert_eq!(c1.state, types::ContractState::GracePeriod(11));

        let our_events = System::events();
        assert_eq!(
            our_events[4],
            record(MockEvent::SmartContractModule(SmartContractEvent::<
                TestRuntime,
            >::ContractGracePeriodStarted {
                contract_id: 1,
                node_id: 1,
                twin_id: 3,
                block_number: 11
            }))
        );

        pool_state
            .write()
            .should_call_bill_contract(1, Ok(Pays::Yes.into()), 21);
        run_to_block(21, Some(&mut pool_state));

        pool_state
            .write()
            .should_call_bill_contract(1, Ok(Pays::Yes.into()), 31);
        run_to_block(31, Some(&mut pool_state));

        // Transfer some balance to the owner of the contract to trigger the grace period to stop
        Balances::transfer(Origin::signed(bob()), charlie(), 100000000).unwrap();

        pool_state
            .write()
            .should_call_bill_contract(1, Ok(Pays::Yes.into()), 41);
        run_to_block(41, Some(&mut pool_state));

        pool_state
            .write()
            .should_call_bill_contract(1, Ok(Pays::Yes.into()), 51);
        run_to_block(51, Some(&mut pool_state));

        let c1 = SmartContractModule::contracts(1).unwrap();
        assert_eq!(c1.state, types::ContractState::Created);
    });
}

#[test]
fn test_restore_capacity_reservation_contract_and_deployment_contracts_in_grace_works() {
    let (mut ext, mut pool_state) = new_test_ext_with_pool_state(0);
    ext.execute_with(|| {
        prepare_dedicated_farm_and_node();
        run_to_block(1, None);
        TFTPriceModule::set_prices(Origin::signed(bob()), 50, 101).unwrap();

        let node_id = 1;
        assert_ok!(SmartContractModule::create_capacity_reservation_contract(
            Origin::signed(charlie()),
            1,
            CapacityReservationPolicy::Node { node_id: node_id },
            None,
        ));
        assert_ok!(SmartContractModule::create_deployment(
            Origin::signed(charlie()),
            1,
            generate_deployment_hash(),
            get_deployment_data(),
            get_resources(),
            0,
        ));

        // cycle 1
        pool_state
            .write()
            .should_call_bill_contract(1, Ok(Pays::Yes.into()), 11);
        run_to_block(11, Some(&mut pool_state));

        let c1 = SmartContractModule::contracts(1).unwrap();
        assert_eq!(c1.state, types::ContractState::GracePeriod(11));

        let our_events = System::events();
        assert_eq!(
            our_events[6],
            record(MockEvent::SmartContractModule(SmartContractEvent::<
                TestRuntime,
            >::ContractGracePeriodStarted {
                contract_id: 1,
                node_id: 1,
                twin_id: 3,
                block_number: 11
            }))
        );

        pool_state
            .write()
            .should_call_bill_contract(1, Ok(Pays::Yes.into()), 21);
        run_to_block(22, Some(&mut pool_state));

        pool_state
            .write()
            .should_call_bill_contract(1, Ok(Pays::Yes.into()), 31);
        run_to_block(32, Some(&mut pool_state));

        // Transfer some balance to the owner of the contract to trigger the grace period to stop
        Balances::transfer(Origin::signed(bob()), charlie(), 100000000).unwrap();

        pool_state
            .write()
            .should_call_bill_contract(1, Ok(Pays::Yes.into()), 41);
        run_to_block(42, Some(&mut pool_state));

        pool_state
            .write()
            .should_call_bill_contract(1, Ok(Pays::Yes.into()), 51);
        run_to_block(52, Some(&mut pool_state));

        let c1 = SmartContractModule::contracts(1).unwrap();
        assert_eq!(c1.state, types::ContractState::Created);

        let our_events = System::events();

        assert_eq!(
            our_events[9],
            record(MockEvent::SmartContractModule(SmartContractEvent::<
                TestRuntime,
            >::ContractGracePeriodEnded {
                contract_id: 1,
                node_id: 1,
                twin_id: 3,
            }))
        );
    });
}

#[test]
fn test_capacity_reservation_contract_grace_period_cancels_contract_when_grace_period_ends_works() {
    let (mut ext, mut pool_state) = new_test_ext_with_pool_state(0);
    ext.execute_with(|| {
        prepare_dedicated_farm_and_node();
        run_to_block(1, Some(&mut pool_state));
        TFTPriceModule::set_prices(Origin::signed(bob()), 50, 101).unwrap();

        let node_id = 1;
        assert_ok!(SmartContractModule::create_capacity_reservation_contract(
            Origin::signed(charlie()),
            1,
            CapacityReservationPolicy::Node { node_id: node_id },
            None,
        ));

        // cycle 1
        pool_state
            .write()
            .should_call_bill_contract(1, Ok(Pays::Yes.into()), 11);
        run_to_block(11, Some(&mut pool_state));

        let c1 = SmartContractModule::contracts(1).unwrap();
        assert_eq!(c1.state, types::ContractState::GracePeriod(11));

        let our_events = System::events();
        assert_eq!(
            our_events.contains(&record(MockEvent::SmartContractModule(
                SmartContractEvent::<TestRuntime>::ContractGracePeriodStarted {
                    contract_id: 1,
                    node_id: 1,
                    twin_id: 3,
                    block_number: 11
                }
            ))),
            true
        );

        // run 12 cycles, after 10 cycles grace period has finished so no more
        // billing!
        for i in 0..11 {
            pool_state
                .write()
                .should_call_bill_contract(1, Ok(Pays::Yes.into()), 21 + i * 10);
        }
        for i in 0..12 {
            run_to_block(21 + i * 10, Some(&mut pool_state));
        }

        let c1 = SmartContractModule::contracts(1);
        assert_eq!(c1, None);
    });
}

#[test]
fn test_capacity_reservation_contract_and_deployment_contract_canceled_when_node_is_deleted_works()
{
    let (mut ext, mut pool_state) = new_test_ext_with_pool_state(0);
    ext.execute_with(|| {
        prepare_dedicated_farm_and_node();
        run_to_block(1, Some(&mut pool_state));
        TFTPriceModule::set_prices(Origin::signed(bob()), 50, 101).unwrap();

        let node_id = 1;
        assert_ok!(SmartContractModule::create_capacity_reservation_contract(
            Origin::signed(bob()),
            1,
            CapacityReservationPolicy::Node { node_id: node_id },
            None,
        ));

        assert_ok!(SmartContractModule::create_deployment(
            Origin::signed(bob()),
            1,
            generate_deployment_hash(),
            get_deployment_data(),
            get_resources(),
            0,
        ));

        // 2 contracts => 2 calls to bill_contract
        pool_state
            .write()
            .should_call_bill_contract(1, Ok(Pays::Yes.into()), 11);
        run_to_block(11, Some(&mut pool_state));

        run_to_block(16, Some(&mut pool_state));

        // Delete node
        TfgridModule::delete_node_farm(Origin::signed(alice()), 1).unwrap();

        let our_events = System::events();

        let ip = "1.1.1.0".as_bytes().to_vec();
        let mut ips = Vec::new();
        ips.push(ip);

        assert_eq!(
            our_events.contains(&record(MockEvent::SmartContractModule(
                SmartContractEvent::<TestRuntime>::CapacityReservationContractCanceled {
                    contract_id: 1,
                    node_id: 1,
                    twin_id: 2
                }
            ))),
            true
        );
        assert_eq!(
            our_events.contains(&record(MockEvent::SmartContractModule(
                SmartContractEvent::<TestRuntime>::DeploymentCanceled { deployment_id: 1 }
            ))),
            true
        );
    });
}

//  SOLUTION PROVIDER TESTS //
// ------------------------ //
#[test]
fn test_create_solution_provider_works() {
    new_test_ext().execute_with(|| {
        let provider1 = super::types::Provider {
            take: 10,
            who: alice(),
        };
        let provider2 = super::types::Provider {
            take: 10,
            who: bob(),
        };
        let providers = vec![provider1, provider2];

        assert_ok!(SmartContractModule::create_solution_provider(
            Origin::signed(alice()),
            "some_description".as_bytes().to_vec(),
            "some_link".as_bytes().to_vec(),
            providers
        ));

        assert_ok!(SmartContractModule::approve_solution_provider(
            RawOrigin::Root.into(),
            1,
            true
        ));
    })
}

#[test]
fn test_create_solution_provider_fails_if_take_to_high() {
    new_test_ext().execute_with(|| {
        let provider = super::types::Provider {
            take: 51,
            who: alice(),
        };
        let providers = vec![provider];

        assert_noop!(
            SmartContractModule::create_solution_provider(
                Origin::signed(alice()),
                "some_description".as_bytes().to_vec(),
                "some_link".as_bytes().to_vec(),
                providers
            ),
            Error::<TestRuntime>::InvalidProviderConfiguration
        );
    })
}

#[test]
fn test_create_capacity_reservation_contract_with_solution_provider_works() {
    new_test_ext().execute_with(|| {
        run_to_block(1, None);
        prepare_farm_and_node();

        prepare_solution_provider();

        assert_ok!(SmartContractModule::create_capacity_reservation_contract(
            Origin::signed(alice()),
            1,
            CapacityReservationPolicy::Node { node_id: 1 },
            Some(1),
        ));
    });
}

#[test]
fn test_create_capacity_reservation_contract_with_solution_provider_fails_if_not_approved() {
    new_test_ext().execute_with(|| {
        prepare_farm_and_node();

        let provider = super::types::Provider {
            take: 10,
            who: alice(),
        };
        let providers = vec![provider];

        assert_ok!(SmartContractModule::create_solution_provider(
            Origin::signed(alice()),
            "some_description".as_bytes().to_vec(),
            "some_link".as_bytes().to_vec(),
            providers
        ));

        assert_noop!(
            SmartContractModule::create_capacity_reservation_contract(
                Origin::signed(alice()),
                1,
                CapacityReservationPolicy::Node { node_id: 1 },
                Some(1),
            ),
            Error::<TestRuntime>::SolutionProviderNotApproved
        );
    });
}

//  MODULE FUNCTION TESTS //
// ---------------------- //

#[test]
fn test_cu_calculation() {
    new_test_ext().execute_with(|| {
        let cu = U64F64::from_num(4);
        let mru = U64F64::from_num(1024);
        let cu = cost::calculate_cu(cu, mru);
        assert_eq!(cu, 128);

        let cu = U64F64::from_num(32);
        let mru = U64F64::from_num(128);
        let cu = cost::calculate_cu(cu, mru);
        assert_eq!(cu, 32);

        let cu = U64F64::from_num(4);
        let mru = U64F64::from_num(2);
        let cu = cost::calculate_cu(cu, mru);
        assert_eq!(cu, 1);

        let cu = U64F64::from_num(4);
        let mru = U64F64::from_num(1);
        let cu = cost::calculate_cu(cu, mru);
        assert_eq!(cu, 1);

        let cu = U64F64::from_num(16);
        let mru = U64F64::from_num(16);
        let cu = cost::calculate_cu(cu, mru);
        assert_eq!(cu, 8);
    })
}

#[test]
fn test_lock() {
    new_test_ext().execute_with(|| {
        let id: u64 = 1;
        Balances::set_lock(id.to_be_bytes(), &bob(), 100, WithdrawReasons::all());

        let usable_balance = Balances::usable_balance(&bob());
        let free_balance = Balances::free_balance(&bob());

        let locked_balance = free_balance - usable_balance;
        assert_eq!(locked_balance, 100);

        Balances::extend_lock(id.to_be_bytes(), &bob(), 200, WithdrawReasons::all());
        let usable_balance = Balances::usable_balance(&bob());
        let free_balance = Balances::free_balance(&bob());

        let locked_balance = free_balance - usable_balance;
        assert_eq!(locked_balance, 200);
    })
}

#[test]
fn test_percent() {
    let cost: u64 = 1000;
    let new_cost = Percent::from_percent(25) * cost;
    assert_eq!(new_cost, 250);

    let cost: u64 = 1000;
    let new_cost = Percent::from_percent(50) * cost;
    assert_eq!(new_cost, 500);

    let cost: u64 = 992;
    let new_cost = Percent::from_percent(25) * cost;
    assert_eq!(new_cost, 248);
}

// ***** HELPER FUNCTIONS ***** //
// ---------------------------- //
// ---------------------------- //

fn validate_distribution_rewards(
    initial_total_issuance: u64,
    total_amount_billed: u64,
    had_solution_provider: bool,
) {
    info!("total locked balance {:?}", total_amount_billed);

    let staking_pool_account_balance = Balances::free_balance(&get_staking_pool_account());
    info!(
        "staking pool account balance, {:?}",
        staking_pool_account_balance
    );

    // 5% is sent to the staking pool account
    assert_eq!(
        staking_pool_account_balance,
        Perbill::from_percent(5) * total_amount_billed
    );

    // 10% is sent to the foundation account
    let pricing_policy = TfgridModule::pricing_policies(1).unwrap();
    let foundation_account_balance = Balances::free_balance(&pricing_policy.foundation_account);
    assert_eq!(
        foundation_account_balance,
        Perbill::from_percent(10) * total_amount_billed
    );

    if had_solution_provider {
        // 40% is sent to the sales account
        let sales_account_balance = Balances::free_balance(&pricing_policy.certified_sales_account);
        assert_eq!(
            sales_account_balance,
            Perbill::from_percent(40) * total_amount_billed
        );

        // 10% is sent to the solution provider
        let solution_provider = SmartContractModule::solution_providers(1).unwrap();
        let solution_provider_1_balance =
            Balances::free_balance(solution_provider.providers[0].who.clone());
        info!("solution provider b: {:?}", solution_provider_1_balance);
        assert_eq!(
            solution_provider_1_balance,
            Perbill::from_percent(10) * total_amount_billed
        );
    } else {
        // 50% is sent to the sales account
        let sales_account_balance = Balances::free_balance(&pricing_policy.certified_sales_account);
        assert_eq!(
            sales_account_balance,
            Perbill::from_percent(50) * total_amount_billed
        );
    }

    let total_issuance = Balances::total_issuance();
    // total issueance is now previous total - amount burned from contract billed (35%)
    let burned_amount = Perbill::from_percent(35) * total_amount_billed;
    assert_eq_error_rate!(
        total_issuance,
        initial_total_issuance - burned_amount as u64,
        1
    );
}

fn push_nru_report_for_contract(contract_id: u64, block_number: u64) {
    let gigabyte = 1000 * 1000 * 1000;
    let mut consumption_reports = Vec::new();
    consumption_reports.push(super::types::NruConsumption {
        contract_id,
        nru: 3 * gigabyte,
        timestamp: get_timestamp_in_seconds_for_block(block_number),
        window: 6 * block_number,
    });

    assert_ok!(SmartContractModule::add_nru_reports(
        Origin::signed(alice()),
        consumption_reports
    ));
}

fn check_report_cost(
    contract_id: u64,
    amount_billed: u64,
    block_number: u64,
    discount_level: types::DiscountLevel,
) {
    let our_events = System::events();

    let contract_bill_event = types::ContractBill {
        contract_id,
        timestamp: get_timestamp_in_seconds_for_block(block_number),
        discount_level,
        amount_billed: amount_billed as u128,
    };

    assert_eq!(
        our_events.contains(&record(MockEvent::SmartContractModule(
            SmartContractEvent::<TestRuntime>::ContractBilled(contract_bill_event)
        ))),
        true
    );
}

fn calculate_tft_cost(contract_id: u64, twin_id: u32, blocks: u64) -> (u64, types::DiscountLevel) {
    let twin = TfgridModule::twins(twin_id).unwrap();
    let b = Balances::free_balance(&twin.account_id);
    let contract = SmartContractModule::contracts(contract_id).unwrap();
    let (amount_due, discount_received) =
        contract.calculate_contract_cost_tft(b, blocks * 6).unwrap();

    (amount_due, discount_received)
}

pub fn prepare_twins() {
    create_twin(alice());
    create_twin(bob());
    create_twin(charlie());
}

pub fn prepare_farm(source: AccountId, dedicated: bool) {
    let farm_name = "test_farm";
    let mut pub_ips = Vec::new();
    pub_ips.push(pallet_tfgrid_types::PublicIpInput {
        ip: "185.206.122.33/24".as_bytes().to_vec().try_into().unwrap(),
        gw: "185.206.122.1".as_bytes().to_vec().try_into().unwrap(),
    });
    pub_ips.push(pallet_tfgrid_types::PublicIpInput {
        ip: "185.206.122.34/24".as_bytes().to_vec().try_into().unwrap(),
        gw: "185.206.122.1".as_bytes().to_vec().try_into().unwrap(),
    });

    let su_policy = pallet_tfgrid_types::Policy {
        value: 194400,
        unit: pallet_tfgrid_types::Unit::Gigabytes,
    };
    let nu_policy = pallet_tfgrid_types::Policy {
        value: 50000,
        unit: pallet_tfgrid_types::Unit::Gigabytes,
    };
    let cu_policy = pallet_tfgrid_types::Policy {
        value: 305600,
        unit: pallet_tfgrid_types::Unit::Gigabytes,
    };
    let ipu_policy = pallet_tfgrid_types::Policy {
        value: 69400,
        unit: pallet_tfgrid_types::Unit::Gigabytes,
    };
    let unique_name_policy = pallet_tfgrid_types::Policy {
        value: 13900,
        unit: pallet_tfgrid_types::Unit::Gigabytes,
    };
    let domain_name_policy = pallet_tfgrid_types::Policy {
        value: 27800,
        unit: pallet_tfgrid_types::Unit::Gigabytes,
    };

    TfgridModule::create_pricing_policy(
        RawOrigin::Root.into(),
        "policy_1".as_bytes().to_vec(),
        su_policy,
        cu_policy,
        nu_policy,
        ipu_policy,
        unique_name_policy,
        domain_name_policy,
        ferdie(),
        eve(),
        50,
    )
    .unwrap();

    TfgridModule::create_farm(
        Origin::signed(source),
        farm_name.as_bytes().to_vec().try_into().unwrap(),
        pub_ips.clone().try_into().unwrap(),
    )
    .unwrap();

    if !dedicated {
        return;
    }

    TfgridModule::set_farm_dedicated(RawOrigin::Root.into(), 1, true).unwrap();
}

pub fn prepare_farm_and_node() {
    TFTPriceModule::set_prices(Origin::signed(bob()), 50, 101).unwrap();

    create_farming_policies();
    prepare_twins();
    prepare_farm(alice(), false);

    let location = LocationInput {
        city: get_city_name_input(b"Ghent"),
        country: get_country_name_input(b"Belgium"),
        latitude: get_latitude_input(b"12.233213231"),
        longitude: get_longitude_input(b"32.323112123"),
    };

    TfgridModule::create_node(
        Origin::signed(alice()),
        1,
        resources_n1(),
        location,
        bounded_vec![],
        false,
        false,
        None,
    )
    .unwrap();
    assert_eq!(
        TfgridModule::nodes(1).unwrap().resources,
        ConsumableResources {
            total_resources: resources_n1(),
            used_resources: ResourcesInput::empty(),
        }
    );
}

pub fn prepare_farm_node_and_capacity_reservation() {
    prepare_farm_and_node();

    assert_ok!(SmartContractModule::create_capacity_reservation_contract(
        Origin::signed(alice()),
        1,
        CapacityReservationPolicy::Any {
            resources: resources_c1(),
            features: None,
        },
        None,
    ));
    assert_eq!(
        TfgridModule::nodes(1).unwrap().resources,
        ConsumableResources {
            total_resources: resources_n1(),
            used_resources: resources_c1(),
        }
    );
}

pub fn add_public_config(farm_id: u32, node_id: u32, account_id: AccountId) {
    let ipv4 = get_pub_config_ip4_input(b"185.206.122.33/24");
    let ipv6 = get_pub_config_ip6_input(b"2a10:b600:1::0cc4:7a30:65b5/64");
    let gw4 = get_pub_config_gw4_input(b"185.206.122.1");
    let gw6 = get_pub_config_gw6_input(b"2a10:b600:1::1");

    let pub_config = PublicConfig {
        ip4: IP {
            ip: ipv4.clone(),
            gw: gw4.clone(),
        },
        ip6: Some(IP {
            ip: ipv6.clone(),
            gw: gw6.clone(),
        }),
        domain: Some("some-domain".as_bytes().to_vec().try_into().unwrap()),
    };

    assert_ok!(TfgridModule::add_node_public_config(
        Origin::signed(account_id),
        farm_id,
        node_id,
        Some(pub_config.clone())
    ));
    assert_eq!(
        TfgridModule::nodes(node_id)
            .unwrap()
            .public_config
            .is_some(),
        true
    );
}

pub fn prepare_farm_with_three_nodes() {
    prepare_farm_and_node();

    // SECOND NODE
    let location = LocationInput {
        city: get_city_name_input(b"Belgium"),
        country: get_country_name_input(b"Ghent"),
        latitude: get_latitude_input(b"41.323112123"),
        longitude: get_longitude_input(b"45.233213231"),
    };

    TfgridModule::create_node(
        Origin::signed(bob()),
        1,
        resources_n2(),
        location,
        bounded_vec![],
        false,
        false,
        None,
    )
    .unwrap();
    assert_eq!(
        TfgridModule::nodes(2).unwrap().resources,
        ConsumableResources {
            total_resources: resources_n2(),
            used_resources: ResourcesInput::empty(),
        }
    );
    // simulate zos calling this extrinsic to shutdown node 2 (where node 1 is the leader)
    assert_ok!(TfgridModule::change_power_state(
        Origin::signed(bob()),
        PowerState::Down(1)
    ));

    // THIRD NODE
    let location = LocationInput {
        city: get_city_name_input(b"Belgium"),
        country: get_country_name_input(b"Ghent"),
        latitude: get_latitude_input(b"24.323112123"),
        longitude: get_longitude_input(b"64.233213231"),
    };

    TfgridModule::create_node(
        Origin::signed(charlie()),
        1,
        resources_n3(),
        location,
        bounded_vec![],
        false,
        false,
        None,
    )
    .unwrap();
    assert_eq!(
        TfgridModule::nodes(3).unwrap().resources,
        ConsumableResources {
            total_resources: resources_n3(),
            used_resources: ResourcesInput::empty(),
        }
    );
    // simulate zos calling this extrinsic to shutdown node 3 (where node 1 is the leader)
    assert_ok!(TfgridModule::change_power_state(
        Origin::signed(charlie()),
        PowerState::Down(1)
    ));

    let nodes_from_farm = TfgridModule::nodes_by_farm_id(1);
    assert_eq!(nodes_from_farm.len(), 3);
    assert_eq!(TfgridModule::nodes(1).unwrap().power.state, PowerState::Up);
    assert_eq!(
        TfgridModule::nodes(2).unwrap().power.state,
        PowerState::Down(1)
    );
    assert_eq!(
        TfgridModule::nodes(3).unwrap().power.state,
        PowerState::Down(1)
    );
}

pub fn prepare_dedicated_farm_and_node() {
    TFTPriceModule::set_prices(Origin::signed(bob()), 50, 101).unwrap();
    create_farming_policies();
    prepare_twins();
    prepare_farm(alice(), true);

    // random location
    let location = LocationInput {
        city: get_city_name_input(b"Ghent"),
        country: get_country_name_input(b"Belgium"),
        latitude: get_latitude_input(b"12.233213231"),
        longitude: get_longitude_input(b"32.323112123"),
    };

    TfgridModule::create_node(
        Origin::signed(alice()),
        1,
        resources_n1(),
        location,
        bounded_vec![],
        false,
        false,
        None,
    )
    .unwrap();
}

pub fn create_capacity_reservation_and_add_to_group(
    farm_id: u32,
    resources: ResourcesInput,
    features: Option<Vec<NodeFeatures>>,
    group_id: u32,
    expected_node_id: u32,
) {
    let cnt_members_before = SmartContractModule::groups(group_id)
        .unwrap()
        .capacity_reservation_contract_ids
        .len();
    let cnt_contracts = SmartContractModule::contract_id();
    assert_ok!(SmartContractModule::create_capacity_reservation_contract(
        Origin::signed(alice()),
        farm_id,
        CapacityReservationPolicy::Exclusive {
            group_id: group_id,
            resources: resources,
            features: features,
        },
        None,
    ));

    assert_eq!(
        SmartContractModule::contracts(cnt_contracts + 1)
            .unwrap()
            .contract_type,
        types::ContractData::CapacityReservationContract(types::CapacityReservationContract {
            node_id: expected_node_id,
            group_id: Some(group_id),
            public_ips: 0,
            resources: ConsumableResources {
                total_resources: resources,
                used_resources: ResourcesInput::empty(),
            },
            deployments: vec![],
        })
    );

    assert_eq!(
        TfgridModule::nodes(expected_node_id).unwrap().power.state,
        PowerState::Up
    );

    let group = SmartContractModule::groups(group_id).unwrap();
    assert_eq!(
        group.capacity_reservation_contract_ids.len(),
        cnt_members_before + 1
    );
    assert_eq!(
        group.capacity_reservation_contract_ids[cnt_members_before],
        cnt_contracts + 1
    );

    assert_eq!(
        SmartContractModule::capacity_reservation_id_by_node_group_config(types::NodeGroupConfig {
            group_id: group_id,
            node_id: expected_node_id
        }),
        cnt_contracts + 1
    );
}

pub fn create_twin(origin: AccountId) {
    assert_ok!(TfgridModule::user_accept_tc(
        Origin::signed(origin.clone()),
        get_document_link_input(b"some_link"),
        get_document_hash_input(b"some_hash"),
    ));

    let ip = get_twin_ip_input(b"::1");
    assert_ok!(TfgridModule::create_twin(Origin::signed(origin), ip));
}

fn create_farming_policies() {
    let name = "f1".as_bytes().to_vec();
    assert_ok!(TfgridModule::create_farming_policy(
        RawOrigin::Root.into(),
        name,
        12,
        15,
        10,
        8,
        9999,
        System::block_number() + 100,
        true,
        true,
        NodeCertification::Diy,
        FarmCertification::Gold,
    ));

    let name = "f2".as_bytes().to_vec();
    assert_ok!(TfgridModule::create_farming_policy(
        RawOrigin::Root.into(),
        name,
        12,
        15,
        10,
        8,
        9999,
        System::block_number() + 100,
        true,
        true,
        NodeCertification::Diy,
        FarmCertification::NotCertified,
    ));

    let name = "f3".as_bytes().to_vec();
    assert_ok!(TfgridModule::create_farming_policy(
        RawOrigin::Root.into(),
        name,
        12,
        15,
        10,
        8,
        9999,
        System::block_number() + 100,
        true,
        true,
        NodeCertification::Certified,
        FarmCertification::Gold,
    ));

    let name = "f1".as_bytes().to_vec();
    assert_ok!(TfgridModule::create_farming_policy(
        RawOrigin::Root.into(),
        name,
        12,
        15,
        10,
        8,
        9999,
        System::block_number() + 100,
        true,
        true,
        NodeCertification::Certified,
        FarmCertification::NotCertified,
    ));
}

fn prepare_solution_provider() {
    let provider = super::types::Provider {
        take: 10,
        who: dave(),
    };
    let providers = vec![provider];

    assert_ok!(SmartContractModule::create_solution_provider(
        Origin::signed(dave()),
        "some_description".as_bytes().to_vec(),
        "some_link".as_bytes().to_vec(),
        providers
    ));

    assert_ok!(SmartContractModule::approve_solution_provider(
        RawOrigin::Root.into(),
        1,
        true
    ));
}

fn record(event: Event) -> EventRecord<Event, H256> {
    EventRecord {
        phase: Phase::Initialization,
        event,
        topics: vec![],
    }
}

fn generate_deployment_hash() -> H256 {
    H256::random()
}

fn get_deployment_data() -> crate::DeploymentDataInput<TestRuntime> {
    BoundedVec::<u8, crate::MaxDeploymentDataLength<TestRuntime>>::try_from(
        "some_data".as_bytes().to_vec(),
    )
    .unwrap()
}

fn get_updated_deployment_data() -> crate::DeploymentDataInput<TestRuntime> {
    BoundedVec::<u8, crate::MaxDeploymentDataLength<TestRuntime>>::try_from(
        "changedthedata".as_bytes().to_vec(),
    )
    .unwrap()
}

fn get_resources() -> ResourcesInput {
    ResourcesInput {
        cru: 2,
        hru: 0,
        mru: 2 * GIGABYTE,
        sru: 60 * GIGABYTE,
    }
}

pub fn resources_n1() -> ResourcesInput {
    ResourcesInput {
        hru: 1024 * GIGABYTE,
        sru: 1024 * GIGABYTE,
        cru: 8,
        mru: 16 * GIGABYTE,
    }
}

pub fn resources_n2() -> ResourcesInput {
    ResourcesInput {
        hru: 2048 * GIGABYTE,
        sru: 2048 * GIGABYTE,
        cru: 16,
        mru: 32 * GIGABYTE,
    }
}

pub fn resources_n3() -> ResourcesInput {
    ResourcesInput {
        hru: 512 * GIGABYTE,
        sru: 512 * GIGABYTE,
        cru: 4,
        mru: 8 * GIGABYTE,
    }
}

fn resources_c1() -> ResourcesInput {
    ResourcesInput {
        cru: 4,
        hru: 0,
        mru: 2 * GIGABYTE,
        sru: 60 * GIGABYTE,
    }
}

fn half_resources_c1() -> ResourcesInput {
    ResourcesInput {
        cru: 2,
        hru: 0,
        mru: 1 * GIGABYTE,
        sru: 30 * GIGABYTE,
    }
}

fn resources_c2() -> ResourcesInput {
    ResourcesInput {
        cru: 4,
        hru: 1000 * GIGABYTE,
        mru: 10 * GIGABYTE,
        sru: 100 * GIGABYTE,
    }
}

fn resources_c3() -> ResourcesInput {
    ResourcesInput {
        cru: 2,
        hru: 512 * GIGABYTE,
        mru: 4 * GIGABYTE,
        sru: 50 * GIGABYTE,
    }
}

fn prepare_farm_three_nodes_three_capacity_reservation_contracts() {
    prepare_farm_with_three_nodes();

    // first contract should go to node 1
    assert_ok!(SmartContractModule::create_capacity_reservation_contract(
        Origin::signed(alice()),
        1,
        CapacityReservationPolicy::Any {
            resources: resources_c1(),
            features: None,
        },
        None,
    ));

    assert_eq!(TfgridModule::nodes(1).unwrap().power.state, PowerState::Up);
    assert_eq!(
        TfgridModule::nodes(2).unwrap().power.state,
        PowerState::Down(1)
    );
    assert_eq!(
        TfgridModule::nodes(3).unwrap().power.state,
        PowerState::Down(1)
    );
    assert_eq!(
        TfgridModule::nodes(1).unwrap().resources.used_resources,
        resources_c1()
    );
    assert_eq!(
        SmartContractModule::contracts(1).unwrap().contract_type,
        types::ContractData::CapacityReservationContract(types::CapacityReservationContract {
            node_id: 1,
            group_id: None,
            public_ips: 0,
            resources: ConsumableResources {
                total_resources: resources_c1(),
                used_resources: ResourcesInput::empty(),
            },
            deployments: vec![],
        })
    );

    // second contract will take most resources but can still go to node 1
    assert_ok!(SmartContractModule::create_capacity_reservation_contract(
        Origin::signed(alice()),
        1,
        CapacityReservationPolicy::Any {
            resources: resources_c2(),
            features: None,
        },
        None,
    ));
    assert_eq!(
        TfgridModule::nodes(1).unwrap().resources.used_resources,
        ResourcesInput::sum(&resources_c1(), &resources_c2())
    );
    assert_eq!(
        SmartContractModule::contracts(2).unwrap().contract_type,
        types::ContractData::CapacityReservationContract(types::CapacityReservationContract {
            node_id: 1,
            group_id: None,
            public_ips: 0,
            resources: ConsumableResources {
                total_resources: resources_c2(),
                used_resources: ResourcesInput::empty(),
            },
            deployments: vec![],
        })
    );

    // third can no longer go on node 1 so should start node 2 up
    assert_ok!(SmartContractModule::create_capacity_reservation_contract(
        Origin::signed(alice()),
        1,
        CapacityReservationPolicy::Any {
            resources: resources_c3(),
            features: None,
        },
        None,
    ),);

    assert_eq!(TfgridModule::nodes(1).unwrap().power.state, PowerState::Up);
    assert_eq!(TfgridModule::nodes(2).unwrap().power.state, PowerState::Up);
    assert_eq!(
        TfgridModule::nodes(3).unwrap().power.state,
        PowerState::Down(1)
    );
    assert_eq!(
        TfgridModule::nodes(2).unwrap().resources.used_resources,
        resources_c3()
    );
    assert_eq!(
        SmartContractModule::contracts(3).unwrap().contract_type,
        types::ContractData::CapacityReservationContract(types::CapacityReservationContract {
            node_id: 2,
            group_id: None,
            public_ips: 0,
            resources: ConsumableResources {
                total_resources: resources_c3(),
                used_resources: ResourcesInput::empty(),
            },
            deployments: vec![],
        })
    );

    assert_eq!(SmartContractModule::active_node_contracts(1).len(), 2);
    assert_eq!(SmartContractModule::active_node_contracts(2).len(), 1);
}

fn create_service_consumer_contract() {
    create_twin(alice());
    create_twin(bob());

    // create contract between service (Alice) and consumer (Bob)
    assert_ok!(SmartContractModule::service_contract_create(
        Origin::signed(alice()),
        alice(),
        bob(),
    ));
}

fn prepare_service_consumer_contract() {
    create_service_consumer_contract();

    assert_ok!(SmartContractModule::service_contract_set_metadata(
        Origin::signed(alice()),
        1,
        b"some_metadata".to_vec(),
    ));

    assert_ok!(SmartContractModule::service_contract_set_fees(
        Origin::signed(alice()),
        1,
        BASE_FEE,
        VARIABLE_FEE,
    ));
}

fn approve_service_consumer_contract() {
    // Service approves
    assert_ok!(SmartContractModule::service_contract_approve(
        Origin::signed(alice()),
        1,
    ));
    // Consumer approves
    assert_ok!(SmartContractModule::service_contract_approve(
        Origin::signed(bob()),
        1,
    ));
}

fn get_service_contract() -> types::ServiceContract<TestRuntime> {
    types::ServiceContract::<TestRuntime> {
        service_twin_id: 1,  //Alice
        consumer_twin_id: 2, //Bob
        base_fee: 0,
        variable_fee: 0,
        metadata: bounded_vec![],
        accepted_by_service: false,
        accepted_by_consumer: false,
        last_bill: 0,
        state: types::ServiceContractState::Created,
        phantom: PhantomData,
    }
}

fn get_timestamp_in_seconds_for_block(block_number: u64) -> u64 {
    1628082000 + (6 * block_number)
}<|MERGE_RESOLUTION|>--- conflicted
+++ resolved
@@ -1004,12 +1004,7 @@
     new_test_ext().execute_with(|| {
         run_to_block(1, None);
         prepare_farm_node_and_capacity_reservation();
-<<<<<<< HEAD
-
-        assert_ok!(SmartContractModule::create_deployment_contract(
-=======
         assert_ok!(SmartContractModule::create_deployment(
->>>>>>> 5005532c
             Origin::signed(alice()),
             1,
             generate_deployment_hash(),
