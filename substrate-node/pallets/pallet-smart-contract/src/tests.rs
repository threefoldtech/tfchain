--- conflicted
+++ resolved
@@ -3,7 +3,7 @@
 use frame_support::{
     assert_noop, assert_ok,
     traits::{LockableCurrency, OnFinalize, OnInitialize, WithdrawReasons},
-    BoundedVec
+    BoundedVec,
 };
 use frame_system::{EventRecord, Phase, RawOrigin};
 use sp_core::H256;
@@ -11,13 +11,8 @@
 use substrate_fixed::types::U64F64;
 
 use super::types;
+use crate::cost;
 use pallet_tfgrid::types as pallet_tfgrid_types;
-<<<<<<< HEAD
-use tfchain_support::types::{FarmCertification, Location, NodeCertification, PublicIP, Resources};
-use crate::cost;
-
-=======
->>>>>>> 21f44e7d
 use sp_std::convert::TryInto;
 use tfchain_support::types::{FarmCertification, Location, NodeCertification, PublicIP, Resources};
 
@@ -34,15 +29,9 @@
         assert_ok!(SmartContractModule::create_node_contract(
             Origin::signed(alice()),
             1,
-<<<<<<< HEAD
-            generate_deployment_hash(),
-            0
-=======
-            "some_data".as_bytes().to_vec(),
-            "hash".as_bytes().to_vec(),
+            generate_deployment_hash(),
             0,
             None
->>>>>>> 21f44e7d
         ));
     });
 }
@@ -55,15 +44,9 @@
         assert_ok!(SmartContractModule::create_node_contract(
             Origin::signed(alice()),
             1,
-<<<<<<< HEAD
-            generate_deployment_hash(),
-            1
-=======
-            "some_data".as_bytes().to_vec(),
-            "hash".as_bytes().to_vec(),
-            1,
-            None
->>>>>>> 21f44e7d
+            generate_deployment_hash(),
+            1,
+            None
         ));
 
         let node_contract = SmartContractModule::contracts(1).unwrap();
@@ -97,15 +80,9 @@
             SmartContractModule::create_node_contract(
                 Origin::signed(alice()),
                 2,
-<<<<<<< HEAD
                 generate_deployment_hash(),
-                0
-=======
-                "some_data".as_bytes().to_vec(),
-                "hash".as_bytes().to_vec(),
                 0,
                 None
->>>>>>> 21f44e7d
             ),
             Error::<TestRuntime>::NodeNotExists
         );
@@ -121,31 +98,13 @@
         assert_ok!(SmartContractModule::create_node_contract(
             Origin::signed(alice()),
             1,
-<<<<<<< HEAD
             h,
-            0
-=======
-            "some_data".as_bytes().to_vec(),
-            "hash".as_bytes().to_vec(),
             0,
             None
->>>>>>> 21f44e7d
         ));
 
         assert_noop!(
-            SmartContractModule::create_node_contract(
-                Origin::signed(alice()),
-                1,
-<<<<<<< HEAD
-                h,
-                0
-=======
-                "some_data".as_bytes().to_vec(),
-                "hash".as_bytes().to_vec(),
-                0,
-                None
->>>>>>> 21f44e7d
-            ),
+            SmartContractModule::create_node_contract(Origin::signed(alice()), 1, h, 0, None),
             Error::<TestRuntime>::ContractIsNotUnique
         );
     });
@@ -160,15 +119,9 @@
         assert_ok!(SmartContractModule::create_node_contract(
             Origin::signed(alice()),
             1,
-<<<<<<< HEAD
             h,
-            0
-=======
-            "some_data".as_bytes().to_vec(),
-            "hash".as_bytes().to_vec(),
             0,
             None
->>>>>>> 21f44e7d
         ));
         let contract_id = SmartContractModule::node_contract_by_hash(1, h);
         assert_eq!(contract_id, 1);
@@ -182,15 +135,9 @@
         assert_ok!(SmartContractModule::create_node_contract(
             Origin::signed(alice()),
             1,
-<<<<<<< HEAD
             h,
-            0
-=======
-            "some_data".as_bytes().to_vec(),
-            "hash".as_bytes().to_vec(),
             0,
             None
->>>>>>> 21f44e7d
         ));
         let contract_id = SmartContractModule::node_contract_by_hash(1, h);
         assert_eq!(contract_id, 2);
@@ -205,15 +152,9 @@
         assert_ok!(SmartContractModule::create_node_contract(
             Origin::signed(alice()),
             1,
-<<<<<<< HEAD
-            generate_deployment_hash(),
-            0
-=======
-            "some_data".as_bytes().to_vec(),
-            "hash".as_bytes().to_vec(),
+            generate_deployment_hash(),
             0,
             None
->>>>>>> 21f44e7d
         ));
 
         let new_hash = generate_deployment_hash();
@@ -235,11 +176,7 @@
             contract_id: 1,
             state: types::ContractState::Created,
             twin_id: 1,
-<<<<<<< HEAD
             version: crate::CONTRACT_VERSION,
-=======
-            version: 4,
->>>>>>> 21f44e7d
             contract_type,
             solution_provider_id: None,
         };
@@ -252,8 +189,7 @@
 
         assert_eq!(contracts[0], 1);
 
-        let node_contract_id_by_hash =
-            SmartContractModule::node_contract_by_hash(1, new_hash);
+        let node_contract_id_by_hash = SmartContractModule::node_contract_by_hash(1, new_hash);
         assert_eq!(node_contract_id_by_hash, 1);
     });
 }
@@ -282,15 +218,9 @@
         assert_ok!(SmartContractModule::create_node_contract(
             Origin::signed(alice()),
             1,
-<<<<<<< HEAD
-            generate_deployment_hash(),
-            0
-=======
-            "some_data".as_bytes().to_vec(),
-            "hash".as_bytes().to_vec(),
+            generate_deployment_hash(),
             0,
             None
->>>>>>> 21f44e7d
         ));
 
         assert_noop!(
@@ -312,15 +242,9 @@
         assert_ok!(SmartContractModule::create_node_contract(
             Origin::signed(alice()),
             1,
-<<<<<<< HEAD
-            generate_deployment_hash(),
-            0
-=======
-            "some_data".as_bytes().to_vec(),
-            "hash".as_bytes().to_vec(),
+            generate_deployment_hash(),
             0,
             None
->>>>>>> 21f44e7d
         ));
 
         assert_ok!(SmartContractModule::cancel_contract(
@@ -344,43 +268,25 @@
         assert_ok!(SmartContractModule::create_node_contract(
             Origin::signed(alice()),
             1,
-<<<<<<< HEAD
-            generate_deployment_hash(),
-            0
-=======
-            "some_data".as_bytes().to_vec(),
-            "hash1".as_bytes().to_vec(),
+            generate_deployment_hash(),
             0,
             None
->>>>>>> 21f44e7d
         ));
 
         assert_ok!(SmartContractModule::create_node_contract(
             Origin::signed(alice()),
             1,
-<<<<<<< HEAD
-            generate_deployment_hash(),
-            0
-=======
-            "some_data2".as_bytes().to_vec(),
-            "hash2".as_bytes().to_vec(),
+            generate_deployment_hash(),
             0,
             None
->>>>>>> 21f44e7d
         ));
 
         assert_ok!(SmartContractModule::create_node_contract(
             Origin::signed(alice()),
             1,
-<<<<<<< HEAD
-            generate_deployment_hash(),
-            0
-=======
-            "some_data3".as_bytes().to_vec(),
-            "hash3".as_bytes().to_vec(),
+            generate_deployment_hash(),
             0,
             None
->>>>>>> 21f44e7d
         ));
 
         let node_contracts = SmartContractModule::active_node_contracts(1);
@@ -405,15 +311,9 @@
         assert_ok!(SmartContractModule::create_node_contract(
             Origin::signed(alice()),
             1,
-<<<<<<< HEAD
-            generate_deployment_hash(),
-            1
-=======
-            "some_data".as_bytes().to_vec(),
-            "hash".as_bytes().to_vec(),
-            1,
-            None
->>>>>>> 21f44e7d
+            generate_deployment_hash(),
+            1,
+            None
         ));
 
         let farm = TfgridModule::farms(1).unwrap();
@@ -449,15 +349,9 @@
         assert_ok!(SmartContractModule::create_node_contract(
             Origin::signed(alice()),
             1,
-<<<<<<< HEAD
-            generate_deployment_hash(),
-            0
-=======
-            "some_data".as_bytes().to_vec(),
-            "hash".as_bytes().to_vec(),
+            generate_deployment_hash(),
             0,
             None
->>>>>>> 21f44e7d
         ));
 
         assert_noop!(
@@ -500,8 +394,9 @@
         let name_contract = SmartContractModule::contracts(1);
         assert_eq!(name_contract, None);
 
-        let contract_id =
-            SmartContractModule::contract_id_by_name_registration(get_name_contract_name(&"some_name".as_bytes().to_vec()));
+        let contract_id = SmartContractModule::contract_id_by_name_registration(
+            get_name_contract_name(&"some_name".as_bytes().to_vec()),
+        );
         assert_eq!(contract_id, 0);
     });
 }
@@ -647,15 +542,9 @@
         assert_ok!(SmartContractModule::create_node_contract(
             Origin::signed(alice()),
             1,
-<<<<<<< HEAD
-            generate_deployment_hash(),
-            1
-=======
-            "some_data".as_bytes().to_vec(),
-            "hash".as_bytes().to_vec(),
-            1,
-            None
->>>>>>> 21f44e7d
+            generate_deployment_hash(),
+            1,
+            None
         ));
 
         assert_noop!(
@@ -688,15 +577,9 @@
             SmartContractModule::create_node_contract(
                 Origin::signed(bob()),
                 1,
-<<<<<<< HEAD
                 generate_deployment_hash(),
-                1
-=======
-                "some_data".as_bytes().to_vec(),
-                "hash".as_bytes().to_vec(),
                 1,
                 None
->>>>>>> 21f44e7d
             ),
             Error::<TestRuntime>::NodeNotAvailableToDeploy
         );
@@ -717,15 +600,9 @@
         assert_ok!(SmartContractModule::create_node_contract(
             Origin::signed(bob()),
             1,
-<<<<<<< HEAD
-            generate_deployment_hash(),
-            1
-=======
-            "some_data".as_bytes().to_vec(),
-            "hash".as_bytes().to_vec(),
-            1,
-            None
->>>>>>> 21f44e7d
+            generate_deployment_hash(),
+            1,
+            None
         ));
     })
 }
@@ -748,15 +625,9 @@
             SmartContractModule::create_node_contract(
                 Origin::signed(alice()),
                 1,
-<<<<<<< HEAD
                 generate_deployment_hash(),
-                1
-=======
-                "some_data".as_bytes().to_vec(),
-                "hash".as_bytes().to_vec(),
                 1,
                 None
->>>>>>> 21f44e7d
             ),
             Error::<TestRuntime>::NodeHasRentContract
         );
@@ -780,15 +651,9 @@
         assert_ok!(SmartContractModule::create_node_contract(
             Origin::signed(bob()),
             1,
-<<<<<<< HEAD
-            generate_deployment_hash(),
-            1
-=======
-            "some_data".as_bytes().to_vec(),
-            "hash".as_bytes().to_vec(),
-            1,
-            None
->>>>>>> 21f44e7d
+            generate_deployment_hash(),
+            1,
+            None
         ));
 
         assert_noop!(
@@ -814,15 +679,9 @@
         assert_ok!(SmartContractModule::create_node_contract(
             Origin::signed(bob()),
             1,
-<<<<<<< HEAD
-            generate_deployment_hash(),
-            1
-=======
-            "some_data".as_bytes().to_vec(),
-            "hash".as_bytes().to_vec(),
-            1,
-            None
->>>>>>> 21f44e7d
+            generate_deployment_hash(),
+            1,
+            None
         ));
 
         push_contract_resources_used(1);
@@ -904,8 +763,7 @@
         assert_ok!(SmartContractModule::create_node_contract(
             Origin::signed(bob()),
             1,
-            "some_data".as_bytes().to_vec(),
-            "hash".as_bytes().to_vec(),
+            generate_deployment_hash(),
             1,
             Some(1)
         ));
@@ -953,7 +811,8 @@
 
         // 10% is sent to the solution provider
         let solution_provider = SmartContractModule::solution_providers(1).unwrap();
-        let solution_provider_1_balance = Balances::free_balance(solution_provider.providers[0].who.clone());
+        let solution_provider_1_balance =
+            Balances::free_balance(solution_provider.providers[0].who.clone());
         assert_eq!(
             solution_provider_1_balance,
             Perbill::from_percent(10) * total_amount_billed + alice_balance
@@ -983,15 +842,9 @@
         assert_ok!(SmartContractModule::create_node_contract(
             Origin::signed(bob()),
             1,
-<<<<<<< HEAD
-            generate_deployment_hash(),
-            1
-=======
-            "some_data".as_bytes().to_vec(),
-            "hash".as_bytes().to_vec(),
-            1,
-            None
->>>>>>> 21f44e7d
+            generate_deployment_hash(),
+            1,
+            None
         ));
         assert_ok!(SmartContractModule::create_name_contract(
             Origin::signed(bob()),
@@ -1024,15 +877,9 @@
         assert_ok!(SmartContractModule::create_node_contract(
             Origin::signed(bob()),
             1,
-<<<<<<< HEAD
-            generate_deployment_hash(),
-            0
-=======
-            "some_data".as_bytes().to_vec(),
-            "hash".as_bytes().to_vec(),
+            generate_deployment_hash(),
             0,
             None
->>>>>>> 21f44e7d
         ));
         let contract_id = 1;
         let twin_id = 2;
@@ -1083,28 +930,16 @@
         assert_ok!(SmartContractModule::create_node_contract(
             Origin::signed(bob()),
             1,
-<<<<<<< HEAD
-            generate_deployment_hash(),
-            0
-=======
-            "some_data".as_bytes().to_vec(),
-            "hash".as_bytes().to_vec(),
+            generate_deployment_hash(),
             0,
             None
->>>>>>> 21f44e7d
-        ));
-        assert_ok!(SmartContractModule::create_node_contract(
-            Origin::signed(bob()),
-            1,
-<<<<<<< HEAD
-            generate_deployment_hash(),
-            0
-=======
-            "some_data".as_bytes().to_vec(),
-            "other_hash".as_bytes().to_vec(),
+        ));
+        assert_ok!(SmartContractModule::create_node_contract(
+            Origin::signed(bob()),
+            1,
+            generate_deployment_hash(),
             0,
             None
->>>>>>> 21f44e7d
         ));
         let twin_id = 2;
 
@@ -1141,15 +976,9 @@
         assert_ok!(SmartContractModule::create_node_contract(
             Origin::signed(bob()),
             1,
-<<<<<<< HEAD
-            generate_deployment_hash(),
-            1
-=======
-            "some_data".as_bytes().to_vec(),
-            "hash".as_bytes().to_vec(),
-            1,
-            None
->>>>>>> 21f44e7d
+            generate_deployment_hash(),
+            1,
+            None
         ));
         let contract_id = 1;
         let twin_id = 2;
@@ -1194,12 +1023,14 @@
         let public_ip = PublicIP {
             ip: "185.206.122.33/24".as_bytes().to_vec().try_into().unwrap(),
             gateway: "185.206.122.1".as_bytes().to_vec().try_into().unwrap(),
-            contract_id: 0
+            contract_id: 0,
         };
-        
-
-        let mut ips: BoundedVec<PublicIP<TestPublicIP, TestGatewayIP>, crate::MaxNodeContractPublicIPs> = vec![].try_into().unwrap();
-            ips.try_push(public_ip).unwrap();
+
+        let mut ips: BoundedVec<
+            PublicIP<TestPublicIP, TestGatewayIP>,
+            crate::MaxNodeContractPublicIPs,
+        > = vec![].try_into().unwrap();
+        ips.try_push(public_ip).unwrap();
 
         assert_eq!(
             our_events.contains(&record(MockEvent::SmartContractModule(
@@ -1233,15 +1064,9 @@
         assert_ok!(SmartContractModule::create_node_contract(
             Origin::signed(bob()),
             1,
-<<<<<<< HEAD
-            generate_deployment_hash(),
-            1
-=======
-            "some_data".as_bytes().to_vec(),
-            "hash".as_bytes().to_vec(),
-            1,
-            None
->>>>>>> 21f44e7d
+            generate_deployment_hash(),
+            1,
+            None
         ));
         let contract_id = 1;
         let twin_id = 2;
@@ -1279,15 +1104,9 @@
         assert_ok!(SmartContractModule::create_node_contract(
             Origin::signed(bob()),
             1,
-<<<<<<< HEAD
-            generate_deployment_hash(),
-            0
-=======
-            "some_data".as_bytes().to_vec(),
-            "hash".as_bytes().to_vec(),
+            generate_deployment_hash(),
             0,
             None
->>>>>>> 21f44e7d
         ));
 
         let contract_id = 1;
@@ -1331,15 +1150,9 @@
         assert_ok!(SmartContractModule::create_node_contract(
             Origin::signed(charlie()),
             1,
-<<<<<<< HEAD
-            generate_deployment_hash(),
-            0
-=======
-            "some_data".as_bytes().to_vec(),
-            "hash".as_bytes().to_vec(),
+            generate_deployment_hash(),
             0,
             None
->>>>>>> 21f44e7d
         ));
 
         push_contract_resources_used(1);
@@ -1379,15 +1192,9 @@
         assert_ok!(SmartContractModule::create_node_contract(
             Origin::signed(charlie()),
             1,
-<<<<<<< HEAD
-            generate_deployment_hash(),
-            0
-=======
-            "some_data".as_bytes().to_vec(),
-            "hash".as_bytes().to_vec(),
+            generate_deployment_hash(),
             0,
             None
->>>>>>> 21f44e7d
         ));
 
         push_contract_resources_used(1);
@@ -1449,15 +1256,9 @@
         assert_ok!(SmartContractModule::create_node_contract(
             Origin::signed(charlie()),
             1,
-<<<<<<< HEAD
-            generate_deployment_hash(),
-            0
-=======
-            "some_data".as_bytes().to_vec(),
-            "hash".as_bytes().to_vec(),
+            generate_deployment_hash(),
             0,
             None
->>>>>>> 21f44e7d
         ));
 
         push_contract_resources_used(1);
@@ -1691,15 +1492,9 @@
         assert_ok!(SmartContractModule::create_node_contract(
             Origin::signed(bob()),
             1,
-<<<<<<< HEAD
-            generate_deployment_hash(),
-            0
-=======
-            "some_data".as_bytes().to_vec(),
-            "hash".as_bytes().to_vec(),
+            generate_deployment_hash(),
             0,
             None
->>>>>>> 21f44e7d
         ));
         push_contract_resources_used(2);
 
@@ -1735,15 +1530,9 @@
         assert_ok!(SmartContractModule::create_node_contract(
             Origin::signed(charlie()),
             1,
-<<<<<<< HEAD
-            generate_deployment_hash(),
-            0
-=======
-            "some_data".as_bytes().to_vec(),
-            "hash".as_bytes().to_vec(),
+            generate_deployment_hash(),
             0,
             None
->>>>>>> 21f44e7d
         ));
         push_contract_resources_used(2);
 
@@ -1837,15 +1626,9 @@
         assert_ok!(SmartContractModule::create_node_contract(
             Origin::signed(bob()),
             1,
-<<<<<<< HEAD
-            generate_deployment_hash(),
-            1
-=======
-            "some_data".as_bytes().to_vec(),
-            "hash".as_bytes().to_vec(),
-            1,
-            None
->>>>>>> 21f44e7d
+            generate_deployment_hash(),
+            1,
+            None
         ));
 
         run_to_block(12);
@@ -1973,21 +1756,22 @@
         let node_id = 1;
         assert_ok!(SmartContractModule::create_rent_contract(
             Origin::signed(charlie()),
-            node_id
+            node_id,
+            None
         ));
         assert_ok!(SmartContractModule::create_node_contract(
             Origin::signed(charlie()),
             1,
-            "some_data".as_bytes().to_vec(),
-            "hash".as_bytes().to_vec(),
-            0
+            generate_deployment_hash(),
+            0,
+            None
         ));
         push_contract_resources_used(2);
 
         // cycle 1
         run_to_block(12);
 
-        let c1 = SmartContractModule::contracts(1);
+        let c1 = SmartContractModule::contracts(1).unwrap();
         assert_eq!(c1.state, types::ContractState::GracePeriod(11));
 
         let our_events = System::events();
@@ -2033,7 +1817,7 @@
         assert_eq!(contract_to_bill.len(), 2);
         run_to_block(52);
 
-        let c1 = SmartContractModule::contracts(1);
+        let c1 = SmartContractModule::contracts(1).unwrap();
         assert_eq!(c1.state, types::ContractState::Created);
 
         let our_events = System::events();
@@ -2128,15 +1912,9 @@
         assert_ok!(SmartContractModule::create_node_contract(
             Origin::signed(bob()),
             1,
-<<<<<<< HEAD
-            generate_deployment_hash(),
-            0
-=======
-            "some_data".as_bytes().to_vec(),
-            "hash".as_bytes().to_vec(),
+            generate_deployment_hash(),
             0,
             None
->>>>>>> 21f44e7d
         ));
         push_contract_resources_used(2);
 
@@ -2179,11 +1957,11 @@
     new_test_ext().execute_with(|| {
         let provider1 = super::types::Provider {
             take: 10,
-            who: alice()
+            who: alice(),
         };
         let provider2 = super::types::Provider {
             take: 10,
-            who: bob()
+            who: bob(),
         };
         let providers = vec![provider1, provider2];
 
@@ -2207,7 +1985,7 @@
     new_test_ext().execute_with(|| {
         let provider = super::types::Provider {
             take: 51,
-            who: alice()
+            who: alice(),
         };
         let providers = vec![provider];
 
@@ -2233,8 +2011,7 @@
         assert_ok!(SmartContractModule::create_node_contract(
             Origin::signed(alice()),
             1,
-            "some_data".as_bytes().to_vec(),
-            "hash".as_bytes().to_vec(),
+            generate_deployment_hash(),
             0,
             Some(1)
         ));
@@ -2248,7 +2025,7 @@
 
         let provider = super::types::Provider {
             take: 10,
-            who: alice()
+            who: alice(),
         };
         let providers = vec![provider];
 
@@ -2260,11 +2037,10 @@
         ));
 
         assert_noop!(
-                SmartContractModule::create_node_contract(
+            SmartContractModule::create_node_contract(
                 Origin::signed(alice()),
                 1,
-                "some_data".as_bytes().to_vec(),
-                "hash".as_bytes().to_vec(),
+                generate_deployment_hash(),
                 0,
                 Some(1)
             ),
@@ -2663,7 +2439,7 @@
 fn prepare_solution_provider() {
     let provider = super::types::Provider {
         take: 10,
-        who: alice()
+        who: alice(),
     };
     let providers = vec![provider];
 
