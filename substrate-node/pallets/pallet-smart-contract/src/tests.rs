use super::{types, Event as SmartContractEvent};
use crate::{mock::Event as MockEvent, mock::*, test_utils::*, Error};

use frame_support::{
    assert_noop, assert_ok, bounded_vec,
    traits::{LockableCurrency, WithdrawReasons},
    weights::Pays,
    BoundedVec,
};
use frame_system::{EventRecord, Phase, RawOrigin};
use sp_core::H256;
use sp_runtime::{assert_eq_error_rate, traits::SaturatedConversion, Perbill, Percent};
use sp_std::convert::{TryFrom, TryInto};
use substrate_fixed::types::U64F64;

use crate::cost;
use log::info;
use pallet_tfgrid::types as pallet_tfgrid_types;
use tfchain_support::types::{FarmCertification, Location, NodeCertification, PublicIP, Resources};

const GIGABYTE: u64 = 1024 * 1024 * 1024;

//  NODE CONTRACT TESTS //
// -------------------- //

#[test]
fn test_create_node_contract_works() {
    new_test_ext().execute_with(|| {
        run_to_block(1, None);
        prepare_farm_and_node();

        assert_ok!(SmartContractModule::create_node_contract(
            Origin::signed(alice()),
            1,
            generate_deployment_hash(),
            get_deployment_data(),
            0,
            None
        ));
    });
}

#[test]
fn test_create_node_contract_with_public_ips_works() {
    new_test_ext().execute_with(|| {
        run_to_block(1, None);
        prepare_farm_and_node();

        assert_ok!(SmartContractModule::create_node_contract(
            Origin::signed(alice()),
            1,
            generate_deployment_hash(),
            get_deployment_data(),
            2,
            None
        ));

        let node_contract = SmartContractModule::contracts(1).unwrap();

        match node_contract.contract_type.clone() {
            types::ContractData::NodeContract(c) => {
                let farm = TfgridModule::farms(1).unwrap();
                assert_eq!(farm.public_ips[0].contract_id, 1);

                assert_eq!(c.public_ips, 2);

                let pub_ip = PublicIP {
                    ip: "185.206.122.33/24".as_bytes().to_vec().try_into().unwrap(),
                    gateway: "185.206.122.1".as_bytes().to_vec().try_into().unwrap(),
                    contract_id: 1,
                };

                let pub_ip_2 = PublicIP {
                    ip: "185.206.122.34/24".as_bytes().to_vec().try_into().unwrap(),
                    gateway: "185.206.122.1".as_bytes().to_vec().try_into().unwrap(),
                    contract_id: 1,
                };
                assert_eq!(c.public_ips_list[0], pub_ip);
                assert_eq!(c.public_ips_list[1], pub_ip_2);
            }
            _ => (),
        }
    });
}

#[test]
fn test_create_node_contract_with_undefined_node_fails() {
    new_test_ext().execute_with(|| {
        run_to_block(1, None);
        prepare_farm_and_node();

        assert_noop!(
            SmartContractModule::create_node_contract(
                Origin::signed(alice()),
                2,
                generate_deployment_hash(),
                get_deployment_data(),
                0,
                None
            ),
            Error::<TestRuntime>::NodeNotExists
        );
    });
}

#[test]
fn test_create_node_contract_with_same_hash_and_node_fails() {
    new_test_ext().execute_with(|| {
        run_to_block(1, None);
        prepare_farm_and_node();

        let h = generate_deployment_hash();
        assert_ok!(SmartContractModule::create_node_contract(
            Origin::signed(alice()),
            1,
            h,
            get_deployment_data(),
            0,
            None
        ));

        assert_noop!(
            SmartContractModule::create_node_contract(
                Origin::signed(alice()),
                1,
                h,
                get_deployment_data(),
                0,
                None
            ),
            Error::<TestRuntime>::ContractIsNotUnique
        );
    });
}

#[test]
fn test_create_node_contract_which_was_canceled_before_works() {
    new_test_ext().execute_with(|| {
        run_to_block(1, None);
        prepare_farm_and_node();

        let h = generate_deployment_hash();
        assert_ok!(SmartContractModule::create_node_contract(
            Origin::signed(alice()),
            1,
            h,
            get_deployment_data(),
            0,
            None
        ));
        let contract_id = SmartContractModule::node_contract_by_hash(1, h);
        assert_eq!(contract_id, 1);

        assert_ok!(SmartContractModule::cancel_contract(
            Origin::signed(alice()),
            1
        ));

        let h = generate_deployment_hash();
        assert_ok!(SmartContractModule::create_node_contract(
            Origin::signed(alice()),
            1,
            h,
            get_deployment_data(),
            0,
            None
        ));
        let contract_id = SmartContractModule::node_contract_by_hash(1, h);
        assert_eq!(contract_id, 2);
    });
}

#[test]
fn test_update_node_contract_works() {
    new_test_ext().execute_with(|| {
        run_to_block(1, None);
        prepare_farm_and_node();

        assert_ok!(SmartContractModule::create_node_contract(
            Origin::signed(alice()),
            1,
            generate_deployment_hash(),
            get_deployment_data(),
            0,
            None
        ));

        let new_hash = generate_deployment_hash();
        let deployment_data = get_deployment_data();
        assert_ok!(SmartContractModule::update_node_contract(
            Origin::signed(alice()),
            1,
            new_hash,
            get_deployment_data()
        ));

        let node_contract = types::NodeContract {
            node_id: 1,
            deployment_hash: new_hash,
            deployment_data,
            public_ips: 0,
            public_ips_list: Vec::new().try_into().unwrap(),
        };
        let contract_type = types::ContractData::NodeContract(node_contract);

        let expected_contract_value = types::Contract {
            contract_id: 1,
            state: types::ContractState::Created,
            twin_id: 1,
            version: crate::CONTRACT_VERSION,
            contract_type,
            solution_provider_id: None,
        };

        let node_contract = SmartContractModule::contracts(1).unwrap();
        assert_eq!(node_contract, expected_contract_value);

        let contracts = SmartContractModule::active_node_contracts(1);
        assert_eq!(contracts.len(), 1);

        assert_eq!(contracts[0], 1);

        let node_contract_id_by_hash = SmartContractModule::node_contract_by_hash(1, new_hash);
        assert_eq!(node_contract_id_by_hash, 1);
    });
}

#[test]
fn test_update_node_contract_not_exists_fails() {
    new_test_ext().execute_with(|| {
        run_to_block(1, None);
        prepare_farm_and_node();

        assert_noop!(
            SmartContractModule::update_node_contract(
                Origin::signed(alice()),
                1,
                generate_deployment_hash(),
                get_deployment_data()
            ),
            Error::<TestRuntime>::ContractNotExists
        );
    });
}

#[test]
fn test_update_node_contract_wrong_twins_fails() {
    new_test_ext().execute_with(|| {
        run_to_block(1, None);
        prepare_farm_and_node();

        assert_ok!(SmartContractModule::create_node_contract(
            Origin::signed(alice()),
            1,
            generate_deployment_hash(),
            get_deployment_data(),
            0,
            None
        ));

        assert_noop!(
            SmartContractModule::update_node_contract(
                Origin::signed(bob()),
                1,
                generate_deployment_hash(),
                get_deployment_data()
            ),
            Error::<TestRuntime>::TwinNotAuthorizedToUpdateContract
        );
    });
}

#[test]
fn test_cancel_node_contract_works() {
    new_test_ext().execute_with(|| {
        run_to_block(1, None);
        prepare_farm_and_node();

        assert_ok!(SmartContractModule::create_node_contract(
            Origin::signed(alice()),
            1,
            generate_deployment_hash(),
            get_deployment_data(),
            0,
            None
        ));

        assert_ok!(SmartContractModule::cancel_contract(
            Origin::signed(alice()),
            1
        ));

        let node_contract = SmartContractModule::contracts(1);
        assert_eq!(node_contract, None);

        let contracts = SmartContractModule::active_node_contracts(1);
        assert_eq!(contracts.len(), 0);
    });
}

#[test]
fn test_create_multiple_node_contracts_works() {
    new_test_ext().execute_with(|| {
        run_to_block(1, None);
        prepare_farm_and_node();

        assert_ok!(SmartContractModule::create_node_contract(
            Origin::signed(alice()),
            1,
            generate_deployment_hash(),
            get_deployment_data(),
            0,
            None
        ));

        assert_ok!(SmartContractModule::create_node_contract(
            Origin::signed(alice()),
            1,
            generate_deployment_hash(),
            get_deployment_data(),
            0,
            None
        ));

        assert_ok!(SmartContractModule::create_node_contract(
            Origin::signed(alice()),
            1,
            generate_deployment_hash(),
            get_deployment_data(),
            0,
            None
        ));

        let node_contracts = SmartContractModule::active_node_contracts(1);
        assert_eq!(node_contracts.len(), 3);

        // now cancel 1 and check if the storage maps are updated correctly
        assert_ok!(SmartContractModule::cancel_contract(
            Origin::signed(alice()),
            1
        ));

        let node_contracts = SmartContractModule::active_node_contracts(1);
        assert_eq!(node_contracts.len(), 2);
    });
}

#[test]
fn test_cancel_node_contract_frees_public_ips_works() {
    new_test_ext().execute_with(|| {
        run_to_block(1, None);
        prepare_farm_and_node();
        assert_ok!(SmartContractModule::create_node_contract(
            Origin::signed(alice()),
            1,
            generate_deployment_hash(),
            get_deployment_data(),
            2,
            None
        ));

        let farm = TfgridModule::farms(1).unwrap();
        assert_eq!(farm.public_ips[0].contract_id, 1);
        assert_eq!(farm.public_ips[1].contract_id, 1);

        assert_ok!(SmartContractModule::cancel_contract(
            Origin::signed(alice()),
            1
        ));

        let farm = TfgridModule::farms(1).unwrap();
        assert_eq!(farm.public_ips[0].contract_id, 0);
        assert_eq!(farm.public_ips[1].contract_id, 0);
    });
}

#[test]
fn test_cancel_node_contract_not_exists_fails() {
    new_test_ext().execute_with(|| {
        prepare_farm_and_node();

        assert_noop!(
            SmartContractModule::cancel_contract(Origin::signed(alice()), 1),
            Error::<TestRuntime>::ContractNotExists
        );
    });
}

#[test]
fn test_cancel_node_contract_wrong_twins_fails() {
    new_test_ext().execute_with(|| {
        run_to_block(1, None);
        prepare_farm_and_node();

        assert_ok!(SmartContractModule::create_node_contract(
            Origin::signed(alice()),
            1,
            generate_deployment_hash(),
            get_deployment_data(),
            0,
            None
        ));

        assert_noop!(
            SmartContractModule::cancel_contract(Origin::signed(bob()), 1),
            Error::<TestRuntime>::TwinNotAuthorizedToCancelContract
        );
    });
}

//  NAME CONTRACT TESTS //
// -------------------- //

#[test]
fn test_create_name_contract_works() {
    new_test_ext().execute_with(|| {
        run_to_block(1, None);
        prepare_farm_and_node();

        assert_ok!(SmartContractModule::create_name_contract(
            Origin::signed(bob()),
            "foobar".as_bytes().to_vec()
        ));
    });
}

#[test]
fn test_cancel_name_contract_works() {
    new_test_ext().execute_with(|| {
        run_to_block(1, None);
        prepare_farm_and_node();

        assert_ok!(SmartContractModule::create_name_contract(
            Origin::signed(alice()),
            "some_name".as_bytes().to_vec()
        ));

        assert_ok!(SmartContractModule::cancel_contract(
            Origin::signed(alice()),
            1
        ));

        let name_contract = SmartContractModule::contracts(1);
        assert_eq!(name_contract, None);

        let contract_id = SmartContractModule::contract_id_by_name_registration(
            get_name_contract_name(&"some_name".as_bytes().to_vec()),
        );
        assert_eq!(contract_id, 0);
    });
}

#[test]
fn test_create_name_contract_double_with_same_name_fails() {
    new_test_ext().execute_with(|| {
        run_to_block(1, None);
        prepare_farm_and_node();

        assert_ok!(SmartContractModule::create_name_contract(
            Origin::signed(bob()),
            "foobar".as_bytes().to_vec()
        ));
        assert_noop!(
            SmartContractModule::create_name_contract(
                Origin::signed(alice()),
                "foobar".as_bytes().to_vec()
            ),
            Error::<TestRuntime>::NameExists
        );
    });
}

#[test]
fn test_recreate_name_contract_after_cancel_works() {
    new_test_ext().execute_with(|| {
        run_to_block(1, None);
        prepare_farm_and_node();

        assert_ok!(SmartContractModule::create_name_contract(
            Origin::signed(bob()),
            "foobar".as_bytes().to_vec()
        ));

        assert_ok!(SmartContractModule::cancel_contract(
            Origin::signed(bob()),
            1
        ));

        assert_ok!(SmartContractModule::create_name_contract(
            Origin::signed(bob()),
            "foobar".as_bytes().to_vec()
        ));
    });
}

#[test]
fn test_create_name_contract_with_invalid_dns_name_fails() {
    new_test_ext().execute_with(|| {
        run_to_block(1, None);
        prepare_farm_and_node();

        assert_noop!(
            SmartContractModule::create_name_contract(
                Origin::signed(alice()),
                "foo.bar".as_bytes().to_vec()
            ),
            Error::<TestRuntime>::NameNotValid
        );

        assert_noop!(
            SmartContractModule::create_name_contract(
                Origin::signed(alice()),
                "foo!".as_bytes().to_vec()
            ),
            Error::<TestRuntime>::NameNotValid
        );

        assert_noop!(
            SmartContractModule::create_name_contract(
                Origin::signed(alice()),
                "foo;'".as_bytes().to_vec()
            ),
            Error::<TestRuntime>::NameNotValid
        );

        assert_noop!(
            SmartContractModule::create_name_contract(
                Origin::signed(alice()),
                "foo123.%".as_bytes().to_vec()
            ),
            Error::<TestRuntime>::NameNotValid
        );
    });
}

//  RENT CONTRACT TESTS //
// -------------------- //

#[test]
fn test_create_rent_contract_works() {
    new_test_ext().execute_with(|| {
        run_to_block(1, None);
        prepare_dedicated_farm_and_node();

        let node_id = 1;
        assert_ok!(SmartContractModule::create_rent_contract(
            Origin::signed(bob()),
            node_id,
            None
        ));

        let contract = SmartContractModule::contracts(1).unwrap();
        let rent_contract = types::RentContract { node_id };
        assert_eq!(
            contract.contract_type,
            types::ContractData::RentContract(rent_contract)
        );
    });
}

#[test]
fn test_cancel_rent_contract_works() {
    new_test_ext().execute_with(|| {
        run_to_block(1, None);
        prepare_dedicated_farm_and_node();

        let node_id = 1;
        assert_ok!(SmartContractModule::create_rent_contract(
            Origin::signed(bob()),
            node_id,
            None
        ));

        let contract = SmartContractModule::contracts(1).unwrap();
        let rent_contract = types::RentContract { node_id };
        assert_eq!(
            contract.contract_type,
            types::ContractData::RentContract(rent_contract)
        );

        assert_ok!(SmartContractModule::cancel_contract(
            Origin::signed(bob()),
            1
        ));

        let contract = SmartContractModule::contracts(1);
        assert_eq!(contract, None);
    });
}

#[test]
fn test_create_rent_contract_on_node_in_use_fails() {
    new_test_ext().execute_with(|| {
        run_to_block(1, None);
        prepare_farm_and_node();

        assert_ok!(SmartContractModule::create_node_contract(
            Origin::signed(alice()),
            1,
            generate_deployment_hash(),
            get_deployment_data(),
            1,
            None
        ));

        assert_noop!(
            SmartContractModule::create_rent_contract(Origin::signed(bob()), 1, None),
            Error::<TestRuntime>::NodeNotAvailableToDeploy
        );
    })
}

#[test]
fn test_create_rent_contract_non_dedicated_empty_node_works() {
    new_test_ext().execute_with(|| {
        run_to_block(1, None);
        prepare_farm_and_node();

        let node_id = 1;
        assert_ok!(SmartContractModule::create_rent_contract(
            Origin::signed(bob()),
            node_id,
            None
        ));
    })
}

#[test]
fn test_create_node_contract_on_dedicated_node_without_rent_contract_fails() {
    new_test_ext().execute_with(|| {
        run_to_block(1, None);
        prepare_dedicated_farm_and_node();

        assert_noop!(
            SmartContractModule::create_node_contract(
                Origin::signed(bob()),
                1,
                generate_deployment_hash(),
                get_deployment_data(),
                1,
                None
            ),
            Error::<TestRuntime>::NodeNotAvailableToDeploy
        );
    })
}

#[test]
fn test_create_node_contract_when_having_a_rentcontract_works() {
    new_test_ext().execute_with(|| {
        run_to_block(1, None);
        prepare_dedicated_farm_and_node();

        assert_ok!(SmartContractModule::create_rent_contract(
            Origin::signed(bob()),
            1,
            None
        ));

        assert_ok!(SmartContractModule::create_node_contract(
            Origin::signed(bob()),
            1,
            generate_deployment_hash(),
            get_deployment_data(),
            1,
            None
        ));
    })
}

#[test]
fn test_create_node_contract_when_someone_else_has_rent_contract_fails() {
    new_test_ext().execute_with(|| {
        run_to_block(1, None);
        prepare_dedicated_farm_and_node();

        // create rent contract with bob
        assert_ok!(SmartContractModule::create_rent_contract(
            Origin::signed(bob()),
            1,
            None
        ));

        // try to create node contract with Alice
        // Alice not the owner of the rent contract so she is unauthorized to deploy a node contract
        assert_noop!(
            SmartContractModule::create_node_contract(
                Origin::signed(alice()),
                1,
                generate_deployment_hash(),
                get_deployment_data(),
                1,
                None
            ),
            Error::<TestRuntime>::NodeHasRentContract
        );
    })
}

#[test]
fn test_cancel_rent_contract_with_active_node_contracts_fails() {
    let (mut ext, mut pool_state) = new_test_ext_with_pool_state(0);
    ext.execute_with(|| {
        prepare_dedicated_farm_and_node();
        run_to_block(1, Some(&mut pool_state));
        TFTPriceModule::set_prices(Origin::signed(bob()), 50, 101).unwrap();

        let node_id = 1;
        assert_ok!(SmartContractModule::create_rent_contract(
            Origin::signed(bob()),
            node_id,
            None
        ));

        assert_ok!(SmartContractModule::create_node_contract(
            Origin::signed(bob()),
            1,
            generate_deployment_hash(),
            get_deployment_data(),
            1,
            None
        ));

        assert_noop!(
            SmartContractModule::cancel_contract(Origin::signed(bob()), 1,),
            Error::<TestRuntime>::NodeHasActiveContracts
        );
    });
}

//  CONTRACT BILLING TESTS //
// ----------------------- //

#[test]
fn test_node_contract_billing_details() {
    let (mut ext, mut pool_state) = new_test_ext_with_pool_state(0);
    ext.execute_with(|| {
        prepare_farm_and_node();
        run_to_block(1, Some(&mut pool_state));
        TFTPriceModule::set_prices(Origin::signed(bob()), 50, 101).unwrap();

        let twin = TfgridModule::twins(2).unwrap();
        let initial_twin_balance = Balances::free_balance(&twin.account_id);

        assert_ok!(SmartContractModule::create_node_contract(
            Origin::signed(bob()),
            1,
            generate_deployment_hash(),
            get_deployment_data(),
            1,
            None
        ));

        push_contract_resources_used(1);

        push_nru_report_for_contract(1, 10);

        let contract_to_bill = SmartContractModule::contract_to_bill_at_block(1);
        assert_eq!(contract_to_bill, [1]);

        let initial_total_issuance = Balances::total_issuance();
        // advance 25 cycles
        for i in 0..25 {
            pool_state
                .write()
                .should_call_bill_contract(1, Ok(Pays::Yes.into()), 11 + i * 10);
            run_to_block(11 + i * 10, Some(&mut pool_state));
        }

        let free_balance = Balances::free_balance(&twin.account_id);
        let total_amount_billed = initial_twin_balance - free_balance;
        info!("locked balance {:?}", total_amount_billed);

        info!("total locked balance {:?}", total_amount_billed);

        let staking_pool_account_balance = Balances::free_balance(&get_staking_pool_account());
        info!(
            "staking pool account balance, {:?}",
            staking_pool_account_balance
        );

        // 5% is sent to the staking pool account
        assert_eq!(
            staking_pool_account_balance,
            Perbill::from_percent(5) * total_amount_billed
        );

        // 10% is sent to the foundation account
        let pricing_policy = TfgridModule::pricing_policies(1).unwrap();
        let foundation_account_balance = Balances::free_balance(&pricing_policy.foundation_account);
        assert_eq!(
            foundation_account_balance,
            Perbill::from_percent(10) * total_amount_billed
        );

        // 50% is sent to the sales account
        let sales_account_balance = Balances::free_balance(&pricing_policy.certified_sales_account);
        assert_eq!(
            sales_account_balance,
            Perbill::from_percent(50) * total_amount_billed
        );

        let total_issuance = Balances::total_issuance();
        // total issueance is now previous total - amount burned from contract billed (35%)
        let burned_amount = Perbill::from_percent(35) * total_amount_billed;
        assert_eq_error_rate!(
            total_issuance,
            initial_total_issuance - burned_amount as u64,
            1
        );

        // amount unbilled should have been reset after a transfer between contract owner and farmer
        let contract_billing_info = SmartContractModule::contract_billing_information_by_id(1);
        assert_eq!(contract_billing_info.amount_unbilled, 0);
    });
}

#[test]
fn test_node_contract_billing_details_with_solution_provider() {
    let (mut ext, mut pool_state) = new_test_ext_with_pool_state(0);
    ext.execute_with(|| {
        prepare_farm_and_node();

        prepare_solution_provider();

        run_to_block(1, Some(&mut pool_state));
        TFTPriceModule::set_prices(Origin::signed(bob()), 50, 101).unwrap();

        let twin = TfgridModule::twins(2).unwrap();
        let initial_twin_balance = Balances::free_balance(&twin.account_id);
        let initial_total_issuance = Balances::total_issuance();

        assert_ok!(SmartContractModule::create_node_contract(
            Origin::signed(bob()),
            1,
            generate_deployment_hash(),
            get_deployment_data(),
            1,
            Some(1)
        ));

        push_contract_resources_used(1);

        push_nru_report_for_contract(1, 10);

        let contract_to_bill = SmartContractModule::contract_to_bill_at_block(1);
        assert_eq!(contract_to_bill, [1]);

        // advance 25 cycles
        for i in 0..25 {
            pool_state
                .write()
                .should_call_bill_contract(1, Ok(Pays::Yes.into()), 11 + i * 10);
            run_to_block(11 + i * 10, Some(&mut pool_state));
        }

        let free_balance = Balances::free_balance(&twin.account_id);
        let total_amount_billed = initial_twin_balance - free_balance;

        validate_distribution_rewards(initial_total_issuance, total_amount_billed, true);

        // amount unbilled should have been reset after a transfer between contract owner and farmer
        let contract_billing_info = SmartContractModule::contract_billing_information_by_id(1);
        assert_eq!(contract_billing_info.amount_unbilled, 0);
    });
}

#[test]
fn test_multiple_contracts_billing_loop_works() {
    let (mut ext, mut pool_state) = new_test_ext_with_pool_state(0);
    ext.execute_with(|| {
        prepare_farm_and_node();
        run_to_block(1, Some(&mut pool_state));
        TFTPriceModule::set_prices(Origin::signed(bob()), 50, 101).unwrap();

        assert_ok!(SmartContractModule::create_node_contract(
            Origin::signed(bob()),
            1,
            generate_deployment_hash(),
            get_deployment_data(),
            1,
            None
        ));
        assert_ok!(SmartContractModule::create_name_contract(
            Origin::signed(bob()),
            "some_name".as_bytes().to_vec(),
        ));

        let contracts_to_bill_at_block = SmartContractModule::contract_to_bill_at_block(1);
        assert_eq!(contracts_to_bill_at_block.len(), 2);

        // 2 contracts => 2 billings
        pool_state
            .write()
            .should_call_bill_contract(1, Ok(Pays::Yes.into()), 11);
        pool_state
            .write()
            .should_call_bill_contract(2, Ok(Pays::Yes.into()), 11);
        run_to_block(11, Some(&mut pool_state));

        // Test that the expected events were emitted
        let our_events = System::events();

        // 1: Contract Created (node contract)
        // 2: Contract created (name contract)
        // 3: Contract Billed (node contract)
        // 4: Contract Billed (name contract)
        assert_eq!(our_events.len(), 6);
    })
}

#[test]
fn test_node_contract_billing_cycles() {
    let (mut ext, mut pool_state) = new_test_ext_with_pool_state(0);
    ext.execute_with(|| {
        prepare_farm_and_node();
        run_to_block(1, Some(&mut pool_state));
        TFTPriceModule::set_prices(Origin::signed(bob()), 50, 101).unwrap();

        assert_ok!(SmartContractModule::create_node_contract(
            Origin::signed(bob()),
            1,
            generate_deployment_hash(),
            get_deployment_data(),
            0,
            None
        ));
        let contract_id = 1;
        let twin_id = 2;

        push_contract_resources_used(1);

        let (amount_due_1, discount_received) = calculate_tft_cost(contract_id, twin_id, 10);
        pool_state
            .write()
            .should_call_bill_contract(1, Ok(Pays::Yes.into()), 11);
        run_to_block(11, Some(&mut pool_state));
        check_report_cost(1, amount_due_1, 11, discount_received);

        let twin = TfgridModule::twins(twin_id).unwrap();
        let usable_balance = Balances::usable_balance(&twin.account_id);
        let free_balance = Balances::free_balance(&twin.account_id);

        let locked_balance = free_balance - usable_balance;
        assert_eq!(
            locked_balance.saturated_into::<u128>(),
            amount_due_1 as u128
        );

        let (amount_due_2, discount_received) = calculate_tft_cost(contract_id, twin_id, 10);
        pool_state
            .write()
            .should_call_bill_contract(1, Ok(Pays::Yes.into()), 21);
        run_to_block(21, Some(&mut pool_state));
        check_report_cost(1, amount_due_2, 21, discount_received);

        let (amount_due_3, discount_received) = calculate_tft_cost(contract_id, twin_id, 10);
        pool_state
            .write()
            .should_call_bill_contract(1, Ok(Pays::Yes.into()), 31);
        run_to_block(31, Some(&mut pool_state));
        check_report_cost(1, amount_due_3, 31, discount_received);

        let twin = TfgridModule::twins(twin_id).unwrap();
        let usable_balance = Balances::usable_balance(&twin.account_id);
        let free_balance = Balances::free_balance(&twin.account_id);

        let locked_balance = free_balance - usable_balance;
        assert_eq!(
            locked_balance.saturated_into::<u128>(),
            amount_due_1 as u128 + amount_due_2 as u128 + amount_due_3 as u128
        );
    });
}

#[test]
fn test_node_multiple_contract_billing_cycles() {
    let (mut ext, mut pool_state) = new_test_ext_with_pool_state(0);
    ext.execute_with(|| {
        prepare_farm_and_node();
        run_to_block(1, Some(&mut pool_state));
        TFTPriceModule::set_prices(Origin::signed(bob()), 50, 101).unwrap();

        assert_ok!(SmartContractModule::create_node_contract(
            Origin::signed(bob()),
            1,
            generate_deployment_hash(),
            get_deployment_data(),
            0,
            None
        ));
        assert_ok!(SmartContractModule::create_node_contract(
            Origin::signed(bob()),
            1,
            generate_deployment_hash(),
            get_deployment_data(),
            0,
            None
        ));
        let twin_id = 2;

        pool_state
            .write()
            .should_call_bill_contract(1, Ok(Pays::Yes.into()), 11);
        pool_state
            .write()
            .should_call_bill_contract(2, Ok(Pays::Yes.into()), 11);
        push_contract_resources_used(1);
        push_contract_resources_used(2);

        let (amount_due_contract_1, discount_received) = calculate_tft_cost(1, twin_id, 11);
        run_to_block(12, Some(&mut pool_state));
        check_report_cost(1, amount_due_contract_1, 12, discount_received);

        let (amount_due_contract_2, discount_received) = calculate_tft_cost(2, twin_id, 11);
        run_to_block(12, Some(&mut pool_state));
        check_report_cost(2, amount_due_contract_2, 12, discount_received);

        let twin = TfgridModule::twins(twin_id).unwrap();
        let usable_balance = Balances::usable_balance(&twin.account_id);
        let free_balance = Balances::free_balance(&twin.account_id);

        let locked_balance = free_balance - usable_balance;
        assert_eq!(
            locked_balance.saturated_into::<u128>(),
            amount_due_contract_1 as u128 + amount_due_contract_2 as u128
        );
    });
}

#[test]
fn test_node_contract_billing_cycles_delete_node_cancels_contract() {
    let (mut ext, mut pool_state) = new_test_ext_with_pool_state(0);
    ext.execute_with(|| {
        prepare_farm_and_node();
        run_to_block(1, Some(&mut pool_state));
        TFTPriceModule::set_prices(Origin::signed(bob()), 50, 101).unwrap();

        assert_ok!(SmartContractModule::create_node_contract(
            Origin::signed(bob()),
            1,
            generate_deployment_hash(),
            get_deployment_data(),
            1,
            None
        ));
        let contract_id = 1;
        let twin_id = 2;

        for i in 0..5 {
            pool_state
                .write()
                .should_call_bill_contract(1, Ok(Pays::Yes.into()), 11 + i * 10);
        }
        push_contract_resources_used(1);

        let (amount_due_as_u128, discount_received) = calculate_tft_cost(contract_id, twin_id, 10);
        run_to_block(11, Some(&mut pool_state));
        check_report_cost(1, amount_due_as_u128, 11, discount_received);

        let (amount_due_as_u128, discount_received) = calculate_tft_cost(contract_id, twin_id, 10);
        run_to_block(21, Some(&mut pool_state));
        check_report_cost(1, amount_due_as_u128, 21, discount_received);

        let (amount_due_as_u128, discount_received) = calculate_tft_cost(contract_id, twin_id, 10);
        run_to_block(31, Some(&mut pool_state));
        check_report_cost(1, amount_due_as_u128, 31, discount_received);

        let (amount_due_as_u128, discount_received) = calculate_tft_cost(contract_id, twin_id, 10);
        run_to_block(41, Some(&mut pool_state));
        check_report_cost(1, amount_due_as_u128, 41, discount_received);

        let (amount_due_as_u128, discount_received) = calculate_tft_cost(contract_id, twin_id, 10);
        run_to_block(51, Some(&mut pool_state));
        check_report_cost(1, amount_due_as_u128, 51, discount_received);

        let (amount_due_as_u128, discount_received) = calculate_tft_cost(contract_id, twin_id, 4);
        run_to_block(55, None);

        // Delete node
        TfgridModule::delete_node_farm(Origin::signed(alice()), 1).unwrap();

        // After deleting a node, the contract gets billed before it's canceled
        check_report_cost(1, amount_due_as_u128, 55, discount_received);

        let our_events = System::events();

        for e in our_events.clone().iter() {
            info!("{:?}", e);
        }

        let public_ip = PublicIP {
            ip: "185.206.122.33/24".as_bytes().to_vec().try_into().unwrap(),
            gateway: "185.206.122.1".as_bytes().to_vec().try_into().unwrap(),
            contract_id: 0,
        };

        let mut ips: BoundedVec<
            PublicIP<TestPublicIP, TestGatewayIP>,
            crate::MaxNodeContractPublicIPs<TestRuntime>,
        > = vec![].try_into().unwrap();
        ips.try_push(public_ip).unwrap();

        assert_eq!(
            our_events.contains(&record(MockEvent::SmartContractModule(
                SmartContractEvent::<TestRuntime>::IPsFreed {
                    contract_id: 1,
                    public_ips: ips
                }
            ))),
            true
        );
        assert_eq!(
            our_events.contains(&record(MockEvent::SmartContractModule(
                SmartContractEvent::<TestRuntime>::NodeContractCanceled {
                    contract_id: 1,
                    node_id: 1,
                    twin_id: 2
                }
            ))),
            true
        );
    });
}

#[test]
fn test_node_contract_only_public_ip_billing_cycles() {
    let (mut ext, mut pool_state) = new_test_ext_with_pool_state(0);
    ext.execute_with(|| {
        prepare_farm_and_node();
        run_to_block(1, Some(&mut pool_state));
        TFTPriceModule::set_prices(Origin::signed(bob()), 50, 101).unwrap();

        assert_ok!(SmartContractModule::create_node_contract(
            Origin::signed(bob()),
            1,
            generate_deployment_hash(),
            get_deployment_data(),
            1,
            None
        ));
        let contract_id = 1;
        let twin_id = 2;

        for i in 0..5 {
            pool_state.write().should_call_bill_contract(
                contract_id,
                Ok(Pays::Yes.into()),
                11 + i * 10,
            );
        }

        let (amount_due_as_u128, discount_received) = calculate_tft_cost(contract_id, twin_id, 10);
        assert_ne!(amount_due_as_u128, 0);
        run_to_block(11, Some(&mut pool_state));
        check_report_cost(1, amount_due_as_u128, 11, discount_received);

        let (amount_due_as_u128, discount_received) = calculate_tft_cost(contract_id, twin_id, 10);
        run_to_block(21, Some(&mut pool_state));
        check_report_cost(1, amount_due_as_u128, 21, discount_received);

        let (amount_due_as_u128, discount_received) = calculate_tft_cost(contract_id, twin_id, 10);
        run_to_block(31, Some(&mut pool_state));
        check_report_cost(1, amount_due_as_u128, 31, discount_received);

        let (amount_due_as_u128, discount_received) = calculate_tft_cost(contract_id, twin_id, 10);
        run_to_block(41, Some(&mut pool_state));
        check_report_cost(1, amount_due_as_u128, 41, discount_received);

        let (amount_due_as_u128, discount_received) = calculate_tft_cost(contract_id, twin_id, 10);
        run_to_block(51, Some(&mut pool_state));
        check_report_cost(1, amount_due_as_u128, 51, discount_received);
    });
}

#[test]
fn test_node_contract_billing_cycles_cancel_contract_during_cycle_works() {
    let (mut ext, mut pool_state) = new_test_ext_with_pool_state(0);
    ext.execute_with(|| {
        prepare_farm_and_node();
        run_to_block(1, Some(&mut pool_state));
        TFTPriceModule::set_prices(Origin::signed(bob()), 50, 101).unwrap();

        assert_ok!(SmartContractModule::create_node_contract(
            Origin::signed(bob()),
            1,
            generate_deployment_hash(),
            get_deployment_data(),
            0,
            None
        ));

        let contract_id = 1;
        let twin_id = 2;

        // 2 cycles for billing
        for i in 0..2 {
            pool_state.write().should_call_bill_contract(
                contract_id,
                Ok(Pays::Yes.into()),
                11 + i * 10,
            );
        }
        push_contract_resources_used(1);

        let (amount_due_as_u128, discount_received) = calculate_tft_cost(contract_id, twin_id, 10);
        run_to_block(11, Some(&mut pool_state));
        check_report_cost(1, amount_due_as_u128, 11, discount_received);

        let (amount_due_as_u128, discount_received) = calculate_tft_cost(contract_id, twin_id, 10);
        run_to_block(21, Some(&mut pool_state));
        check_report_cost(1, amount_due_as_u128, 21, discount_received);

        run_to_block(28, Some(&mut pool_state));
        let (amount_due_as_u128, discount_received) = calculate_tft_cost(contract_id, twin_id, 7);
        assert_ok!(SmartContractModule::cancel_contract(
            Origin::signed(bob()),
            1
        ));

        run_to_block(29, Some(&mut pool_state));
        check_report_cost(1, amount_due_as_u128, 28, discount_received);

        let contract = SmartContractModule::contracts(1);
        assert_eq!(contract, None);

        let billing_info = SmartContractModule::contract_billing_information_by_id(1);
        assert_eq!(billing_info.amount_unbilled, 0);
    });
}

#[test]
fn test_node_contract_billing_fails() {
    let (mut ext, mut pool_state) = new_test_ext_with_pool_state(0);
    ext.execute_with(|| {
        run_to_block(1, Some(&mut pool_state));
        // Creates a farm and node and sets the price of tft to 0 which raises an error later
        prepare_farm_and_node();

        assert_ok!(SmartContractModule::create_node_contract(
            Origin::signed(bob()),
            1,
            generate_deployment_hash(),
            get_deployment_data(),
            1,
            None
        ));

        let contracts_to_bill_at_block = SmartContractModule::contract_to_bill_at_block(1);
        assert_eq!(contracts_to_bill_at_block.len(), 1);

        let contract_id = contracts_to_bill_at_block[0];

        // delete twin to make the billing fail
        assert_ok!(TfgridModule::delete_twin(
            Origin::signed(bob()),
            SmartContractModule::contracts(contract_id).unwrap().twin_id,
        ));

        // the offchain worker should save the failed ids in local storage and try again
        // in subsequent blocks (which will also fail)
        for i in 1..3 {
            pool_state.write().should_call_bill_contract(
                1,
                Err(Error::<TestRuntime>::TwinNotExists.into()),
                1 + i * 10,
            );
            run_to_block(11 * i, Some(&mut pool_state));
        }
    });
}

#[test]
fn test_node_contract_billing_cycles_cancel_contract_during_cycle_without_balance_works() {
    let (mut ext, mut pool_state) = new_test_ext_with_pool_state(0);
    ext.execute_with(|| {
        prepare_farm_and_node();
        run_to_block(1, Some(&mut pool_state));
        TFTPriceModule::set_prices(Origin::signed(bob()), 50, 101).unwrap();

        let twin = TfgridModule::twins(2).unwrap();
        let initial_twin_balance = Balances::free_balance(&twin.account_id);
        info!("initial twin balance: {:?}", initial_twin_balance);
        let initial_total_issuance = Balances::total_issuance();

        assert_ok!(SmartContractModule::create_node_contract(
            Origin::signed(bob()),
            1,
            generate_deployment_hash(),
            get_deployment_data(),
            0,
            None
        ));

        let contract_id = 1;
        let twin_id = 2;

        push_contract_resources_used(1);

        let (amount_due_1, discount_received) = calculate_tft_cost(contract_id, twin_id, 10);
        pool_state
            .write()
            .should_call_bill_contract(contract_id, Ok(Pays::Yes.into()), 11);
        run_to_block(11, Some(&mut pool_state));
        check_report_cost(1, amount_due_1, 11, discount_received);

        let (amount_due_2, discount_received) = calculate_tft_cost(contract_id, twin_id, 10);
        pool_state
            .write()
            .should_call_bill_contract(contract_id, Ok(Pays::Yes.into()), 21);
        run_to_block(21, Some(&mut pool_state));
        check_report_cost(1, amount_due_2, 21, discount_received);

        // Run halfway ish next cycle and cancel
        run_to_block(25, Some(&mut pool_state));

        let usable_balance = Balances::usable_balance(&twin.account_id);
        let total_amount_billed = initial_twin_balance - usable_balance;

        let extrinsic_fee = 10000;
        Balances::transfer(
            Origin::signed(bob()),
            alice(),
            initial_twin_balance - total_amount_billed - extrinsic_fee,
        )
        .unwrap();

        let usable_balance_before_canceling = Balances::usable_balance(&twin.account_id);
        assert_ne!(usable_balance_before_canceling, 0);

        assert_ok!(SmartContractModule::cancel_contract(
            Origin::signed(bob()),
            1
        ));

        pool_state
            .write()
            .should_call_bill_contract(contract_id, Ok(Pays::Yes.into()), 31);
        run_to_block(31, Some(&mut pool_state));

        // After canceling contract, and not being able to pay for the remainder of the cycle
        // where the cancel was excecuted, the remaining balance should still be the same
        let usable_balance_after_canceling = Balances::usable_balance(&twin.account_id);
        assert_eq!(
            usable_balance_after_canceling,
            usable_balance_before_canceling
        );

        validate_distribution_rewards(initial_total_issuance, total_amount_billed, false);
    });
}

#[test]
fn test_node_contract_out_of_funds_should_move_state_to_graceperiod_works() {
    let (mut ext, mut pool_state) = new_test_ext_with_pool_state(0);
    ext.execute_with(|| {
        prepare_farm_and_node();
        run_to_block(1, Some(&mut pool_state));
        TFTPriceModule::set_prices(Origin::signed(bob()), 50, 101).unwrap();

        assert_ok!(SmartContractModule::create_node_contract(
            Origin::signed(charlie()),
            1,
            generate_deployment_hash(),
            get_deployment_data(),
            0,
            None
        ));

        push_contract_resources_used(1);

        // cycle 1
        pool_state
            .write()
            .should_call_bill_contract(1, Ok(Pays::Yes.into()), 11);
        run_to_block(11, Some(&mut pool_state));

        // cycle 2
        // user does not have enough funds to pay for 2 cycles
        pool_state
            .write()
            .should_call_bill_contract(1, Ok(Pays::Yes.into()), 21);
        run_to_block(21, Some(&mut pool_state));

        let c1 = SmartContractModule::contracts(1).unwrap();
        assert_eq!(c1.state, types::ContractState::GracePeriod(21));

        let our_events = System::events();
        assert_eq!(
            our_events.contains(&record(MockEvent::SmartContractModule(
                SmartContractEvent::<TestRuntime>::ContractGracePeriodStarted {
                    contract_id: 1,
                    node_id: 1,
                    twin_id: 3,
                    block_number: 21
                }
            ))),
            true
        );
    });
}

#[test]
fn test_restore_node_contract_in_grace_works() {
    let (mut ext, mut pool_state) = new_test_ext_with_pool_state(0);
    ext.execute_with(|| {
        prepare_farm_and_node();
        run_to_block(1, Some(&mut pool_state));
        TFTPriceModule::set_prices(Origin::signed(bob()), 50, 101).unwrap();

        assert_ok!(SmartContractModule::create_node_contract(
            Origin::signed(charlie()),
            1,
            generate_deployment_hash(),
            get_deployment_data(),
            0,
            None
        ));

        for i in 0..6 {
            pool_state
                .write()
                .should_call_bill_contract(1, Ok(Pays::Yes.into()), 11 + i * 10);
        }
        push_contract_resources_used(1);

        // cycle 1
        run_to_block(11, Some(&mut pool_state));

        // cycle 2
        // user does not have enough funds to pay for 2 cycles
        run_to_block(21, Some(&mut pool_state));

        let c1 = SmartContractModule::contracts(1).unwrap();
        assert_eq!(c1.state, types::ContractState::GracePeriod(21));

        let our_events = System::events();
        assert_eq!(
            our_events.contains(&record(MockEvent::SmartContractModule(
                SmartContractEvent::<TestRuntime>::ContractGracePeriodStarted {
                    contract_id: 1,
                    node_id: 1,
                    twin_id: 3,
                    block_number: 21
                }
            ))),
            true
        );

        run_to_block(31, Some(&mut pool_state));
        run_to_block(41, Some(&mut pool_state));
        // Transfer some balance to the owner of the contract to trigger the grace period to stop
        Balances::transfer(Origin::signed(bob()), charlie(), 100000000).unwrap();
        run_to_block(52, Some(&mut pool_state));
        run_to_block(62, Some(&mut pool_state));

        let c1 = SmartContractModule::contracts(1).unwrap();
        assert_eq!(c1.state, types::ContractState::Created);
    });
}

#[test]
fn test_node_contract_grace_period_cancels_contract_when_grace_period_ends_works() {
    let (mut ext, mut pool_state) = new_test_ext_with_pool_state(0);
    ext.execute_with(|| {
        prepare_farm_and_node();
        run_to_block(1, Some(&mut pool_state));
        TFTPriceModule::set_prices(Origin::signed(bob()), 50, 101).unwrap();
        let initial_total_issuance = Balances::total_issuance();

        assert_ok!(SmartContractModule::create_node_contract(
            Origin::signed(charlie()),
            1,
            generate_deployment_hash(),
            get_deployment_data(),
            0,
            None
        ));

        push_contract_resources_used(1);

        // cycle 1
        pool_state
            .write()
            .should_call_bill_contract(1, Ok(Pays::Yes.into()), 11);
        run_to_block(11, Some(&mut pool_state));

        // cycle 2
        // user does not have enough funds to pay for 2 cycles
        pool_state
            .write()
            .should_call_bill_contract(1, Ok(Pays::Yes.into()), 21);
        run_to_block(21, Some(&mut pool_state));

        let c1 = SmartContractModule::contracts(1).unwrap();
        assert_eq!(c1.state, types::ContractState::GracePeriod(21));

        let our_events = System::events();
        assert_eq!(
            our_events.contains(&record(MockEvent::SmartContractModule(
                SmartContractEvent::<TestRuntime>::ContractGracePeriodStarted {
                    contract_id: 1,
                    node_id: 1,
                    twin_id: 3,
                    block_number: 21
                }
            ))),
            true
        );

<<<<<<< HEAD
        // grace period stops after 100 blocknumbers, so after 121
        for i in 1..10 {
            pool_state
                .write()
                .should_call_bill_contract(1, Ok(Pays::Yes.into()), 21 + i * 10);
        }

        for i in 1..10 {
            run_to_block(21 + i * 10, Some(&mut pool_state));
        }

        pool_state
            .write()
            .should_call_bill_contract(1, Ok(Pays::Yes.into()), 121);
        run_to_block(121, Some(&mut pool_state));
=======
        let twin = TfgridModule::twins(3).unwrap();
        let free_balance = Balances::free_balance(&twin.account_id);

        run_to_block(32);
        run_to_block(42);
        run_to_block(52);
        run_to_block(62);
        run_to_block(72);
        run_to_block(82);
        run_to_block(92);
        run_to_block(102);
        run_to_block(112);
        run_to_block(122);
        run_to_block(132);
>>>>>>> ee667301

        // The user's total free balance should be distributed
        validate_distribution_rewards(initial_total_issuance, free_balance, false);

        let c1 = SmartContractModule::contracts(1);
        assert_eq!(c1, None);
    });
}

#[test]
fn test_name_contract_billing() {
    let (mut ext, mut pool_state) = new_test_ext_with_pool_state(0);
    ext.execute_with(|| {
        prepare_farm_and_node();
        run_to_block(1, Some(&mut pool_state));
        TFTPriceModule::set_prices(Origin::signed(bob()), 50, 101).unwrap();

        assert_ok!(SmartContractModule::create_name_contract(
            Origin::signed(bob()),
            "foobar".as_bytes().to_vec()
        ));

        let contracts_to_bill = SmartContractModule::contract_to_bill_at_block(1);
        assert_eq!(contracts_to_bill, [1]);

        // let mature 11 blocks
        // because we bill every 10 blocks
        pool_state
            .write()
            .should_call_bill_contract(1, Ok(Pays::Yes.into()), 11);
        run_to_block(11, Some(&mut pool_state));

        // the contractbill event should look like:
        let contract_bill_event = types::ContractBill {
            contract_id: 1,
            timestamp: 1628082066,
            discount_level: types::DiscountLevel::Gold,
            amount_billed: 1848,
        };
        let our_events = System::events();
        info!("events: {:?}", our_events.clone());
        assert_eq!(
            our_events[3],
            record(MockEvent::SmartContractModule(SmartContractEvent::<
                TestRuntime,
            >::ContractBilled(
                contract_bill_event
            )))
        );
    });
}

#[test]
fn test_rent_contract_billing() {
    let (mut ext, mut pool_state) = new_test_ext_with_pool_state(0);
    ext.execute_with(|| {
        prepare_dedicated_farm_and_node();
        run_to_block(1, Some(&mut pool_state));
        TFTPriceModule::set_prices(Origin::signed(bob()), 50, 101).unwrap();

        let node_id = 1;
        assert_ok!(SmartContractModule::create_rent_contract(
            Origin::signed(bob()),
            node_id,
            None
        ));

        let contract = SmartContractModule::contracts(1).unwrap();
        let rent_contract = types::RentContract { node_id };
        assert_eq!(
            contract.contract_type,
            types::ContractData::RentContract(rent_contract)
        );

        pool_state
            .write()
            .should_call_bill_contract(1, Ok(Pays::Yes.into()), 11);
        run_to_block(11, Some(&mut pool_state));

        let (amount_due_as_u128, discount_received) = calculate_tft_cost(1, 2, 10);
        assert_ne!(amount_due_as_u128, 0);
        check_report_cost(1, amount_due_as_u128, 11, discount_received);
    });
}

#[test]
fn test_rent_contract_billing_cancel_should_bill_reserved_balance() {
    let (mut ext, mut pool_state) = new_test_ext_with_pool_state(0);
    ext.execute_with(|| {
        prepare_dedicated_farm_and_node();
        run_to_block(1, Some(&mut pool_state));
        TFTPriceModule::set_prices(Origin::signed(bob()), 50, 101).unwrap();

        let node_id = 1;
        assert_ok!(SmartContractModule::create_rent_contract(
            Origin::signed(bob()),
            node_id,
            None
        ));

        let contract = SmartContractModule::contracts(1).unwrap();
        let rent_contract = types::RentContract { node_id };
        assert_eq!(
            contract.contract_type,
            types::ContractData::RentContract(rent_contract)
        );

        pool_state
            .write()
            .should_call_bill_contract(1, Ok(Pays::Yes.into()), 11);
        run_to_block(11, Some(&mut pool_state));

        let (amount_due_as_u128, discount_received) = calculate_tft_cost(1, 2, 10);
        assert_ne!(amount_due_as_u128, 0);
        check_report_cost(1, amount_due_as_u128, 11, discount_received.clone());

        let twin = TfgridModule::twins(2).unwrap();
        let usable_balance = Balances::usable_balance(&twin.account_id);
        let free_balance = Balances::free_balance(&twin.account_id);
        assert_ne!(usable_balance, free_balance);

        run_to_block(13, Some(&mut pool_state));
        // cancel contract
        // it will bill before removing the contract and it should bill all
        // reserverd balance
        let (amount_due_as_u128, discount_received) = calculate_tft_cost(1, 2, 2);
        assert_ok!(SmartContractModule::cancel_contract(
            Origin::signed(bob()),
            1
        ));

        let twin = TfgridModule::twins(2).unwrap();
        let usable_balance = Balances::usable_balance(&twin.account_id);
        assert_ne!(usable_balance, 0);
        Balances::transfer(Origin::signed(bob()), alice(), usable_balance).unwrap();

        // we do not call bill contract here as the contract is removed during
        // cancel_contract. The contract id will still be in ContractsToBillAt
        // but the contract itself will no longer exist
        // But the
        pool_state
            .write()
            .should_call_bill_contract(1, Ok(Pays::Yes.into()), 21);
        run_to_block(22, Some(&mut pool_state));

        // Last amount due is the same as the first one
        assert_ne!(amount_due_as_u128, 0);
        check_report_cost(1, amount_due_as_u128, 13, discount_received);

        let usable_balance = Balances::usable_balance(&twin.account_id);
        let free_balance = Balances::free_balance(&twin.account_id);
        assert_eq!(usable_balance, free_balance);
    });
}

#[test]
fn test_rent_contract_canceled_mid_cycle_should_bill_for_remainder() {
    let (mut ext, mut pool_state) = new_test_ext_with_pool_state(0);
    ext.execute_with(|| {
        prepare_dedicated_farm_and_node();
        run_to_block(1, Some(&mut pool_state));
        TFTPriceModule::set_prices(Origin::signed(bob()), 50, 101).unwrap();

        let node_id = 1;
        assert_ok!(SmartContractModule::create_rent_contract(
            Origin::signed(bob()),
            node_id,
            None
        ));

        let contract = SmartContractModule::contracts(1).unwrap();
        let rent_contract = types::RentContract { node_id };
        assert_eq!(
            contract.contract_type,
            types::ContractData::RentContract(rent_contract)
        );

        let twin = TfgridModule::twins(2).unwrap();
        let usable_balance = Balances::usable_balance(&twin.account_id);
        let free_balance = Balances::free_balance(&twin.account_id);

        let locked_balance = free_balance - usable_balance;
        info!("locked balance: {:?}", locked_balance);

        run_to_block(8, Some(&mut pool_state));
        // Calculate the cost for 7 blocks of runtime (created a block 1, canceled at block 8)
        let (amount_due_as_u128, discount_received) = calculate_tft_cost(1, 2, 7);
        // cancel rent contract at block 8
        assert_ok!(SmartContractModule::cancel_contract(
            Origin::signed(bob()),
            1
        ));
        assert_ne!(amount_due_as_u128, 0);
        check_report_cost(1, amount_due_as_u128, 8, discount_received.clone());

        // Twin should have no more locked balance
        let twin = TfgridModule::twins(2).unwrap();
        let usable_balance = Balances::usable_balance(&twin.account_id);
        let free_balance = Balances::free_balance(&twin.account_id);
        assert_eq!(usable_balance, free_balance);
    });
}

#[test]
fn test_create_rent_contract_and_node_contract_excludes_node_contract_from_billing_works() {
    let (mut ext, mut pool_state) = new_test_ext_with_pool_state(0);
    ext.execute_with(|| {
        prepare_dedicated_farm_and_node();
        run_to_block(1, Some(&mut pool_state));
        TFTPriceModule::set_prices(Origin::signed(bob()), 50, 101).unwrap();

        let node_id = 1;
        assert_ok!(SmartContractModule::create_rent_contract(
            Origin::signed(bob()),
            node_id,
            None
        ));

        assert_ok!(SmartContractModule::create_node_contract(
            Origin::signed(bob()),
            1,
            generate_deployment_hash(),
            get_deployment_data(),
            0,
            None
        ));
        push_contract_resources_used(2);
        pool_state
            .write()
            .should_call_bill_contract(1, Ok(Pays::Yes.into()), 11);
        pool_state
            .write()
            .should_call_bill_contract(2, Ok(Pays::Yes.into()), 11);
        run_to_block(11, Some(&mut pool_state));

        let (amount_due_as_u128, discount_received) = calculate_tft_cost(1, 2, 10);
        assert_ne!(amount_due_as_u128, 0);
        check_report_cost(1, amount_due_as_u128, 11, discount_received);

        let our_events = System::events();
        // Event 1: Rent contract created
        // Event 2: Node Contract created
        // Event 4: Rent contract billed
        // => no Node Contract billed event
        assert_eq!(our_events.len(), 6);
    });
}

#[test]
fn test_rent_contract_canceled_due_to_out_of_funds_should_cancel_node_contracts_works() {
    let (mut ext, mut pool_state) = new_test_ext_with_pool_state(0);
    ext.execute_with(|| {
        prepare_dedicated_farm_and_node();
        run_to_block(1, Some(&mut pool_state));
        TFTPriceModule::set_prices(Origin::signed(bob()), 50, 101).unwrap();

        let node_id = 1;
        assert_ok!(SmartContractModule::create_rent_contract(
            Origin::signed(charlie()),
            node_id,
            None
        ));

        assert_ok!(SmartContractModule::create_node_contract(
            Origin::signed(charlie()),
            1,
            generate_deployment_hash(),
            get_deployment_data(),
            0,
            None
        ));
        push_contract_resources_used(2);

        // run 12 cycles, contracts should cancel after 11 due to lack of funds
        for i in 0..11 {
            pool_state
                .write()
                .should_call_bill_contract(1, Ok(Pays::Yes.into()), 11 + i * 10);
            pool_state
                .write()
                .should_call_bill_contract(2, Ok(Pays::Yes.into()), 11 + i * 10);
        }
        for i in 0..11 {
            run_to_block(12 + 10 * i, Some(&mut pool_state));
        }

        // let (amount_due_as_u128, discount_received) = calculate_tft_cost(1, 2, 11);
        // assert_ne!(amount_due_as_u128, 0);
        // check_report_cost(1, 3, amount_due_as_u128, 12, discount_received);

        let our_events = System::events();
<<<<<<< HEAD
        // Event 1: Rent contract created
        // Event 2: Node Contract created
        // Event 3: Updated used resources
        // Event 4: Grace period started rent contract
        // Event 5: Grace period started node contract
        // Event 6-17: Rent contract billed
        // Event 18: Node contract canceled
        // Event 19: Rent contract Canceled
        // => no Node Contract billed event
        assert_eq!(our_events.len(), 10);

        for e in our_events.clone().iter() {
            info!("event: {:?}", e);
        }
=======
        assert_eq!(our_events.len(), 31);
>>>>>>> ee667301

        assert_eq!(
            our_events[5],
            record(MockEvent::SmartContractModule(SmartContractEvent::<
                TestRuntime,
            >::ContractGracePeriodStarted {
                contract_id: 1,
                node_id: 1,
                twin_id: 3,
                block_number: 11
            }))
        );
        assert_eq!(
            our_events[6],
            record(MockEvent::SmartContractModule(SmartContractEvent::<
                TestRuntime,
            >::ContractGracePeriodStarted {
                contract_id: 2,
                node_id: 1,
                twin_id: 3,
                block_number: 11
            }))
        );

        assert_eq!(
<<<<<<< HEAD
            our_events[8],
=======
            our_events[29],
>>>>>>> ee667301
            record(MockEvent::SmartContractModule(SmartContractEvent::<
                TestRuntime,
            >::NodeContractCanceled {
                contract_id: 2,
                node_id: 1,
                twin_id: 3
            }))
        );
        assert_eq!(
<<<<<<< HEAD
            our_events[9],
=======
            our_events[30],
>>>>>>> ee667301
            record(MockEvent::SmartContractModule(SmartContractEvent::<
                TestRuntime,
            >::RentContractCanceled {
                contract_id: 1
            }))
        );
    });
}

#[test]
fn test_create_rent_contract_and_node_contract_with_ip_billing_works() {
    let (mut ext, mut pool_state) = new_test_ext_with_pool_state(0);
    ext.execute_with(|| {
        prepare_dedicated_farm_and_node();
        run_to_block(1, Some(&mut pool_state));
        TFTPriceModule::set_prices(Origin::signed(bob()), 50, 101).unwrap();

        let node_id = 1;
        assert_ok!(SmartContractModule::create_rent_contract(
            Origin::signed(bob()),
            node_id,
            None
        ));

        assert_ok!(SmartContractModule::create_node_contract(
            Origin::signed(bob()),
            1,
            generate_deployment_hash(),
            get_deployment_data(),
            1,
            None
        ));

        // 2 contracts => we expect 2 calls to bill_contract
        pool_state
            .write()
            .should_call_bill_contract(1, Ok(Pays::Yes.into()), 11);
        pool_state
            .write()
            .should_call_bill_contract(2, Ok(Pays::Yes.into()), 11);
        run_to_block(11, Some(&mut pool_state));

        // check contract 1 costs (Rent Contract)
        let (amount_due_as_u128, discount_received) = calculate_tft_cost(1, 2, 10);
        assert_ne!(amount_due_as_u128, 0);
        check_report_cost(1, amount_due_as_u128, 11, discount_received);
        // check contract 2 costs (Node Contract)
        let (amount_due_as_u128, discount_received) = calculate_tft_cost(2, 2, 10);
        assert_ne!(amount_due_as_u128, 0);
        check_report_cost(2, amount_due_as_u128, 11, discount_received);

        let our_events = System::events();
        // Event 1: Price Stored
        // Event 2: Avg price stored
        // Event 2: Rent contract created
        // Event 3: Node Contract created
        // Event 4: Rent contract billed
        // Event 5: Node Contract billed
        assert_eq!(our_events.len(), 6);
    });
}

#[test]
fn test_rent_contract_out_of_funds_should_move_state_to_graceperiod_works() {
    let (mut ext, mut pool_state) = new_test_ext_with_pool_state(0);
    ext.execute_with(|| {
        prepare_dedicated_farm_and_node();
        run_to_block(1, Some(&mut pool_state));
        TFTPriceModule::set_prices(Origin::signed(bob()), 50, 101).unwrap();

        let node_id = 1;
        assert_ok!(SmartContractModule::create_rent_contract(
            Origin::signed(charlie()),
            node_id,
            None
        ));

        // cycle 1
        // user does not have enough funds to pay for 1 cycle
        pool_state
            .write()
            .should_call_bill_contract(1, Ok(Pays::Yes.into()), 11);
        run_to_block(11, Some(&mut pool_state));

        let c1 = SmartContractModule::contracts(1).unwrap();
        assert_eq!(c1.state, types::ContractState::GracePeriod(11));

        let our_events = System::events();
        assert_eq!(
            our_events.contains(&record(MockEvent::SmartContractModule(
                SmartContractEvent::<TestRuntime>::ContractGracePeriodStarted {
                    contract_id: 1,
                    node_id: 1,
                    twin_id: 3,
                    block_number: 11
                }
            ))),
            true
        );
    });
}

#[test]
fn test_restore_rent_contract_in_grace_works() {
    let (mut ext, mut pool_state) = new_test_ext_with_pool_state(0);
    ext.execute_with(|| {
        prepare_dedicated_farm_and_node();
        run_to_block(1, Some(&mut pool_state));
        TFTPriceModule::set_prices(Origin::signed(bob()), 50, 101).unwrap();

        let node_id = 1;
        assert_ok!(SmartContractModule::create_rent_contract(
            Origin::signed(charlie()),
            node_id,
            None
        ));

        // cycle 1
        pool_state
            .write()
            .should_call_bill_contract(1, Ok(Pays::Yes.into()), 11);
        run_to_block(11, Some(&mut pool_state));

        let c1 = SmartContractModule::contracts(1).unwrap();
        assert_eq!(c1.state, types::ContractState::GracePeriod(11));

        let our_events = System::events();
        assert_eq!(
            our_events[3],
            record(MockEvent::SmartContractModule(SmartContractEvent::<
                TestRuntime,
            >::ContractGracePeriodStarted {
                contract_id: 1,
                node_id: 1,
                twin_id: 3,
                block_number: 11
            }))
        );

        pool_state
            .write()
            .should_call_bill_contract(1, Ok(Pays::Yes.into()), 21);
        run_to_block(21, Some(&mut pool_state));

        pool_state
            .write()
            .should_call_bill_contract(1, Ok(Pays::Yes.into()), 31);
        run_to_block(31, Some(&mut pool_state));

        // Transfer some balance to the owner of the contract to trigger the grace period to stop
        Balances::transfer(Origin::signed(bob()), charlie(), 100000000).unwrap();

        pool_state
            .write()
            .should_call_bill_contract(1, Ok(Pays::Yes.into()), 41);
        run_to_block(41, Some(&mut pool_state));

        pool_state
            .write()
            .should_call_bill_contract(1, Ok(Pays::Yes.into()), 51);
        run_to_block(51, Some(&mut pool_state));

        let c1 = SmartContractModule::contracts(1).unwrap();
        assert_eq!(c1.state, types::ContractState::Created);
    });
}

#[test]
fn test_restore_rent_contract_and_node_contracts_in_grace_works() {
    let (mut ext, mut pool_state) = new_test_ext_with_pool_state(0);
    ext.execute_with(|| {
        prepare_dedicated_farm_and_node();
        run_to_block(1, None);
        TFTPriceModule::set_prices(Origin::signed(bob()), 50, 101).unwrap();

        let node_id = 1;
        assert_ok!(SmartContractModule::create_rent_contract(
            Origin::signed(charlie()),
            node_id,
            None
        ));
        assert_ok!(SmartContractModule::create_node_contract(
            Origin::signed(charlie()),
            1,
            generate_deployment_hash(),
            get_deployment_data(),
            0,
            None
        ));
        push_contract_resources_used(2);

        // cycle 1
        pool_state
            .write()
            .should_call_bill_contract(1, Ok(Pays::Yes.into()), 11);
        pool_state
            .write()
            .should_call_bill_contract(2, Ok(Pays::Yes.into()), 11);
        run_to_block(11, Some(&mut pool_state));

        let c1 = SmartContractModule::contracts(1).unwrap();
        assert_eq!(c1.state, types::ContractState::GracePeriod(11));

        let our_events = System::events();
        assert_eq!(
            our_events[5],
            record(MockEvent::SmartContractModule(SmartContractEvent::<
                TestRuntime,
            >::ContractGracePeriodStarted {
                contract_id: 1,
                node_id: 1,
                twin_id: 3,
                block_number: 11
            }))
        );
        assert_eq!(
            our_events[6],
            record(MockEvent::SmartContractModule(SmartContractEvent::<
                TestRuntime,
            >::ContractGracePeriodStarted {
                contract_id: 2,
                node_id: 1,
                twin_id: 3,
                block_number: 11
            }))
        );

        pool_state
            .write()
            .should_call_bill_contract(1, Ok(Pays::Yes.into()), 21);
        pool_state
            .write()
            .should_call_bill_contract(2, Ok(Pays::Yes.into()), 21);
        run_to_block(22, Some(&mut pool_state));

        pool_state
            .write()
            .should_call_bill_contract(1, Ok(Pays::Yes.into()), 31);
        pool_state
            .write()
            .should_call_bill_contract(2, Ok(Pays::Yes.into()), 31);
        run_to_block(32, Some(&mut pool_state));

        // Transfer some balance to the owner of the contract to trigger the grace period to stop
        Balances::transfer(Origin::signed(bob()), charlie(), 100000000).unwrap();

        pool_state
            .write()
            .should_call_bill_contract(1, Ok(Pays::Yes.into()), 41);
        pool_state
            .write()
            .should_call_bill_contract(2, Ok(Pays::Yes.into()), 41);
        run_to_block(42, Some(&mut pool_state));

        pool_state
            .write()
            .should_call_bill_contract(1, Ok(Pays::Yes.into()), 51);
        pool_state
            .write()
            .should_call_bill_contract(2, Ok(Pays::Yes.into()), 51);
        run_to_block(52, Some(&mut pool_state));

        let c1 = SmartContractModule::contracts(1).unwrap();
        assert_eq!(c1.state, types::ContractState::Created);

        let our_events = System::events();

        assert_eq!(
            our_events[8],
            record(MockEvent::SmartContractModule(SmartContractEvent::<
                TestRuntime,
            >::ContractGracePeriodEnded {
                contract_id: 1,
                node_id: 1,
                twin_id: 3,
            }))
        );
        assert_eq!(
            our_events[9],
            record(MockEvent::SmartContractModule(SmartContractEvent::<
                TestRuntime,
            >::ContractGracePeriodEnded {
                contract_id: 2,
                node_id: 1,
                twin_id: 3,
            }))
        );
    });
}

#[test]
fn test_rent_contract_grace_period_cancels_contract_when_grace_period_ends_works() {
    let (mut ext, mut pool_state) = new_test_ext_with_pool_state(0);
    ext.execute_with(|| {
        prepare_dedicated_farm_and_node();
        run_to_block(1, Some(&mut pool_state));
        TFTPriceModule::set_prices(Origin::signed(bob()), 50, 101).unwrap();

        let node_id = 1;
        assert_ok!(SmartContractModule::create_rent_contract(
            Origin::signed(charlie()),
            node_id,
            None
        ));

        // cycle 1
        pool_state
            .write()
            .should_call_bill_contract(1, Ok(Pays::Yes.into()), 11);
        run_to_block(11, Some(&mut pool_state));

        let c1 = SmartContractModule::contracts(1).unwrap();
        assert_eq!(c1.state, types::ContractState::GracePeriod(11));

        let our_events = System::events();
        assert_eq!(
            our_events.contains(&record(MockEvent::SmartContractModule(
                SmartContractEvent::<TestRuntime>::ContractGracePeriodStarted {
                    contract_id: 1,
                    node_id: 1,
                    twin_id: 3,
                    block_number: 11
                }
            ))),
            true
        );

        // run 12 cycles, after 10 cycles grace period has finished so no more
        // billing!
        for i in 0..11 {
            pool_state
                .write()
                .should_call_bill_contract(1, Ok(Pays::Yes.into()), 21 + i * 10);
        }
        for i in 0..12 {
            run_to_block(21 + i * 10, Some(&mut pool_state));
        }

        let c1 = SmartContractModule::contracts(1);
        assert_eq!(c1, None);
    });
}

#[test]
fn test_rent_contract_and_node_contract_canceled_when_node_is_deleted_works() {
    let (mut ext, mut pool_state) = new_test_ext_with_pool_state(0);
    ext.execute_with(|| {
        prepare_dedicated_farm_and_node();
        run_to_block(1, Some(&mut pool_state));
        TFTPriceModule::set_prices(Origin::signed(bob()), 50, 101).unwrap();

        let node_id = 1;
        assert_ok!(SmartContractModule::create_rent_contract(
            Origin::signed(bob()),
            node_id,
            None
        ));

        assert_ok!(SmartContractModule::create_node_contract(
            Origin::signed(bob()),
            1,
            generate_deployment_hash(),
            get_deployment_data(),
            0,
            None
        ));
        push_contract_resources_used(2);

        // 2 contracts => 2 calls to bill_contract
        pool_state
            .write()
            .should_call_bill_contract(1, Ok(Pays::Yes.into()), 11);
        pool_state
            .write()
            .should_call_bill_contract(2, Ok(Pays::Yes.into()), 11);
        run_to_block(11, Some(&mut pool_state));

        run_to_block(16, Some(&mut pool_state));

        // Delete node
        TfgridModule::delete_node_farm(Origin::signed(alice()), 1).unwrap();

        let our_events = System::events();

        let ip = "1.1.1.0".as_bytes().to_vec();
        let mut ips = Vec::new();
        ips.push(ip);

        assert_eq!(
            our_events.contains(&record(MockEvent::SmartContractModule(
                SmartContractEvent::<TestRuntime>::NodeContractCanceled {
                    contract_id: 2,
                    node_id: 1,
                    twin_id: 2
                }
            ))),
            true
        );
        assert_eq!(
            our_events.contains(&record(MockEvent::SmartContractModule(
                SmartContractEvent::<TestRuntime>::RentContractCanceled { contract_id: 1 }
            ))),
            true
        );
    });
}

//  SOLUTION PROVIDER TESTS //
// ------------------------ //
#[test]
fn test_create_solution_provider_works() {
    new_test_ext().execute_with(|| {
        let provider1 = super::types::Provider {
            take: 10,
            who: alice(),
        };
        let provider2 = super::types::Provider {
            take: 10,
            who: bob(),
        };
        let providers = vec![provider1, provider2];

        assert_ok!(SmartContractModule::create_solution_provider(
            Origin::signed(alice()),
            "some_description".as_bytes().to_vec(),
            "some_link".as_bytes().to_vec(),
            providers
        ));

        assert_ok!(SmartContractModule::approve_solution_provider(
            RawOrigin::Root.into(),
            1,
            true
        ));
    })
}

#[test]
fn test_create_solution_provider_fails_if_take_to_high() {
    new_test_ext().execute_with(|| {
        let provider = super::types::Provider {
            take: 51,
            who: alice(),
        };
        let providers = vec![provider];

        assert_noop!(
            SmartContractModule::create_solution_provider(
                Origin::signed(alice()),
                "some_description".as_bytes().to_vec(),
                "some_link".as_bytes().to_vec(),
                providers
            ),
            Error::<TestRuntime>::InvalidProviderConfiguration
        );
    })
}

#[test]
fn test_create_node_contract_with_solution_provider_works() {
    new_test_ext().execute_with(|| {
        run_to_block(1, None);
        prepare_farm_and_node();

        prepare_solution_provider();

        assert_ok!(SmartContractModule::create_node_contract(
            Origin::signed(alice()),
            1,
            generate_deployment_hash(),
            get_deployment_data(),
            0,
            Some(1)
        ));
    });
}

#[test]
fn test_create_node_contract_with_solution_provider_fails_if_not_approved() {
    new_test_ext().execute_with(|| {
        prepare_farm_and_node();

        let provider = super::types::Provider {
            take: 10,
            who: alice(),
        };
        let providers = vec![provider];

        assert_ok!(SmartContractModule::create_solution_provider(
            Origin::signed(alice()),
            "some_description".as_bytes().to_vec(),
            "some_link".as_bytes().to_vec(),
            providers
        ));

        assert_noop!(
            SmartContractModule::create_node_contract(
                Origin::signed(alice()),
                1,
                generate_deployment_hash(),
                get_deployment_data(),
                0,
                Some(1)
            ),
            Error::<TestRuntime>::SolutionProviderNotApproved
        );
    });
}

//  MODULE FUNCTION TESTS //
// ---------------------- //

#[test]
fn test_cu_calculation() {
    new_test_ext().execute_with(|| {
        let cu = U64F64::from_num(4);
        let mru = U64F64::from_num(1024);
        let cu = cost::calculate_cu(cu, mru);
        assert_eq!(cu, 128);

        let cu = U64F64::from_num(32);
        let mru = U64F64::from_num(128);
        let cu = cost::calculate_cu(cu, mru);
        assert_eq!(cu, 32);

        let cu = U64F64::from_num(4);
        let mru = U64F64::from_num(2);
        let cu = cost::calculate_cu(cu, mru);
        assert_eq!(cu, 1);

        let cu = U64F64::from_num(4);
        let mru = U64F64::from_num(1);
        let cu = cost::calculate_cu(cu, mru);
        assert_eq!(cu, 1);

        let cu = U64F64::from_num(16);
        let mru = U64F64::from_num(16);
        let cu = cost::calculate_cu(cu, mru);
        assert_eq!(cu, 8);
    })
}

#[test]
fn test_lock() {
    new_test_ext().execute_with(|| {
        let id: u64 = 1;
        Balances::set_lock(id.to_be_bytes(), &bob(), 100, WithdrawReasons::all());

        let usable_balance = Balances::usable_balance(&bob());
        let free_balance = Balances::free_balance(&bob());

        let locked_balance = free_balance - usable_balance;
        assert_eq!(locked_balance, 100);

        Balances::extend_lock(id.to_be_bytes(), &bob(), 200, WithdrawReasons::all());
        let usable_balance = Balances::usable_balance(&bob());
        let free_balance = Balances::free_balance(&bob());

        let locked_balance = free_balance - usable_balance;
        assert_eq!(locked_balance, 200);
    })
}

#[test]
fn test_percent() {
    let cost: u64 = 1000;
    let new_cost = Percent::from_percent(25) * cost;
    assert_eq!(new_cost, 250);

    let cost: u64 = 1000;
    let new_cost = Percent::from_percent(50) * cost;
    assert_eq!(new_cost, 500);

    let cost: u64 = 992;
    let new_cost = Percent::from_percent(25) * cost;
    assert_eq!(new_cost, 248);
}

// ***** HELPER FUNCTIONS ***** //
// ---------------------------- //
// ---------------------------- //

fn validate_distribution_rewards(
    initial_total_issuance: u64,
    total_amount_billed: u64,
    had_solution_provider: bool,
) {
    info!("total locked balance {:?}", total_amount_billed);

    let staking_pool_account_balance = Balances::free_balance(&get_staking_pool_account());
    info!(
        "staking pool account balance, {:?}",
        staking_pool_account_balance
    );

    // 5% is sent to the staking pool account
    assert_eq!(
        staking_pool_account_balance,
        Perbill::from_percent(5) * total_amount_billed
    );

    // 10% is sent to the foundation account
    let pricing_policy = TfgridModule::pricing_policies(1).unwrap();
    let foundation_account_balance = Balances::free_balance(&pricing_policy.foundation_account);
    assert_eq!(
        foundation_account_balance,
        Perbill::from_percent(10) * total_amount_billed
    );

    if had_solution_provider {
        // 40% is sent to the sales account
        let sales_account_balance = Balances::free_balance(&pricing_policy.certified_sales_account);
        assert_eq!(
            sales_account_balance,
            Perbill::from_percent(40) * total_amount_billed
        );

        // 10% is sent to the solution provider
        let solution_provider = SmartContractModule::solution_providers(1).unwrap();
        let solution_provider_1_balance =
            Balances::free_balance(solution_provider.providers[0].who.clone());
        info!("solution provider b: {:?}", solution_provider_1_balance);
        assert_eq!(
            solution_provider_1_balance,
            Perbill::from_percent(10) * total_amount_billed
        );
    } else {
        // 50% is sent to the sales account
        let sales_account_balance = Balances::free_balance(&pricing_policy.certified_sales_account);
        assert_eq!(
            sales_account_balance,
            Perbill::from_percent(50) * total_amount_billed
        );
    }

    let total_issuance = Balances::total_issuance();
    // total issueance is now previous total - amount burned from contract billed (35%)
    let burned_amount = Perbill::from_percent(35) * total_amount_billed;
    assert_eq_error_rate!(
        total_issuance,
        initial_total_issuance - burned_amount as u64,
        1
    );
}

fn push_nru_report_for_contract(contract_id: u64, block_number: u64) {
    let gigabyte = 1000 * 1000 * 1000;
    let mut consumption_reports = Vec::new();
    consumption_reports.push(super::types::NruConsumption {
        contract_id,
        nru: 3 * gigabyte,
        timestamp: 1628082000 + (6 * block_number),
        window: 6 * block_number,
    });

    assert_ok!(SmartContractModule::add_nru_reports(
        Origin::signed(alice()),
        consumption_reports
    ));
}

fn push_contract_resources_used(contract_id: u64) {
    let mut resources = Vec::new();
    resources.push(types::ContractResources {
        contract_id,
        used: Resources {
            cru: 2,
            hru: 0,
            mru: 2 * GIGABYTE,
            sru: 60 * GIGABYTE,
        },
    });

    assert_ok!(SmartContractModule::report_contract_resources(
        Origin::signed(alice()),
        resources
    ));
}

fn check_report_cost(
    contract_id: u64,
    amount_billed: u64,
    block_number: u64,
    discount_level: types::DiscountLevel,
) {
    let our_events = System::events();

    let contract_bill_event = types::ContractBill {
        contract_id,
        timestamp: 1628082000 + (6 * block_number),
        discount_level,
        amount_billed: amount_billed as u128,
    };

    assert_eq!(
        our_events.contains(&record(MockEvent::SmartContractModule(
            SmartContractEvent::<TestRuntime>::ContractBilled(contract_bill_event)
        ))),
        true
    );
}

fn calculate_tft_cost(contract_id: u64, twin_id: u32, blocks: u64) -> (u64, types::DiscountLevel) {
    let twin = TfgridModule::twins(twin_id).unwrap();
    let b = Balances::free_balance(&twin.account_id);
    let contract = SmartContractModule::contracts(contract_id).unwrap();
    let (amount_due, discount_received) =
        contract.calculate_contract_cost_tft(b, blocks * 6).unwrap();

    (amount_due, discount_received)
}

pub fn prepare_twins() {
    create_twin(alice());
    create_twin(bob());
    create_twin(charlie());
}

pub fn prepare_farm(source: AccountId, dedicated: bool) {
    let farm_name = "test_farm";
    let mut pub_ips = Vec::new();
    pub_ips.push(pallet_tfgrid_types::PublicIpInput {
        ip: "185.206.122.33/24".as_bytes().to_vec().try_into().unwrap(),
        gw: "185.206.122.1".as_bytes().to_vec().try_into().unwrap(),
    });
    pub_ips.push(pallet_tfgrid_types::PublicIpInput {
        ip: "185.206.122.34/24".as_bytes().to_vec().try_into().unwrap(),
        gw: "185.206.122.1".as_bytes().to_vec().try_into().unwrap(),
    });

    let su_policy = pallet_tfgrid_types::Policy {
        value: 194400,
        unit: pallet_tfgrid_types::Unit::Gigabytes,
    };
    let nu_policy = pallet_tfgrid_types::Policy {
        value: 50000,
        unit: pallet_tfgrid_types::Unit::Gigabytes,
    };
    let cu_policy = pallet_tfgrid_types::Policy {
        value: 305600,
        unit: pallet_tfgrid_types::Unit::Gigabytes,
    };
    let ipu_policy = pallet_tfgrid_types::Policy {
        value: 69400,
        unit: pallet_tfgrid_types::Unit::Gigabytes,
    };
    let unique_name_policy = pallet_tfgrid_types::Policy {
        value: 13900,
        unit: pallet_tfgrid_types::Unit::Gigabytes,
    };
    let domain_name_policy = pallet_tfgrid_types::Policy {
        value: 27800,
        unit: pallet_tfgrid_types::Unit::Gigabytes,
    };

    TfgridModule::create_pricing_policy(
        RawOrigin::Root.into(),
        "policy_1".as_bytes().to_vec(),
        su_policy,
        cu_policy,
        nu_policy,
        ipu_policy,
        unique_name_policy,
        domain_name_policy,
        ferdie(),
        eve(),
        50,
    )
    .unwrap();

    TfgridModule::create_farm(
        Origin::signed(source),
        farm_name.as_bytes().to_vec().try_into().unwrap(),
        pub_ips.clone().try_into().unwrap(),
    )
    .unwrap();

    if !dedicated {
        return;
    }

    TfgridModule::set_farm_dedicated(RawOrigin::Root.into(), 1, true).unwrap();
}

pub fn prepare_farm_and_node() {
    TFTPriceModule::set_prices(Origin::signed(bob()), 50, 101).unwrap();

    create_farming_policies();

    prepare_twins();

    prepare_farm(alice(), false);

    // random location
    let location = Location {
        longitude: "12.233213231".as_bytes().to_vec(),
        latitude: "32.323112123".as_bytes().to_vec(),
    };

    let resources = Resources {
        hru: 1024 * GIGABYTE,
        sru: 512 * GIGABYTE,
        cru: 8,
        mru: 16 * GIGABYTE,
    };

    let country = "Belgium".as_bytes().to_vec();
    let city = "Ghent".as_bytes().to_vec();
    TfgridModule::create_node(
        Origin::signed(alice()),
        1,
        resources,
        location,
        country,
        city,
        bounded_vec![],
        false,
        false,
        "some_serial".as_bytes().to_vec(),
    )
    .unwrap();
}

pub fn prepare_dedicated_farm_and_node() {
    TFTPriceModule::set_prices(Origin::signed(bob()), 50, 101).unwrap();
    create_farming_policies();

    prepare_twins();

    prepare_farm(alice(), true);

    // random location
    let location = Location {
        longitude: "12.233213231".as_bytes().to_vec(),
        latitude: "32.323112123".as_bytes().to_vec(),
    };

    let resources = Resources {
        hru: 1024 * GIGABYTE,
        sru: 512 * GIGABYTE,
        cru: 8,
        mru: 16 * GIGABYTE,
    };

    let country = "Belgium".as_bytes().to_vec();
    let city = "Ghent".as_bytes().to_vec();
    TfgridModule::create_node(
        Origin::signed(alice()),
        1,
        resources,
        location,
        country,
        city,
        bounded_vec![],
        false,
        false,
        "some_serial".as_bytes().to_vec(),
    )
    .unwrap();
}

pub fn create_twin(origin: AccountId) {
    let document = "some_link".as_bytes().to_vec();
    let hash = "some_hash".as_bytes().to_vec();

    assert_ok!(TfgridModule::user_accept_tc(
        Origin::signed(origin.clone()),
        document.clone(),
        hash.clone(),
    ));
    let ip = get_twin_ip(b"::1");
    assert_ok!(TfgridModule::create_twin(
        Origin::signed(origin),
        ip.clone().0
    ));
}

fn create_farming_policies() {
    let name = "f1".as_bytes().to_vec();
    assert_ok!(TfgridModule::create_farming_policy(
        RawOrigin::Root.into(),
        name,
        12,
        15,
        10,
        8,
        9999,
        System::block_number() + 100,
        true,
        true,
        NodeCertification::Diy,
        FarmCertification::Gold,
    ));

    let name = "f2".as_bytes().to_vec();
    assert_ok!(TfgridModule::create_farming_policy(
        RawOrigin::Root.into(),
        name,
        12,
        15,
        10,
        8,
        9999,
        System::block_number() + 100,
        true,
        true,
        NodeCertification::Diy,
        FarmCertification::NotCertified,
    ));

    let name = "f3".as_bytes().to_vec();
    assert_ok!(TfgridModule::create_farming_policy(
        RawOrigin::Root.into(),
        name,
        12,
        15,
        10,
        8,
        9999,
        System::block_number() + 100,
        true,
        true,
        NodeCertification::Certified,
        FarmCertification::Gold,
    ));

    let name = "f1".as_bytes().to_vec();
    assert_ok!(TfgridModule::create_farming_policy(
        RawOrigin::Root.into(),
        name,
        12,
        15,
        10,
        8,
        9999,
        System::block_number() + 100,
        true,
        true,
        NodeCertification::Certified,
        FarmCertification::NotCertified,
    ));
}

fn prepare_solution_provider() {
    let provider = super::types::Provider {
        take: 10,
        who: dave(),
    };
    let providers = vec![provider];

    assert_ok!(SmartContractModule::create_solution_provider(
        Origin::signed(dave()),
        "some_description".as_bytes().to_vec(),
        "some_link".as_bytes().to_vec(),
        providers
    ));

    assert_ok!(SmartContractModule::approve_solution_provider(
        RawOrigin::Root.into(),
        1,
        true
    ));
}

fn record(event: Event) -> EventRecord<Event, H256> {
    EventRecord {
        phase: Phase::Initialization,
        event,
        topics: vec![],
    }
}

fn generate_deployment_hash() -> H256 {
    H256::random()
}

fn get_deployment_data() -> crate::DeploymentDataInput<TestRuntime> {
    BoundedVec::<u8, crate::MaxDeploymentDataLength<TestRuntime>>::try_from(
        "some_data".as_bytes().to_vec(),
    )
    .unwrap()
}<|MERGE_RESOLUTION|>--- conflicted
+++ resolved
@@ -1466,7 +1466,9 @@
         prepare_farm_and_node();
         run_to_block(1, Some(&mut pool_state));
         TFTPriceModule::set_prices(Origin::signed(bob()), 50, 101).unwrap();
+        let twin = TfgridModule::twins(3).unwrap();
         let initial_total_issuance = Balances::total_issuance();
+        let initial_twin_balance = Balances::free_balance(&twin.account_id);
 
         assert_ok!(SmartContractModule::create_node_contract(
             Origin::signed(charlie()),
@@ -1508,41 +1510,27 @@
             true
         );
 
-<<<<<<< HEAD
         // grace period stops after 100 blocknumbers, so after 121
-        for i in 1..10 {
+        for i in 1..11 {
             pool_state
                 .write()
                 .should_call_bill_contract(1, Ok(Pays::Yes.into()), 21 + i * 10);
         }
 
-        for i in 1..10 {
+        for i in 1..11 {
             run_to_block(21 + i * 10, Some(&mut pool_state));
         }
 
-        pool_state
-            .write()
-            .should_call_bill_contract(1, Ok(Pays::Yes.into()), 121);
-        run_to_block(121, Some(&mut pool_state));
-=======
-        let twin = TfgridModule::twins(3).unwrap();
+        // pool_state
+        //     .write()
+        //     .should_call_bill_contract(1, Ok(Pays::Yes.into()), 131);
+        // run_to_block(131, Some(&mut pool_state));
+
+        // The user's total free balance should be distributed
         let free_balance = Balances::free_balance(&twin.account_id);
-
-        run_to_block(32);
-        run_to_block(42);
-        run_to_block(52);
-        run_to_block(62);
-        run_to_block(72);
-        run_to_block(82);
-        run_to_block(92);
-        run_to_block(102);
-        run_to_block(112);
-        run_to_block(122);
-        run_to_block(132);
->>>>>>> ee667301
-
-        // The user's total free balance should be distributed
-        validate_distribution_rewards(initial_total_issuance, free_balance, false);
+        let total_amount_billed = initial_twin_balance - free_balance;
+
+        validate_distribution_rewards(initial_total_issuance, total_amount_billed, false);
 
         let c1 = SmartContractModule::contracts(1);
         assert_eq!(c1, None);
@@ -1831,24 +1819,7 @@
         // check_report_cost(1, 3, amount_due_as_u128, 12, discount_received);
 
         let our_events = System::events();
-<<<<<<< HEAD
-        // Event 1: Rent contract created
-        // Event 2: Node Contract created
-        // Event 3: Updated used resources
-        // Event 4: Grace period started rent contract
-        // Event 5: Grace period started node contract
-        // Event 6-17: Rent contract billed
-        // Event 18: Node contract canceled
-        // Event 19: Rent contract Canceled
-        // => no Node Contract billed event
         assert_eq!(our_events.len(), 10);
-
-        for e in our_events.clone().iter() {
-            info!("event: {:?}", e);
-        }
-=======
-        assert_eq!(our_events.len(), 31);
->>>>>>> ee667301
 
         assert_eq!(
             our_events[5],
@@ -1874,11 +1845,7 @@
         );
 
         assert_eq!(
-<<<<<<< HEAD
-            our_events[8],
-=======
             our_events[29],
->>>>>>> ee667301
             record(MockEvent::SmartContractModule(SmartContractEvent::<
                 TestRuntime,
             >::NodeContractCanceled {
@@ -1888,11 +1855,7 @@
             }))
         );
         assert_eq!(
-<<<<<<< HEAD
-            our_events[9],
-=======
             our_events[30],
->>>>>>> ee667301
             record(MockEvent::SmartContractModule(SmartContractEvent::<
                 TestRuntime,
             >::RentContractCanceled {
