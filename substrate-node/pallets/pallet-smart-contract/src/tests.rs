--- conflicted
+++ resolved
@@ -13,10 +13,8 @@
 use super::types;
 use pallet_tfgrid::types as pallet_tfgrid_types;
 use tfchain_support::types::{FarmCertification, Location, NodeCertification, PublicIP, Resources};
-<<<<<<< HEAD
 use crate::cost;
-=======
->>>>>>> ce89efa2
+
 use sp_std::convert::TryInto;
 
 const GIGABYTE: u64 = 1024 * 1024 * 1024;
