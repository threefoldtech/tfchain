use super::{types, Event as SmartContractEvent};
use crate::{mock::Event as MockEvent, mock::*, test_utils::*, Error};

use frame_support::{
    assert_noop, assert_ok, bounded_vec,
    traits::{LockableCurrency, WithdrawReasons},
    weights::Pays,
    BoundedVec,
};
use frame_system::{EventRecord, Phase, RawOrigin};
use sp_core::H256;
use sp_runtime::{assert_eq_error_rate, traits::SaturatedConversion, Perbill, Percent};
use sp_std::convert::{TryFrom, TryInto};
use substrate_fixed::types::U64F64;

use crate::cost;
<<<<<<< HEAD
use pallet_tfgrid::{
    types::{self as pallet_tfgrid_types, LocationInput},
    ResourcesInput,
};
use sp_std::convert::{TryFrom, TryInto};
use tfchain_support::{
    resources::Resources,
    types::{FarmCertification, NodeCertification, PublicIP},
};
=======
use log::info;
use pallet_tfgrid::types as pallet_tfgrid_types;
use tfchain_support::types::{FarmCertification, Location, NodeCertification, PublicIP, Resources};
>>>>>>> 52351d60

const GIGABYTE: u64 = 1024 * 1024 * 1024;

//  NODE CONTRACT TESTS //
// -------------------- //

#[test]
fn test_create_node_contract_works() {
    new_test_ext().execute_with(|| {
        run_to_block(1, None);
        prepare_farm_and_node();

        assert_ok!(SmartContractModule::create_node_contract(
            Origin::signed(alice()),
            1,
            generate_deployment_hash(),
            get_deployment_data(),
            0,
            None
        ));
    });
}

#[test]
fn test_create_node_contract_with_public_ips_works() {
    new_test_ext().execute_with(|| {
        run_to_block(1, None);
        prepare_farm_and_node();

        assert_ok!(SmartContractModule::create_node_contract(
            Origin::signed(alice()),
            1,
            generate_deployment_hash(),
            get_deployment_data(),
            2,
            None
        ));

        let node_contract = SmartContractModule::contracts(1).unwrap();

        match node_contract.contract_type.clone() {
            types::ContractData::NodeContract(c) => {
                let farm = TfgridModule::farms(1).unwrap();
                assert_eq!(farm.public_ips[0].contract_id, 1);

                assert_eq!(c.public_ips, 2);

                let pub_ip = PublicIP {
                    ip: get_public_ip_ip(b"185.206.122.33/24"),
                    gateway: get_public_ip_gw(b"185.206.122.1"),
                    contract_id: 1,
                };

                let pub_ip_2 = PublicIP {
                    ip: "185.206.122.34/24".as_bytes().to_vec().try_into().unwrap(),
                    gateway: "185.206.122.1".as_bytes().to_vec().try_into().unwrap(),
                    contract_id: 1,
                };
                assert_eq!(c.public_ips_list[0], pub_ip);
                assert_eq!(c.public_ips_list[1], pub_ip_2);
            }
            _ => (),
        }
    });
}

#[test]
fn test_create_node_contract_with_undefined_node_fails() {
    new_test_ext().execute_with(|| {
        run_to_block(1, None);
        prepare_farm_and_node();

        assert_noop!(
            SmartContractModule::create_node_contract(
                Origin::signed(alice()),
                2,
                generate_deployment_hash(),
                get_deployment_data(),
                0,
                None
            ),
            Error::<TestRuntime>::NodeNotExists
        );
    });
}

#[test]
fn test_create_node_contract_with_same_hash_and_node_fails() {
    new_test_ext().execute_with(|| {
        run_to_block(1, None);
        prepare_farm_and_node();

        let h = generate_deployment_hash();
        assert_ok!(SmartContractModule::create_node_contract(
            Origin::signed(alice()),
            1,
            h,
            get_deployment_data(),
            0,
            None
        ));

        assert_noop!(
            SmartContractModule::create_node_contract(
                Origin::signed(alice()),
                1,
                h,
                get_deployment_data(),
                0,
                None
            ),
            Error::<TestRuntime>::ContractIsNotUnique
        );
    });
}

#[test]
fn test_create_node_contract_which_was_canceled_before_works() {
    new_test_ext().execute_with(|| {
        run_to_block(1, None);
        prepare_farm_and_node();

        let h = generate_deployment_hash();
        assert_ok!(SmartContractModule::create_node_contract(
            Origin::signed(alice()),
            1,
            h,
            get_deployment_data(),
            0,
            None
        ));
        let contract_id = SmartContractModule::node_contract_by_hash(1, h);
        assert_eq!(contract_id, 1);

        assert_ok!(SmartContractModule::cancel_contract(
            Origin::signed(alice()),
            1
        ));

        let h = generate_deployment_hash();
        assert_ok!(SmartContractModule::create_node_contract(
            Origin::signed(alice()),
            1,
            h,
            get_deployment_data(),
            0,
            None
        ));
        let contract_id = SmartContractModule::node_contract_by_hash(1, h);
        assert_eq!(contract_id, 2);
    });
}

#[test]
fn test_update_node_contract_works() {
    new_test_ext().execute_with(|| {
        run_to_block(1, None);
        prepare_farm_and_node();

        assert_ok!(SmartContractModule::create_node_contract(
            Origin::signed(alice()),
            1,
            generate_deployment_hash(),
            get_deployment_data(),
            0,
            None
        ));

        let new_hash = generate_deployment_hash();
        let deployment_data = get_deployment_data();
        assert_ok!(SmartContractModule::update_node_contract(
            Origin::signed(alice()),
            1,
            new_hash,
            get_deployment_data()
        ));

        let node_contract = types::NodeContract {
            node_id: 1,
            deployment_hash: new_hash,
            deployment_data,
            public_ips: 0,
            public_ips_list: Vec::new().try_into().unwrap(),
        };
        let contract_type = types::ContractData::NodeContract(node_contract);

        let expected_contract_value = types::Contract {
            contract_id: 1,
            state: types::ContractState::Created,
            twin_id: 1,
            version: crate::CONTRACT_VERSION,
            contract_type,
            solution_provider_id: None,
        };

        let node_contract = SmartContractModule::contracts(1).unwrap();
        assert_eq!(node_contract, expected_contract_value);

        let contracts = SmartContractModule::active_node_contracts(1);
        assert_eq!(contracts.len(), 1);

        assert_eq!(contracts[0], 1);

        let node_contract_id_by_hash = SmartContractModule::node_contract_by_hash(1, new_hash);
        assert_eq!(node_contract_id_by_hash, 1);
    });
}

#[test]
fn test_update_node_contract_not_exists_fails() {
    new_test_ext().execute_with(|| {
        run_to_block(1, None);
        prepare_farm_and_node();

        assert_noop!(
            SmartContractModule::update_node_contract(
                Origin::signed(alice()),
                1,
                generate_deployment_hash(),
                get_deployment_data()
            ),
            Error::<TestRuntime>::ContractNotExists
        );
    });
}

#[test]
fn test_update_node_contract_wrong_twins_fails() {
    new_test_ext().execute_with(|| {
        run_to_block(1, None);
        prepare_farm_and_node();

        assert_ok!(SmartContractModule::create_node_contract(
            Origin::signed(alice()),
            1,
            generate_deployment_hash(),
            get_deployment_data(),
            0,
            None
        ));

        assert_noop!(
            SmartContractModule::update_node_contract(
                Origin::signed(bob()),
                1,
                generate_deployment_hash(),
                get_deployment_data()
            ),
            Error::<TestRuntime>::TwinNotAuthorizedToUpdateContract
        );
    });
}

#[test]
fn test_cancel_node_contract_works() {
    new_test_ext().execute_with(|| {
        run_to_block(1, None);
        prepare_farm_and_node();

        assert_ok!(SmartContractModule::create_node_contract(
            Origin::signed(alice()),
            1,
            generate_deployment_hash(),
            get_deployment_data(),
            0,
            None
        ));

        assert_ok!(SmartContractModule::cancel_contract(
            Origin::signed(alice()),
            1
        ));

        let node_contract = SmartContractModule::contracts(1);
        assert_eq!(node_contract, None);

        let contracts = SmartContractModule::active_node_contracts(1);
        assert_eq!(contracts.len(), 0);
    });
}

#[test]
fn test_create_multiple_node_contracts_works() {
    new_test_ext().execute_with(|| {
        run_to_block(1, None);
        prepare_farm_and_node();

        assert_ok!(SmartContractModule::create_node_contract(
            Origin::signed(alice()),
            1,
            generate_deployment_hash(),
            get_deployment_data(),
            0,
            None
        ));

        assert_ok!(SmartContractModule::create_node_contract(
            Origin::signed(alice()),
            1,
            generate_deployment_hash(),
            get_deployment_data(),
            0,
            None
        ));

        assert_ok!(SmartContractModule::create_node_contract(
            Origin::signed(alice()),
            1,
            generate_deployment_hash(),
            get_deployment_data(),
            0,
            None
        ));

        let node_contracts = SmartContractModule::active_node_contracts(1);
        assert_eq!(node_contracts.len(), 3);

        // now cancel 1 and check if the storage maps are updated correctly
        assert_ok!(SmartContractModule::cancel_contract(
            Origin::signed(alice()),
            1
        ));

        let node_contracts = SmartContractModule::active_node_contracts(1);
        assert_eq!(node_contracts.len(), 2);
    });
}

#[test]
fn test_cancel_node_contract_frees_public_ips_works() {
    new_test_ext().execute_with(|| {
        run_to_block(1, None);
        prepare_farm_and_node();
        assert_ok!(SmartContractModule::create_node_contract(
            Origin::signed(alice()),
            1,
            generate_deployment_hash(),
            get_deployment_data(),
            2,
            None
        ));

        let farm = TfgridModule::farms(1).unwrap();
        assert_eq!(farm.public_ips[0].contract_id, 1);
        assert_eq!(farm.public_ips[1].contract_id, 1);

        assert_ok!(SmartContractModule::cancel_contract(
            Origin::signed(alice()),
            1
        ));

        let farm = TfgridModule::farms(1).unwrap();
        assert_eq!(farm.public_ips[0].contract_id, 0);
        assert_eq!(farm.public_ips[1].contract_id, 0);
    });
}

#[test]
fn test_cancel_node_contract_not_exists_fails() {
    new_test_ext().execute_with(|| {
        prepare_farm_and_node();

        assert_noop!(
            SmartContractModule::cancel_contract(Origin::signed(alice()), 1),
            Error::<TestRuntime>::ContractNotExists
        );
    });
}

#[test]
fn test_cancel_node_contract_wrong_twins_fails() {
    new_test_ext().execute_with(|| {
        run_to_block(1, None);
        prepare_farm_and_node();

        assert_ok!(SmartContractModule::create_node_contract(
            Origin::signed(alice()),
            1,
            generate_deployment_hash(),
            get_deployment_data(),
            0,
            None
        ));

        assert_noop!(
            SmartContractModule::cancel_contract(Origin::signed(bob()), 1),
            Error::<TestRuntime>::TwinNotAuthorizedToCancelContract
        );
    });
}

//  NAME CONTRACT TESTS //
// -------------------- //

#[test]
fn test_create_name_contract_works() {
    new_test_ext().execute_with(|| {
        run_to_block(1, None);
        prepare_farm_and_node();

        assert_ok!(SmartContractModule::create_name_contract(
            Origin::signed(bob()),
            "foobar".as_bytes().to_vec()
        ));
    });
}

#[test]
fn test_cancel_name_contract_works() {
    new_test_ext().execute_with(|| {
        run_to_block(1, None);
        prepare_farm_and_node();

        assert_ok!(SmartContractModule::create_name_contract(
            Origin::signed(alice()),
            "some_name".as_bytes().to_vec()
        ));

        assert_ok!(SmartContractModule::cancel_contract(
            Origin::signed(alice()),
            1
        ));

        let name_contract = SmartContractModule::contracts(1);
        assert_eq!(name_contract, None);

        let contract_id = SmartContractModule::contract_id_by_name_registration(
            get_name_contract_name(&"some_name".as_bytes().to_vec()),
        );
        assert_eq!(contract_id, 0);
    });
}

#[test]
fn test_create_name_contract_double_with_same_name_fails() {
    new_test_ext().execute_with(|| {
        run_to_block(1, None);
        prepare_farm_and_node();

        assert_ok!(SmartContractModule::create_name_contract(
            Origin::signed(bob()),
            "foobar".as_bytes().to_vec()
        ));
        assert_noop!(
            SmartContractModule::create_name_contract(
                Origin::signed(alice()),
                "foobar".as_bytes().to_vec()
            ),
            Error::<TestRuntime>::NameExists
        );
    });
}

#[test]
fn test_recreate_name_contract_after_cancel_works() {
    new_test_ext().execute_with(|| {
        run_to_block(1, None);
        prepare_farm_and_node();

        assert_ok!(SmartContractModule::create_name_contract(
            Origin::signed(bob()),
            "foobar".as_bytes().to_vec()
        ));

        assert_ok!(SmartContractModule::cancel_contract(
            Origin::signed(bob()),
            1
        ));

        assert_ok!(SmartContractModule::create_name_contract(
            Origin::signed(bob()),
            "foobar".as_bytes().to_vec()
        ));
    });
}

#[test]
fn test_create_name_contract_with_invalid_dns_name_fails() {
    new_test_ext().execute_with(|| {
        run_to_block(1, None);
        prepare_farm_and_node();

        assert_noop!(
            SmartContractModule::create_name_contract(
                Origin::signed(alice()),
                "foo.bar".as_bytes().to_vec()
            ),
            Error::<TestRuntime>::NameNotValid
        );

        assert_noop!(
            SmartContractModule::create_name_contract(
                Origin::signed(alice()),
                "foo!".as_bytes().to_vec()
            ),
            Error::<TestRuntime>::NameNotValid
        );

        assert_noop!(
            SmartContractModule::create_name_contract(
                Origin::signed(alice()),
                "foo;'".as_bytes().to_vec()
            ),
            Error::<TestRuntime>::NameNotValid
        );

        assert_noop!(
            SmartContractModule::create_name_contract(
                Origin::signed(alice()),
                "foo123.%".as_bytes().to_vec()
            ),
            Error::<TestRuntime>::NameNotValid
        );
    });
}

//  RENT CONTRACT TESTS //
// -------------------- //

#[test]
fn test_create_rent_contract_works() {
    new_test_ext().execute_with(|| {
        run_to_block(1, None);
        prepare_dedicated_farm_and_node();

        let node_id = 1;
        assert_ok!(SmartContractModule::create_rent_contract(
            Origin::signed(bob()),
            node_id,
            None
        ));

        let contract = SmartContractModule::contracts(1).unwrap();
        let rent_contract = types::RentContract { node_id };
        assert_eq!(
            contract.contract_type,
            types::ContractData::RentContract(rent_contract)
        );
    });
}

#[test]
fn test_cancel_rent_contract_works() {
    new_test_ext().execute_with(|| {
        run_to_block(1, None);
        prepare_dedicated_farm_and_node();

        let node_id = 1;
        assert_ok!(SmartContractModule::create_rent_contract(
            Origin::signed(bob()),
            node_id,
            None
        ));

        let contract = SmartContractModule::contracts(1).unwrap();
        let rent_contract = types::RentContract { node_id };
        assert_eq!(
            contract.contract_type,
            types::ContractData::RentContract(rent_contract)
        );

        assert_ok!(SmartContractModule::cancel_contract(
            Origin::signed(bob()),
            1
        ));

        let contract = SmartContractModule::contracts(1);
        assert_eq!(contract, None);
    });
}

#[test]
fn test_create_rent_contract_on_node_in_use_fails() {
    new_test_ext().execute_with(|| {
        run_to_block(1, None);
        prepare_farm_and_node();

        assert_ok!(SmartContractModule::create_node_contract(
            Origin::signed(alice()),
            1,
            generate_deployment_hash(),
            get_deployment_data(),
            1,
            None
        ));

        assert_noop!(
            SmartContractModule::create_rent_contract(Origin::signed(bob()), 1, None),
            Error::<TestRuntime>::NodeNotAvailableToDeploy
        );
    })
}

#[test]
fn test_create_rent_contract_non_dedicated_empty_node_works() {
    new_test_ext().execute_with(|| {
        run_to_block(1, None);
        prepare_farm_and_node();

        let node_id = 1;
        assert_ok!(SmartContractModule::create_rent_contract(
            Origin::signed(bob()),
            node_id,
            None
        ));
    })
}

#[test]
fn test_create_node_contract_on_dedicated_node_without_rent_contract_fails() {
    new_test_ext().execute_with(|| {
        run_to_block(1, None);
        prepare_dedicated_farm_and_node();

        assert_noop!(
            SmartContractModule::create_node_contract(
                Origin::signed(bob()),
                1,
                generate_deployment_hash(),
                get_deployment_data(),
                1,
                None
            ),
            Error::<TestRuntime>::NodeNotAvailableToDeploy
        );
    })
}

#[test]
fn test_create_node_contract_when_having_a_rentcontract_works() {
    new_test_ext().execute_with(|| {
        run_to_block(1, None);
        prepare_dedicated_farm_and_node();

        assert_ok!(SmartContractModule::create_rent_contract(
            Origin::signed(bob()),
            1,
            None
        ));

        assert_ok!(SmartContractModule::create_node_contract(
            Origin::signed(bob()),
            1,
            generate_deployment_hash(),
            get_deployment_data(),
            1,
            None
        ));
    })
}

#[test]
fn test_create_node_contract_when_someone_else_has_rent_contract_fails() {
    new_test_ext().execute_with(|| {
        run_to_block(1, None);
        prepare_dedicated_farm_and_node();

        // create rent contract with bob
        assert_ok!(SmartContractModule::create_rent_contract(
            Origin::signed(bob()),
            1,
            None
        ));

        // try to create node contract with Alice
        // Alice not the owner of the rent contract so she is unauthorized to deploy a node contract
        assert_noop!(
            SmartContractModule::create_node_contract(
                Origin::signed(alice()),
                1,
                generate_deployment_hash(),
                get_deployment_data(),
                1,
                None
            ),
            Error::<TestRuntime>::NodeHasRentContract
        );
    })
}

#[test]
fn test_cancel_rent_contract_with_active_node_contracts_fails() {
    let (mut ext, mut pool_state) = new_test_ext_with_pool_state(0);
    ext.execute_with(|| {
        prepare_dedicated_farm_and_node();
        run_to_block(1, Some(&mut pool_state));
        TFTPriceModule::set_prices(Origin::signed(bob()), 50, 101).unwrap();

        let node_id = 1;
        assert_ok!(SmartContractModule::create_rent_contract(
            Origin::signed(bob()),
            node_id,
            None
        ));

        assert_ok!(SmartContractModule::create_node_contract(
            Origin::signed(bob()),
            1,
            generate_deployment_hash(),
            get_deployment_data(),
            1,
            None
        ));

        assert_noop!(
            SmartContractModule::cancel_contract(Origin::signed(bob()), 1,),
            Error::<TestRuntime>::NodeHasActiveContracts
        );
    });
}

//  CONTRACT BILLING TESTS //
// ----------------------- //

#[test]
fn test_node_contract_billing_details() {
    let (mut ext, mut pool_state) = new_test_ext_with_pool_state(0);
    ext.execute_with(|| {
        prepare_farm_and_node();
        run_to_block(1, Some(&mut pool_state));
        TFTPriceModule::set_prices(Origin::signed(bob()), 50, 101).unwrap();

        let twin = TfgridModule::twins(2).unwrap();
        let initial_twin_balance = Balances::free_balance(&twin.account_id);

        assert_ok!(SmartContractModule::create_node_contract(
            Origin::signed(bob()),
            1,
            generate_deployment_hash(),
            get_deployment_data(),
            1,
            None
        ));

        push_contract_resources_used(1);

        push_nru_report_for_contract(1, 10);

        let contract_to_bill = SmartContractModule::contract_to_bill_at_block(1);
        assert_eq!(contract_to_bill, [1]);

        let initial_total_issuance = Balances::total_issuance();
        // advance 25 cycles
        for i in 0..25 {
            pool_state
                .write()
                .should_call_bill_contract(1, Ok(Pays::Yes.into()), 11 + i * 10);
            run_to_block(11 + i * 10, Some(&mut pool_state));
        }

        let free_balance = Balances::free_balance(&twin.account_id);
        let total_amount_billed = initial_twin_balance - free_balance;
        info!("locked balance {:?}", total_amount_billed);

        info!("total locked balance {:?}", total_amount_billed);

        let staking_pool_account_balance = Balances::free_balance(&get_staking_pool_account());
        info!(
            "staking pool account balance, {:?}",
            staking_pool_account_balance
        );

        // 5% is sent to the staking pool account
        assert_eq!(
            staking_pool_account_balance,
            Perbill::from_percent(5) * total_amount_billed
        );

        // 10% is sent to the foundation account
        let pricing_policy = TfgridModule::pricing_policies(1).unwrap();
        let foundation_account_balance = Balances::free_balance(&pricing_policy.foundation_account);
        assert_eq!(
            foundation_account_balance,
            Perbill::from_percent(10) * total_amount_billed
        );

        // 50% is sent to the sales account
        let sales_account_balance = Balances::free_balance(&pricing_policy.certified_sales_account);
        assert_eq!(
            sales_account_balance,
            Perbill::from_percent(50) * total_amount_billed
        );

        let total_issuance = Balances::total_issuance();
        // total issueance is now previous total - amount burned from contract billed (35%)
        let burned_amount = Perbill::from_percent(35) * total_amount_billed;
        assert_eq_error_rate!(
            total_issuance,
            initial_total_issuance - burned_amount as u64,
            1
        );

        // amount unbilled should have been reset after a transfer between contract owner and farmer
        let contract_billing_info = SmartContractModule::contract_billing_information_by_id(1);
        assert_eq!(contract_billing_info.amount_unbilled, 0);
    });
}

#[test]
fn test_node_contract_billing_details_with_solution_provider() {
    let (mut ext, mut pool_state) = new_test_ext_with_pool_state(0);
    ext.execute_with(|| {
        prepare_farm_and_node();

        prepare_solution_provider();

        run_to_block(1, Some(&mut pool_state));
        TFTPriceModule::set_prices(Origin::signed(bob()), 50, 101).unwrap();

        let twin = TfgridModule::twins(2).unwrap();
        let initial_twin_balance = Balances::free_balance(&twin.account_id);
        let initial_total_issuance = Balances::total_issuance();

        assert_ok!(SmartContractModule::create_node_contract(
            Origin::signed(bob()),
            1,
            generate_deployment_hash(),
            get_deployment_data(),
            1,
            Some(1)
        ));

        push_contract_resources_used(1);

        push_nru_report_for_contract(1, 10);

        let contract_to_bill = SmartContractModule::contract_to_bill_at_block(1);
        assert_eq!(contract_to_bill, [1]);

        // advance 25 cycles
        for i in 0..25 {
            pool_state
                .write()
                .should_call_bill_contract(1, Ok(Pays::Yes.into()), 11 + i * 10);
            run_to_block(11 + i * 10, Some(&mut pool_state));
        }

        let free_balance = Balances::free_balance(&twin.account_id);
        let total_amount_billed = initial_twin_balance - free_balance;

        validate_distribution_rewards(initial_total_issuance, total_amount_billed, true);

        // amount unbilled should have been reset after a transfer between contract owner and farmer
        let contract_billing_info = SmartContractModule::contract_billing_information_by_id(1);
        assert_eq!(contract_billing_info.amount_unbilled, 0);
    });
}

#[test]
fn test_multiple_contracts_billing_loop_works() {
    let (mut ext, mut pool_state) = new_test_ext_with_pool_state(0);
    ext.execute_with(|| {
        prepare_farm_and_node();
        run_to_block(1, Some(&mut pool_state));
        TFTPriceModule::set_prices(Origin::signed(bob()), 50, 101).unwrap();

        assert_ok!(SmartContractModule::create_node_contract(
            Origin::signed(bob()),
            1,
            generate_deployment_hash(),
            get_deployment_data(),
            1,
            None
        ));
        assert_ok!(SmartContractModule::create_name_contract(
            Origin::signed(bob()),
            "some_name".as_bytes().to_vec(),
        ));

        let contracts_to_bill_at_block = SmartContractModule::contract_to_bill_at_block(1);
        assert_eq!(contracts_to_bill_at_block.len(), 2);

        // 2 contracts => 2 billings
        pool_state
            .write()
            .should_call_bill_contract(1, Ok(Pays::Yes.into()), 11);
        pool_state
            .write()
            .should_call_bill_contract(2, Ok(Pays::Yes.into()), 11);
        run_to_block(11, Some(&mut pool_state));

        // Test that the expected events were emitted
        let our_events = System::events();

        // 1: Contract Created (node contract)
        // 2: Contract created (name contract)
        // 3: Contract Billed (node contract)
        // 4: Contract Billed (name contract)
        assert_eq!(our_events.len(), 6);
    })
}

#[test]
fn test_node_contract_billing_cycles() {
    let (mut ext, mut pool_state) = new_test_ext_with_pool_state(0);
    ext.execute_with(|| {
        prepare_farm_and_node();
        run_to_block(1, Some(&mut pool_state));
        TFTPriceModule::set_prices(Origin::signed(bob()), 50, 101).unwrap();

        assert_ok!(SmartContractModule::create_node_contract(
            Origin::signed(bob()),
            1,
            generate_deployment_hash(),
            get_deployment_data(),
            0,
            None
        ));
        let contract_id = 1;
        let twin_id = 2;

        push_contract_resources_used(1);

        let (amount_due_1, discount_received) = calculate_tft_cost(contract_id, twin_id, 10);
        pool_state
            .write()
            .should_call_bill_contract(1, Ok(Pays::Yes.into()), 11);
        run_to_block(11, Some(&mut pool_state));
        check_report_cost(1, amount_due_1, 11, discount_received);

        let twin = TfgridModule::twins(twin_id).unwrap();
        let usable_balance = Balances::usable_balance(&twin.account_id);
        let free_balance = Balances::free_balance(&twin.account_id);

        let locked_balance = free_balance - usable_balance;
        assert_eq!(
            locked_balance.saturated_into::<u128>(),
            amount_due_1 as u128
        );

        let (amount_due_2, discount_received) = calculate_tft_cost(contract_id, twin_id, 10);
        pool_state
            .write()
            .should_call_bill_contract(1, Ok(Pays::Yes.into()), 21);
        run_to_block(21, Some(&mut pool_state));
        check_report_cost(1, amount_due_2, 21, discount_received);

        let (amount_due_3, discount_received) = calculate_tft_cost(contract_id, twin_id, 10);
        pool_state
            .write()
            .should_call_bill_contract(1, Ok(Pays::Yes.into()), 31);
        run_to_block(31, Some(&mut pool_state));
        check_report_cost(1, amount_due_3, 31, discount_received);

        let twin = TfgridModule::twins(twin_id).unwrap();
        let usable_balance = Balances::usable_balance(&twin.account_id);
        let free_balance = Balances::free_balance(&twin.account_id);

        let locked_balance = free_balance - usable_balance;
        assert_eq!(
            locked_balance.saturated_into::<u128>(),
            amount_due_1 as u128 + amount_due_2 as u128 + amount_due_3 as u128
        );
    });
}

#[test]
fn test_node_multiple_contract_billing_cycles() {
    let (mut ext, mut pool_state) = new_test_ext_with_pool_state(0);
    ext.execute_with(|| {
        prepare_farm_and_node();
        run_to_block(1, Some(&mut pool_state));
        TFTPriceModule::set_prices(Origin::signed(bob()), 50, 101).unwrap();

        assert_ok!(SmartContractModule::create_node_contract(
            Origin::signed(bob()),
            1,
            generate_deployment_hash(),
            get_deployment_data(),
            0,
            None
        ));
        assert_ok!(SmartContractModule::create_node_contract(
            Origin::signed(bob()),
            1,
            generate_deployment_hash(),
            get_deployment_data(),
            0,
            None
        ));
        let twin_id = 2;

        pool_state
            .write()
            .should_call_bill_contract(1, Ok(Pays::Yes.into()), 11);
        pool_state
            .write()
            .should_call_bill_contract(2, Ok(Pays::Yes.into()), 11);
        push_contract_resources_used(1);
        push_contract_resources_used(2);

        let (amount_due_contract_1, discount_received) = calculate_tft_cost(1, twin_id, 11);
        run_to_block(12, Some(&mut pool_state));
        check_report_cost(1, amount_due_contract_1, 12, discount_received);

        let (amount_due_contract_2, discount_received) = calculate_tft_cost(2, twin_id, 11);
        run_to_block(12, Some(&mut pool_state));
        check_report_cost(2, amount_due_contract_2, 12, discount_received);

        let twin = TfgridModule::twins(twin_id).unwrap();
        let usable_balance = Balances::usable_balance(&twin.account_id);
        let free_balance = Balances::free_balance(&twin.account_id);

        let locked_balance = free_balance - usable_balance;
        assert_eq!(
            locked_balance.saturated_into::<u128>(),
            amount_due_contract_1 as u128 + amount_due_contract_2 as u128
        );
    });
}

#[test]
fn test_node_contract_billing_cycles_delete_node_cancels_contract() {
    let (mut ext, mut pool_state) = new_test_ext_with_pool_state(0);
    ext.execute_with(|| {
        prepare_farm_and_node();
        run_to_block(1, Some(&mut pool_state));
        TFTPriceModule::set_prices(Origin::signed(bob()), 50, 101).unwrap();

        assert_ok!(SmartContractModule::create_node_contract(
            Origin::signed(bob()),
            1,
            generate_deployment_hash(),
            get_deployment_data(),
            1,
            None
        ));
        let contract_id = 1;
        let twin_id = 2;

        for i in 0..5 {
            pool_state
                .write()
                .should_call_bill_contract(1, Ok(Pays::Yes.into()), 11 + i * 10);
        }
        push_contract_resources_used(1);

        let (amount_due_as_u128, discount_received) = calculate_tft_cost(contract_id, twin_id, 10);
        run_to_block(11, Some(&mut pool_state));
        check_report_cost(1, amount_due_as_u128, 11, discount_received);

        let (amount_due_as_u128, discount_received) = calculate_tft_cost(contract_id, twin_id, 10);
        run_to_block(21, Some(&mut pool_state));
        check_report_cost(1, amount_due_as_u128, 21, discount_received);

        let (amount_due_as_u128, discount_received) = calculate_tft_cost(contract_id, twin_id, 10);
        run_to_block(31, Some(&mut pool_state));
        check_report_cost(1, amount_due_as_u128, 31, discount_received);

        let (amount_due_as_u128, discount_received) = calculate_tft_cost(contract_id, twin_id, 10);
        run_to_block(41, Some(&mut pool_state));
        check_report_cost(1, amount_due_as_u128, 41, discount_received);

        let (amount_due_as_u128, discount_received) = calculate_tft_cost(contract_id, twin_id, 10);
        run_to_block(51, Some(&mut pool_state));
        check_report_cost(1, amount_due_as_u128, 51, discount_received);

        let (amount_due_as_u128, discount_received) = calculate_tft_cost(contract_id, twin_id, 4);
        run_to_block(55, None);

        // Delete node
        TfgridModule::delete_node_farm(Origin::signed(alice()), 1).unwrap();

        // After deleting a node, the contract gets billed before it's canceled
        check_report_cost(1, amount_due_as_u128, 55, discount_received);

        let our_events = System::events();

        for e in our_events.clone().iter() {
            info!("{:?}", e);
        }

        let public_ip = PublicIP {
            ip: get_public_ip_ip(b"185.206.122.33/24"),
            gateway: get_public_ip_gw(b"185.206.122.1"),
            contract_id: 0,
        };

        let mut ips: BoundedVec<
            PublicIP<TestPublicIP, TestGatewayIP>,
            crate::MaxNodeContractPublicIPs<TestRuntime>,
        > = vec![].try_into().unwrap();
        ips.try_push(public_ip).unwrap();

        assert_eq!(
            our_events.contains(&record(MockEvent::SmartContractModule(
                SmartContractEvent::<TestRuntime>::IPsFreed {
                    contract_id: 1,
                    public_ips: ips
                }
            ))),
            true
        );
        assert_eq!(
            our_events.contains(&record(MockEvent::SmartContractModule(
                SmartContractEvent::<TestRuntime>::NodeContractCanceled {
                    contract_id: 1,
                    node_id: 1,
                    twin_id: 2
                }
            ))),
            true
        );
    });
}

#[test]
fn test_node_contract_only_public_ip_billing_cycles() {
    let (mut ext, mut pool_state) = new_test_ext_with_pool_state(0);
    ext.execute_with(|| {
        prepare_farm_and_node();
        run_to_block(1, Some(&mut pool_state));
        TFTPriceModule::set_prices(Origin::signed(bob()), 50, 101).unwrap();

        assert_ok!(SmartContractModule::create_node_contract(
            Origin::signed(bob()),
            1,
            generate_deployment_hash(),
            get_deployment_data(),
            1,
            None
        ));
        let contract_id = 1;
        let twin_id = 2;

        for i in 0..5 {
            pool_state.write().should_call_bill_contract(
                contract_id,
                Ok(Pays::Yes.into()),
                11 + i * 10,
            );
        }

        let (amount_due_as_u128, discount_received) = calculate_tft_cost(contract_id, twin_id, 10);
        assert_ne!(amount_due_as_u128, 0);
        run_to_block(11, Some(&mut pool_state));
        check_report_cost(1, amount_due_as_u128, 11, discount_received);

        let (amount_due_as_u128, discount_received) = calculate_tft_cost(contract_id, twin_id, 10);
        run_to_block(21, Some(&mut pool_state));
        check_report_cost(1, amount_due_as_u128, 21, discount_received);

        let (amount_due_as_u128, discount_received) = calculate_tft_cost(contract_id, twin_id, 10);
        run_to_block(31, Some(&mut pool_state));
        check_report_cost(1, amount_due_as_u128, 31, discount_received);

        let (amount_due_as_u128, discount_received) = calculate_tft_cost(contract_id, twin_id, 10);
        run_to_block(41, Some(&mut pool_state));
        check_report_cost(1, amount_due_as_u128, 41, discount_received);

        let (amount_due_as_u128, discount_received) = calculate_tft_cost(contract_id, twin_id, 10);
        run_to_block(51, Some(&mut pool_state));
        check_report_cost(1, amount_due_as_u128, 51, discount_received);
    });
}

#[test]
fn test_node_contract_billing_cycles_cancel_contract_during_cycle_works() {
    let (mut ext, mut pool_state) = new_test_ext_with_pool_state(0);
    ext.execute_with(|| {
        prepare_farm_and_node();
        run_to_block(1, Some(&mut pool_state));
        TFTPriceModule::set_prices(Origin::signed(bob()), 50, 101).unwrap();

        assert_ok!(SmartContractModule::create_node_contract(
            Origin::signed(bob()),
            1,
            generate_deployment_hash(),
            get_deployment_data(),
            0,
            None
        ));

        let contract_id = 1;
        let twin_id = 2;

        // 2 cycles for billing
        for i in 0..2 {
            pool_state.write().should_call_bill_contract(
                contract_id,
                Ok(Pays::Yes.into()),
                11 + i * 10,
            );
        }
        push_contract_resources_used(1);

        let (amount_due_as_u128, discount_received) = calculate_tft_cost(contract_id, twin_id, 10);
        run_to_block(11, Some(&mut pool_state));
        check_report_cost(1, amount_due_as_u128, 11, discount_received);

        let (amount_due_as_u128, discount_received) = calculate_tft_cost(contract_id, twin_id, 10);
        run_to_block(21, Some(&mut pool_state));
        check_report_cost(1, amount_due_as_u128, 21, discount_received);

        run_to_block(28, Some(&mut pool_state));
        let (amount_due_as_u128, discount_received) = calculate_tft_cost(contract_id, twin_id, 7);
        assert_ok!(SmartContractModule::cancel_contract(
            Origin::signed(bob()),
            1
        ));

        run_to_block(29, Some(&mut pool_state));
        check_report_cost(1, amount_due_as_u128, 28, discount_received);

        let contract = SmartContractModule::contracts(1);
        assert_eq!(contract, None);

        let billing_info = SmartContractModule::contract_billing_information_by_id(1);
        assert_eq!(billing_info.amount_unbilled, 0);
    });
}

#[test]
fn test_node_contract_billing_fails() {
    let (mut ext, mut pool_state) = new_test_ext_with_pool_state(0);
    ext.execute_with(|| {
        run_to_block(1, Some(&mut pool_state));
        // Creates a farm and node and sets the price of tft to 0 which raises an error later
        prepare_farm_and_node();

        assert_ok!(SmartContractModule::create_node_contract(
            Origin::signed(bob()),
            1,
            generate_deployment_hash(),
            get_deployment_data(),
            1,
            None
        ));

        let contracts_to_bill_at_block = SmartContractModule::contract_to_bill_at_block(1);
        assert_eq!(contracts_to_bill_at_block.len(), 1);

        let contract_id = contracts_to_bill_at_block[0];

        // delete twin to make the billing fail
        assert_ok!(TfgridModule::delete_twin(
            Origin::signed(bob()),
            SmartContractModule::contracts(contract_id).unwrap().twin_id,
        ));

        // the offchain worker should save the failed ids in local storage and try again
        // in subsequent blocks (which will also fail)
        for i in 1..3 {
            pool_state.write().should_call_bill_contract(
                1,
                Err(Error::<TestRuntime>::TwinNotExists.into()),
                1 + i * 10,
            );
            run_to_block(11 * i, Some(&mut pool_state));
        }
    });
}

#[test]
fn test_node_contract_billing_cycles_cancel_contract_during_cycle_without_balance_works() {
    let (mut ext, mut pool_state) = new_test_ext_with_pool_state(0);
    ext.execute_with(|| {
        prepare_farm_and_node();
        run_to_block(1, Some(&mut pool_state));
        TFTPriceModule::set_prices(Origin::signed(bob()), 50, 101).unwrap();

        let twin = TfgridModule::twins(2).unwrap();
        let initial_twin_balance = Balances::free_balance(&twin.account_id);
        info!("initial twin balance: {:?}", initial_twin_balance);
        let initial_total_issuance = Balances::total_issuance();

        assert_ok!(SmartContractModule::create_node_contract(
            Origin::signed(bob()),
            1,
            generate_deployment_hash(),
            get_deployment_data(),
            0,
            None
        ));

        let contract_id = 1;
        let twin_id = 2;

        push_contract_resources_used(1);

        let (amount_due_1, discount_received) = calculate_tft_cost(contract_id, twin_id, 10);
        pool_state
            .write()
            .should_call_bill_contract(contract_id, Ok(Pays::Yes.into()), 11);
        run_to_block(11, Some(&mut pool_state));
        check_report_cost(1, amount_due_1, 11, discount_received);

        let (amount_due_2, discount_received) = calculate_tft_cost(contract_id, twin_id, 10);
        pool_state
            .write()
            .should_call_bill_contract(contract_id, Ok(Pays::Yes.into()), 21);
        run_to_block(21, Some(&mut pool_state));
        check_report_cost(1, amount_due_2, 21, discount_received);

        // Run halfway ish next cycle and cancel
        run_to_block(25, Some(&mut pool_state));

        let usable_balance = Balances::usable_balance(&twin.account_id);
        let total_amount_billed = initial_twin_balance - usable_balance;

        let extrinsic_fee = 10000;
        Balances::transfer(
            Origin::signed(bob()),
            alice(),
            initial_twin_balance - total_amount_billed - extrinsic_fee,
        )
        .unwrap();

        let usable_balance_before_canceling = Balances::usable_balance(&twin.account_id);
        assert_ne!(usable_balance_before_canceling, 0);

        assert_ok!(SmartContractModule::cancel_contract(
            Origin::signed(bob()),
            1
        ));

        pool_state
            .write()
            .should_call_bill_contract(contract_id, Ok(Pays::Yes.into()), 31);
        run_to_block(31, Some(&mut pool_state));

        // After canceling contract, and not being able to pay for the remainder of the cycle
        // where the cancel was excecuted, the remaining balance should still be the same
        let usable_balance_after_canceling = Balances::usable_balance(&twin.account_id);
        assert_eq!(
            usable_balance_after_canceling,
            usable_balance_before_canceling
        );

        validate_distribution_rewards(initial_total_issuance, total_amount_billed, false);
    });
}

#[test]
fn test_node_contract_out_of_funds_should_move_state_to_graceperiod_works() {
    let (mut ext, mut pool_state) = new_test_ext_with_pool_state(0);
    ext.execute_with(|| {
        prepare_farm_and_node();
        run_to_block(1, Some(&mut pool_state));
        TFTPriceModule::set_prices(Origin::signed(bob()), 50, 101).unwrap();

        assert_ok!(SmartContractModule::create_node_contract(
            Origin::signed(charlie()),
            1,
            generate_deployment_hash(),
            get_deployment_data(),
            0,
            None
        ));

        push_contract_resources_used(1);

        // cycle 1
        pool_state
            .write()
            .should_call_bill_contract(1, Ok(Pays::Yes.into()), 11);
        run_to_block(11, Some(&mut pool_state));

        // cycle 2
        // user does not have enough funds to pay for 2 cycles
        pool_state
            .write()
            .should_call_bill_contract(1, Ok(Pays::Yes.into()), 21);
        run_to_block(21, Some(&mut pool_state));

        let c1 = SmartContractModule::contracts(1).unwrap();
        assert_eq!(c1.state, types::ContractState::GracePeriod(21));

        let our_events = System::events();
        assert_eq!(
            our_events.contains(&record(MockEvent::SmartContractModule(
                SmartContractEvent::<TestRuntime>::ContractGracePeriodStarted {
                    contract_id: 1,
                    node_id: 1,
                    twin_id: 3,
                    block_number: 21
                }
            ))),
            true
        );
    });
}

#[test]
fn test_restore_node_contract_in_grace_works() {
    let (mut ext, mut pool_state) = new_test_ext_with_pool_state(0);
    ext.execute_with(|| {
        prepare_farm_and_node();
        run_to_block(1, Some(&mut pool_state));
        TFTPriceModule::set_prices(Origin::signed(bob()), 50, 101).unwrap();

        assert_ok!(SmartContractModule::create_node_contract(
            Origin::signed(charlie()),
            1,
            generate_deployment_hash(),
            get_deployment_data(),
            0,
            None
        ));

        for i in 0..6 {
            pool_state
                .write()
                .should_call_bill_contract(1, Ok(Pays::Yes.into()), 11 + i * 10);
        }
        push_contract_resources_used(1);

        // cycle 1
        run_to_block(11, Some(&mut pool_state));

        // cycle 2
        // user does not have enough funds to pay for 2 cycles
        run_to_block(21, Some(&mut pool_state));

        let c1 = SmartContractModule::contracts(1).unwrap();
        assert_eq!(c1.state, types::ContractState::GracePeriod(21));

        let our_events = System::events();
        assert_eq!(
            our_events.contains(&record(MockEvent::SmartContractModule(
                SmartContractEvent::<TestRuntime>::ContractGracePeriodStarted {
                    contract_id: 1,
                    node_id: 1,
                    twin_id: 3,
                    block_number: 21
                }
            ))),
            true
        );

        run_to_block(31, Some(&mut pool_state));
        run_to_block(41, Some(&mut pool_state));
        // Transfer some balance to the owner of the contract to trigger the grace period to stop
        Balances::transfer(Origin::signed(bob()), charlie(), 100000000).unwrap();
        run_to_block(52, Some(&mut pool_state));
        run_to_block(62, Some(&mut pool_state));

        let c1 = SmartContractModule::contracts(1).unwrap();
        assert_eq!(c1.state, types::ContractState::Created);
    });
}

#[test]
fn test_node_contract_grace_period_cancels_contract_when_grace_period_ends_works() {
    let (mut ext, mut pool_state) = new_test_ext_with_pool_state(0);
    ext.execute_with(|| {
        prepare_farm_and_node();
        run_to_block(1, Some(&mut pool_state));
        TFTPriceModule::set_prices(Origin::signed(bob()), 50, 101).unwrap();
        let twin = TfgridModule::twins(3).unwrap();
        let initial_total_issuance = Balances::total_issuance();
        let initial_twin_balance = Balances::free_balance(&twin.account_id);

        assert_ok!(SmartContractModule::create_node_contract(
            Origin::signed(charlie()),
            1,
            generate_deployment_hash(),
            get_deployment_data(),
            0,
            None
        ));

        push_contract_resources_used(1);

        // cycle 1
        pool_state
            .write()
            .should_call_bill_contract(1, Ok(Pays::Yes.into()), 11);
        run_to_block(11, Some(&mut pool_state));

        // cycle 2
        // user does not have enough funds to pay for 2 cycles
        pool_state
            .write()
            .should_call_bill_contract(1, Ok(Pays::Yes.into()), 21);
        run_to_block(21, Some(&mut pool_state));

        let c1 = SmartContractModule::contracts(1).unwrap();
        assert_eq!(c1.state, types::ContractState::GracePeriod(21));

        let our_events = System::events();
        assert_eq!(
            our_events.contains(&record(MockEvent::SmartContractModule(
                SmartContractEvent::<TestRuntime>::ContractGracePeriodStarted {
                    contract_id: 1,
                    node_id: 1,
                    twin_id: 3,
                    block_number: 21
                }
            ))),
            true
        );

        // grace period stops after 100 blocknumbers, so after 121
        for i in 1..11 {
            pool_state
                .write()
                .should_call_bill_contract(1, Ok(Pays::Yes.into()), 21 + i * 10);
        }

        for i in 1..11 {
            run_to_block(21 + i * 10, Some(&mut pool_state));
        }

        // pool_state
        //     .write()
        //     .should_call_bill_contract(1, Ok(Pays::Yes.into()), 131);
        // run_to_block(131, Some(&mut pool_state));

        // The user's total free balance should be distributed
        let free_balance = Balances::free_balance(&twin.account_id);
        let total_amount_billed = initial_twin_balance - free_balance;

        validate_distribution_rewards(initial_total_issuance, total_amount_billed, false);

        let c1 = SmartContractModule::contracts(1);
        assert_eq!(c1, None);
    });
}

#[test]
fn test_name_contract_billing() {
    let (mut ext, mut pool_state) = new_test_ext_with_pool_state(0);
    ext.execute_with(|| {
        prepare_farm_and_node();
        run_to_block(1, Some(&mut pool_state));
        TFTPriceModule::set_prices(Origin::signed(bob()), 50, 101).unwrap();

        assert_ok!(SmartContractModule::create_name_contract(
            Origin::signed(bob()),
            "foobar".as_bytes().to_vec()
        ));

        let contracts_to_bill = SmartContractModule::contract_to_bill_at_block(1);
        assert_eq!(contracts_to_bill, [1]);

        // let mature 11 blocks
        // because we bill every 10 blocks
        pool_state
            .write()
            .should_call_bill_contract(1, Ok(Pays::Yes.into()), 11);
        run_to_block(11, Some(&mut pool_state));

        // the contractbill event should look like:
        let contract_bill_event = types::ContractBill {
            contract_id: 1,
            timestamp: 1628082066,
            discount_level: types::DiscountLevel::Gold,
            amount_billed: 1848,
        };
        let our_events = System::events();
        info!("events: {:?}", our_events.clone());
        assert_eq!(
            our_events[3],
            record(MockEvent::SmartContractModule(SmartContractEvent::<
                TestRuntime,
            >::ContractBilled(
                contract_bill_event
            )))
        );
    });
}

#[test]
fn test_rent_contract_billing() {
    let (mut ext, mut pool_state) = new_test_ext_with_pool_state(0);
    ext.execute_with(|| {
        prepare_dedicated_farm_and_node();
        run_to_block(1, Some(&mut pool_state));
        TFTPriceModule::set_prices(Origin::signed(bob()), 50, 101).unwrap();

        let node_id = 1;
        assert_ok!(SmartContractModule::create_rent_contract(
            Origin::signed(bob()),
            node_id,
            None
        ));

        let contract = SmartContractModule::contracts(1).unwrap();
        let rent_contract = types::RentContract { node_id };
        assert_eq!(
            contract.contract_type,
            types::ContractData::RentContract(rent_contract)
        );

        pool_state
            .write()
            .should_call_bill_contract(1, Ok(Pays::Yes.into()), 11);
        run_to_block(11, Some(&mut pool_state));

        let (amount_due_as_u128, discount_received) = calculate_tft_cost(1, 2, 10);
        assert_ne!(amount_due_as_u128, 0);
        check_report_cost(1, amount_due_as_u128, 11, discount_received);
    });
}

#[test]
fn test_rent_contract_billing_cancel_should_bill_reserved_balance() {
    let (mut ext, mut pool_state) = new_test_ext_with_pool_state(0);
    ext.execute_with(|| {
        prepare_dedicated_farm_and_node();
        run_to_block(1, Some(&mut pool_state));
        TFTPriceModule::set_prices(Origin::signed(bob()), 50, 101).unwrap();

        let node_id = 1;
        assert_ok!(SmartContractModule::create_rent_contract(
            Origin::signed(bob()),
            node_id,
            None
        ));

        let contract = SmartContractModule::contracts(1).unwrap();
        let rent_contract = types::RentContract { node_id };
        assert_eq!(
            contract.contract_type,
            types::ContractData::RentContract(rent_contract)
        );

        pool_state
            .write()
            .should_call_bill_contract(1, Ok(Pays::Yes.into()), 11);
        run_to_block(11, Some(&mut pool_state));

        let (amount_due_as_u128, discount_received) = calculate_tft_cost(1, 2, 10);
        assert_ne!(amount_due_as_u128, 0);
        check_report_cost(1, amount_due_as_u128, 11, discount_received.clone());

        let twin = TfgridModule::twins(2).unwrap();
        let usable_balance = Balances::usable_balance(&twin.account_id);
        let free_balance = Balances::free_balance(&twin.account_id);
        assert_ne!(usable_balance, free_balance);

        run_to_block(13, Some(&mut pool_state));
        // cancel contract
        // it will bill before removing the contract and it should bill all
        // reserverd balance
        let (amount_due_as_u128, discount_received) = calculate_tft_cost(1, 2, 2);
        assert_ok!(SmartContractModule::cancel_contract(
            Origin::signed(bob()),
            1
        ));

        let twin = TfgridModule::twins(2).unwrap();
        let usable_balance = Balances::usable_balance(&twin.account_id);
        assert_ne!(usable_balance, 0);
        Balances::transfer(Origin::signed(bob()), alice(), usable_balance).unwrap();

        // we do not call bill contract here as the contract is removed during
        // cancel_contract. The contract id will still be in ContractsToBillAt
        // but the contract itself will no longer exist
        // But the
        pool_state
            .write()
            .should_call_bill_contract(1, Ok(Pays::Yes.into()), 21);
        run_to_block(22, Some(&mut pool_state));

        // Last amount due is the same as the first one
        assert_ne!(amount_due_as_u128, 0);
        check_report_cost(1, amount_due_as_u128, 13, discount_received);

        let usable_balance = Balances::usable_balance(&twin.account_id);
        let free_balance = Balances::free_balance(&twin.account_id);
        assert_eq!(usable_balance, free_balance);
    });
}

#[test]
fn test_rent_contract_canceled_mid_cycle_should_bill_for_remainder() {
    let (mut ext, mut pool_state) = new_test_ext_with_pool_state(0);
    ext.execute_with(|| {
        prepare_dedicated_farm_and_node();
        run_to_block(1, Some(&mut pool_state));
        TFTPriceModule::set_prices(Origin::signed(bob()), 50, 101).unwrap();

        let node_id = 1;
        assert_ok!(SmartContractModule::create_rent_contract(
            Origin::signed(bob()),
            node_id,
            None
        ));

        let contract = SmartContractModule::contracts(1).unwrap();
        let rent_contract = types::RentContract { node_id };
        assert_eq!(
            contract.contract_type,
            types::ContractData::RentContract(rent_contract)
        );

        let twin = TfgridModule::twins(2).unwrap();
        let usable_balance = Balances::usable_balance(&twin.account_id);
        let free_balance = Balances::free_balance(&twin.account_id);

        let locked_balance = free_balance - usable_balance;
        info!("locked balance: {:?}", locked_balance);

        run_to_block(8, Some(&mut pool_state));
        // Calculate the cost for 7 blocks of runtime (created a block 1, canceled at block 8)
        let (amount_due_as_u128, discount_received) = calculate_tft_cost(1, 2, 7);
        // cancel rent contract at block 8
        assert_ok!(SmartContractModule::cancel_contract(
            Origin::signed(bob()),
            1
        ));
        assert_ne!(amount_due_as_u128, 0);
        check_report_cost(1, amount_due_as_u128, 8, discount_received.clone());

        // Twin should have no more locked balance
        let twin = TfgridModule::twins(2).unwrap();
        let usable_balance = Balances::usable_balance(&twin.account_id);
        let free_balance = Balances::free_balance(&twin.account_id);
        assert_eq!(usable_balance, free_balance);
    });
}

#[test]
fn test_create_rent_contract_and_node_contract_excludes_node_contract_from_billing_works() {
    let (mut ext, mut pool_state) = new_test_ext_with_pool_state(0);
    ext.execute_with(|| {
        prepare_dedicated_farm_and_node();
        run_to_block(1, Some(&mut pool_state));
        TFTPriceModule::set_prices(Origin::signed(bob()), 50, 101).unwrap();

        let node_id = 1;
        assert_ok!(SmartContractModule::create_rent_contract(
            Origin::signed(bob()),
            node_id,
            None
        ));

        assert_ok!(SmartContractModule::create_node_contract(
            Origin::signed(bob()),
            1,
            generate_deployment_hash(),
            get_deployment_data(),
            0,
            None
        ));
        push_contract_resources_used(2);
        pool_state
            .write()
            .should_call_bill_contract(1, Ok(Pays::Yes.into()), 11);
        pool_state
            .write()
            .should_call_bill_contract(2, Ok(Pays::Yes.into()), 11);
        run_to_block(11, Some(&mut pool_state));

        let (amount_due_as_u128, discount_received) = calculate_tft_cost(1, 2, 10);
        assert_ne!(amount_due_as_u128, 0);
        check_report_cost(1, amount_due_as_u128, 11, discount_received);

        let our_events = System::events();
        // Event 1: Rent contract created
        // Event 2: Node Contract created
        // Event 4: Rent contract billed
        // => no Node Contract billed event
        assert_eq!(our_events.len(), 6);
    });
}

#[test]
fn test_rent_contract_canceled_due_to_out_of_funds_should_cancel_node_contracts_works() {
    let (mut ext, mut pool_state) = new_test_ext_with_pool_state(0);
    ext.execute_with(|| {
        prepare_dedicated_farm_and_node();
        run_to_block(1, Some(&mut pool_state));
        TFTPriceModule::set_prices(Origin::signed(bob()), 50, 101).unwrap();

        let node_id = 1;
        assert_ok!(SmartContractModule::create_rent_contract(
            Origin::signed(charlie()),
            node_id,
            None
        ));

        assert_ok!(SmartContractModule::create_node_contract(
            Origin::signed(charlie()),
            1,
            generate_deployment_hash(),
            get_deployment_data(),
            0,
            None
        ));
        push_contract_resources_used(2);

        // run 12 cycles, contracts should cancel after 11 due to lack of funds
        for i in 0..11 {
            pool_state
                .write()
                .should_call_bill_contract(1, Ok(Pays::Yes.into()), 11 + i * 10);
            pool_state
                .write()
                .should_call_bill_contract(2, Ok(Pays::Yes.into()), 11 + i * 10);
        }
        for i in 0..11 {
            run_to_block(12 + 10 * i, Some(&mut pool_state));
        }

        // let (amount_due_as_u128, discount_received) = calculate_tft_cost(1, 2, 11);
        // assert_ne!(amount_due_as_u128, 0);
        // check_report_cost(1, 3, amount_due_as_u128, 12, discount_received);

        let our_events = System::events();
        assert_eq!(our_events.len(), 10);

        assert_eq!(
            our_events[5],
            record(MockEvent::SmartContractModule(SmartContractEvent::<
                TestRuntime,
            >::ContractGracePeriodStarted {
                contract_id: 1,
                node_id: 1,
                twin_id: 3,
                block_number: 11
            }))
        );
        assert_eq!(
            our_events[6],
            record(MockEvent::SmartContractModule(SmartContractEvent::<
                TestRuntime,
            >::ContractGracePeriodStarted {
                contract_id: 2,
                node_id: 1,
                twin_id: 3,
                block_number: 11
            }))
        );

        assert_eq!(
            our_events[8],
            record(MockEvent::SmartContractModule(SmartContractEvent::<
                TestRuntime,
            >::NodeContractCanceled {
                contract_id: 2,
                node_id: 1,
                twin_id: 3
            }))
        );
        assert_eq!(
            our_events[9],
            record(MockEvent::SmartContractModule(SmartContractEvent::<
                TestRuntime,
            >::RentContractCanceled {
                contract_id: 1
            }))
        );
    });
}

#[test]
fn test_create_rent_contract_and_node_contract_with_ip_billing_works() {
    let (mut ext, mut pool_state) = new_test_ext_with_pool_state(0);
    ext.execute_with(|| {
        prepare_dedicated_farm_and_node();
        run_to_block(1, Some(&mut pool_state));
        TFTPriceModule::set_prices(Origin::signed(bob()), 50, 101).unwrap();

        let node_id = 1;
        assert_ok!(SmartContractModule::create_rent_contract(
            Origin::signed(bob()),
            node_id,
            None
        ));

        assert_ok!(SmartContractModule::create_node_contract(
            Origin::signed(bob()),
            1,
            generate_deployment_hash(),
            get_deployment_data(),
            1,
            None
        ));

        // 2 contracts => we expect 2 calls to bill_contract
        pool_state
            .write()
            .should_call_bill_contract(1, Ok(Pays::Yes.into()), 11);
        pool_state
            .write()
            .should_call_bill_contract(2, Ok(Pays::Yes.into()), 11);
        run_to_block(11, Some(&mut pool_state));

        // check contract 1 costs (Rent Contract)
        let (amount_due_as_u128, discount_received) = calculate_tft_cost(1, 2, 10);
        assert_ne!(amount_due_as_u128, 0);
        check_report_cost(1, amount_due_as_u128, 11, discount_received);
        // check contract 2 costs (Node Contract)
        let (amount_due_as_u128, discount_received) = calculate_tft_cost(2, 2, 10);
        assert_ne!(amount_due_as_u128, 0);
        check_report_cost(2, amount_due_as_u128, 11, discount_received);

        let our_events = System::events();
        // Event 1: Price Stored
        // Event 2: Avg price stored
        // Event 2: Rent contract created
        // Event 3: Node Contract created
        // Event 4: Rent contract billed
        // Event 5: Node Contract billed
        assert_eq!(our_events.len(), 6);
    });
}

#[test]
fn test_rent_contract_out_of_funds_should_move_state_to_graceperiod_works() {
    let (mut ext, mut pool_state) = new_test_ext_with_pool_state(0);
    ext.execute_with(|| {
        prepare_dedicated_farm_and_node();
        run_to_block(1, Some(&mut pool_state));
        TFTPriceModule::set_prices(Origin::signed(bob()), 50, 101).unwrap();

        let node_id = 1;
        assert_ok!(SmartContractModule::create_rent_contract(
            Origin::signed(charlie()),
            node_id,
            None
        ));

        // cycle 1
        // user does not have enough funds to pay for 1 cycle
        pool_state
            .write()
            .should_call_bill_contract(1, Ok(Pays::Yes.into()), 11);
        run_to_block(11, Some(&mut pool_state));

        let c1 = SmartContractModule::contracts(1).unwrap();
        assert_eq!(c1.state, types::ContractState::GracePeriod(11));

        let our_events = System::events();
        assert_eq!(
            our_events.contains(&record(MockEvent::SmartContractModule(
                SmartContractEvent::<TestRuntime>::ContractGracePeriodStarted {
                    contract_id: 1,
                    node_id: 1,
                    twin_id: 3,
                    block_number: 11
                }
            ))),
            true
        );
    });
}

#[test]
fn test_restore_rent_contract_in_grace_works() {
    let (mut ext, mut pool_state) = new_test_ext_with_pool_state(0);
    ext.execute_with(|| {
        prepare_dedicated_farm_and_node();
        run_to_block(1, Some(&mut pool_state));
        TFTPriceModule::set_prices(Origin::signed(bob()), 50, 101).unwrap();

        let node_id = 1;
        assert_ok!(SmartContractModule::create_rent_contract(
            Origin::signed(charlie()),
            node_id,
            None
        ));

        // cycle 1
        pool_state
            .write()
            .should_call_bill_contract(1, Ok(Pays::Yes.into()), 11);
        run_to_block(11, Some(&mut pool_state));

        let c1 = SmartContractModule::contracts(1).unwrap();
        assert_eq!(c1.state, types::ContractState::GracePeriod(11));

        let our_events = System::events();
        assert_eq!(
            our_events[3],
            record(MockEvent::SmartContractModule(SmartContractEvent::<
                TestRuntime,
            >::ContractGracePeriodStarted {
                contract_id: 1,
                node_id: 1,
                twin_id: 3,
                block_number: 11
            }))
        );

        pool_state
            .write()
            .should_call_bill_contract(1, Ok(Pays::Yes.into()), 21);
        run_to_block(21, Some(&mut pool_state));

        pool_state
            .write()
            .should_call_bill_contract(1, Ok(Pays::Yes.into()), 31);
        run_to_block(31, Some(&mut pool_state));

        // Transfer some balance to the owner of the contract to trigger the grace period to stop
        Balances::transfer(Origin::signed(bob()), charlie(), 100000000).unwrap();

        pool_state
            .write()
            .should_call_bill_contract(1, Ok(Pays::Yes.into()), 41);
        run_to_block(41, Some(&mut pool_state));

        pool_state
            .write()
            .should_call_bill_contract(1, Ok(Pays::Yes.into()), 51);
        run_to_block(51, Some(&mut pool_state));

        let c1 = SmartContractModule::contracts(1).unwrap();
        assert_eq!(c1.state, types::ContractState::Created);
    });
}

#[test]
fn test_restore_rent_contract_and_node_contracts_in_grace_works() {
    let (mut ext, mut pool_state) = new_test_ext_with_pool_state(0);
    ext.execute_with(|| {
        prepare_dedicated_farm_and_node();
        run_to_block(1, None);
        TFTPriceModule::set_prices(Origin::signed(bob()), 50, 101).unwrap();

        let node_id = 1;
        assert_ok!(SmartContractModule::create_rent_contract(
            Origin::signed(charlie()),
            node_id,
            None
        ));
        assert_ok!(SmartContractModule::create_node_contract(
            Origin::signed(charlie()),
            1,
            generate_deployment_hash(),
            get_deployment_data(),
            0,
            None
        ));
        push_contract_resources_used(2);

        // cycle 1
        pool_state
            .write()
            .should_call_bill_contract(1, Ok(Pays::Yes.into()), 11);
        pool_state
            .write()
            .should_call_bill_contract(2, Ok(Pays::Yes.into()), 11);
        run_to_block(11, Some(&mut pool_state));

        let c1 = SmartContractModule::contracts(1).unwrap();
        assert_eq!(c1.state, types::ContractState::GracePeriod(11));

        let our_events = System::events();
        assert_eq!(
            our_events[5],
            record(MockEvent::SmartContractModule(SmartContractEvent::<
                TestRuntime,
            >::ContractGracePeriodStarted {
                contract_id: 1,
                node_id: 1,
                twin_id: 3,
                block_number: 11
            }))
        );
        assert_eq!(
            our_events[6],
            record(MockEvent::SmartContractModule(SmartContractEvent::<
                TestRuntime,
            >::ContractGracePeriodStarted {
                contract_id: 2,
                node_id: 1,
                twin_id: 3,
                block_number: 11
            }))
        );

        pool_state
            .write()
            .should_call_bill_contract(1, Ok(Pays::Yes.into()), 21);
        pool_state
            .write()
            .should_call_bill_contract(2, Ok(Pays::Yes.into()), 21);
        run_to_block(22, Some(&mut pool_state));

        pool_state
            .write()
            .should_call_bill_contract(1, Ok(Pays::Yes.into()), 31);
        pool_state
            .write()
            .should_call_bill_contract(2, Ok(Pays::Yes.into()), 31);
        run_to_block(32, Some(&mut pool_state));

        // Transfer some balance to the owner of the contract to trigger the grace period to stop
        Balances::transfer(Origin::signed(bob()), charlie(), 100000000).unwrap();

        pool_state
            .write()
            .should_call_bill_contract(1, Ok(Pays::Yes.into()), 41);
        pool_state
            .write()
            .should_call_bill_contract(2, Ok(Pays::Yes.into()), 41);
        run_to_block(42, Some(&mut pool_state));

        pool_state
            .write()
            .should_call_bill_contract(1, Ok(Pays::Yes.into()), 51);
        pool_state
            .write()
            .should_call_bill_contract(2, Ok(Pays::Yes.into()), 51);
        run_to_block(52, Some(&mut pool_state));

        let c1 = SmartContractModule::contracts(1).unwrap();
        assert_eq!(c1.state, types::ContractState::Created);

        let our_events = System::events();

        assert_eq!(
            our_events[8],
            record(MockEvent::SmartContractModule(SmartContractEvent::<
                TestRuntime,
            >::ContractGracePeriodEnded {
                contract_id: 1,
                node_id: 1,
                twin_id: 3,
            }))
        );
        assert_eq!(
            our_events[9],
            record(MockEvent::SmartContractModule(SmartContractEvent::<
                TestRuntime,
            >::ContractGracePeriodEnded {
                contract_id: 2,
                node_id: 1,
                twin_id: 3,
            }))
        );
    });
}

#[test]
fn test_rent_contract_grace_period_cancels_contract_when_grace_period_ends_works() {
    let (mut ext, mut pool_state) = new_test_ext_with_pool_state(0);
    ext.execute_with(|| {
        prepare_dedicated_farm_and_node();
        run_to_block(1, Some(&mut pool_state));
        TFTPriceModule::set_prices(Origin::signed(bob()), 50, 101).unwrap();

        let node_id = 1;
        assert_ok!(SmartContractModule::create_rent_contract(
            Origin::signed(charlie()),
            node_id,
            None
        ));

        // cycle 1
        pool_state
            .write()
            .should_call_bill_contract(1, Ok(Pays::Yes.into()), 11);
        run_to_block(11, Some(&mut pool_state));

        let c1 = SmartContractModule::contracts(1).unwrap();
        assert_eq!(c1.state, types::ContractState::GracePeriod(11));

        let our_events = System::events();
        assert_eq!(
            our_events.contains(&record(MockEvent::SmartContractModule(
                SmartContractEvent::<TestRuntime>::ContractGracePeriodStarted {
                    contract_id: 1,
                    node_id: 1,
                    twin_id: 3,
                    block_number: 11
                }
            ))),
            true
        );

        // run 12 cycles, after 10 cycles grace period has finished so no more
        // billing!
        for i in 0..11 {
            pool_state
                .write()
                .should_call_bill_contract(1, Ok(Pays::Yes.into()), 21 + i * 10);
        }
        for i in 0..12 {
            run_to_block(21 + i * 10, Some(&mut pool_state));
        }

        let c1 = SmartContractModule::contracts(1);
        assert_eq!(c1, None);
    });
}

#[test]
fn test_rent_contract_and_node_contract_canceled_when_node_is_deleted_works() {
    let (mut ext, mut pool_state) = new_test_ext_with_pool_state(0);
    ext.execute_with(|| {
        prepare_dedicated_farm_and_node();
        run_to_block(1, Some(&mut pool_state));
        TFTPriceModule::set_prices(Origin::signed(bob()), 50, 101).unwrap();

        let node_id = 1;
        assert_ok!(SmartContractModule::create_rent_contract(
            Origin::signed(bob()),
            node_id,
            None
        ));

        assert_ok!(SmartContractModule::create_node_contract(
            Origin::signed(bob()),
            1,
            generate_deployment_hash(),
            get_deployment_data(),
            0,
            None
        ));
        push_contract_resources_used(2);

        // 2 contracts => 2 calls to bill_contract
        pool_state
            .write()
            .should_call_bill_contract(1, Ok(Pays::Yes.into()), 11);
        pool_state
            .write()
            .should_call_bill_contract(2, Ok(Pays::Yes.into()), 11);
        run_to_block(11, Some(&mut pool_state));

        run_to_block(16, Some(&mut pool_state));

        // Delete node
        TfgridModule::delete_node_farm(Origin::signed(alice()), 1).unwrap();

        let our_events = System::events();

        let ip = "1.1.1.0".as_bytes().to_vec();
        let mut ips = Vec::new();
        ips.push(ip);

        assert_eq!(
            our_events.contains(&record(MockEvent::SmartContractModule(
                SmartContractEvent::<TestRuntime>::NodeContractCanceled {
                    contract_id: 2,
                    node_id: 1,
                    twin_id: 2
                }
            ))),
            true
        );
        assert_eq!(
            our_events.contains(&record(MockEvent::SmartContractModule(
                SmartContractEvent::<TestRuntime>::RentContractCanceled { contract_id: 1 }
            ))),
            true
        );
    });
}

//  SOLUTION PROVIDER TESTS //
// ------------------------ //
#[test]
fn test_create_solution_provider_works() {
    new_test_ext().execute_with(|| {
        let provider1 = super::types::Provider {
            take: 10,
            who: alice(),
        };
        let provider2 = super::types::Provider {
            take: 10,
            who: bob(),
        };
        let providers = vec![provider1, provider2];

        assert_ok!(SmartContractModule::create_solution_provider(
            Origin::signed(alice()),
            "some_description".as_bytes().to_vec(),
            "some_link".as_bytes().to_vec(),
            providers
        ));

        assert_ok!(SmartContractModule::approve_solution_provider(
            RawOrigin::Root.into(),
            1,
            true
        ));
    })
}

#[test]
fn test_create_solution_provider_fails_if_take_to_high() {
    new_test_ext().execute_with(|| {
        let provider = super::types::Provider {
            take: 51,
            who: alice(),
        };
        let providers = vec![provider];

        assert_noop!(
            SmartContractModule::create_solution_provider(
                Origin::signed(alice()),
                "some_description".as_bytes().to_vec(),
                "some_link".as_bytes().to_vec(),
                providers
            ),
            Error::<TestRuntime>::InvalidProviderConfiguration
        );
    })
}

#[test]
fn test_create_node_contract_with_solution_provider_works() {
    new_test_ext().execute_with(|| {
        run_to_block(1, None);
        prepare_farm_and_node();

        prepare_solution_provider();

        assert_ok!(SmartContractModule::create_node_contract(
            Origin::signed(alice()),
            1,
            generate_deployment_hash(),
            get_deployment_data(),
            0,
            Some(1)
        ));
    });
}

#[test]
fn test_create_node_contract_with_solution_provider_fails_if_not_approved() {
    new_test_ext().execute_with(|| {
        prepare_farm_and_node();

        let provider = super::types::Provider {
            take: 10,
            who: alice(),
        };
        let providers = vec![provider];

        assert_ok!(SmartContractModule::create_solution_provider(
            Origin::signed(alice()),
            "some_description".as_bytes().to_vec(),
            "some_link".as_bytes().to_vec(),
            providers
        ));

        assert_noop!(
            SmartContractModule::create_node_contract(
                Origin::signed(alice()),
                1,
                generate_deployment_hash(),
                get_deployment_data(),
                0,
                Some(1)
            ),
            Error::<TestRuntime>::SolutionProviderNotApproved
        );
    });
}

//  MODULE FUNCTION TESTS //
// ---------------------- //

#[test]
fn test_cu_calculation() {
    new_test_ext().execute_with(|| {
        let cu = U64F64::from_num(4);
        let mru = U64F64::from_num(1024);
        let cu = cost::calculate_cu(cu, mru);
        assert_eq!(cu, 128);

        let cu = U64F64::from_num(32);
        let mru = U64F64::from_num(128);
        let cu = cost::calculate_cu(cu, mru);
        assert_eq!(cu, 32);

        let cu = U64F64::from_num(4);
        let mru = U64F64::from_num(2);
        let cu = cost::calculate_cu(cu, mru);
        assert_eq!(cu, 1);

        let cu = U64F64::from_num(4);
        let mru = U64F64::from_num(1);
        let cu = cost::calculate_cu(cu, mru);
        assert_eq!(cu, 1);

        let cu = U64F64::from_num(16);
        let mru = U64F64::from_num(16);
        let cu = cost::calculate_cu(cu, mru);
        assert_eq!(cu, 8);
    })
}

#[test]
fn test_lock() {
    new_test_ext().execute_with(|| {
        let id: u64 = 1;
        Balances::set_lock(id.to_be_bytes(), &bob(), 100, WithdrawReasons::all());

        let usable_balance = Balances::usable_balance(&bob());
        let free_balance = Balances::free_balance(&bob());

        let locked_balance = free_balance - usable_balance;
        assert_eq!(locked_balance, 100);

        Balances::extend_lock(id.to_be_bytes(), &bob(), 200, WithdrawReasons::all());
        let usable_balance = Balances::usable_balance(&bob());
        let free_balance = Balances::free_balance(&bob());

        let locked_balance = free_balance - usable_balance;
        assert_eq!(locked_balance, 200);
    })
}

#[test]
fn test_percent() {
    let cost: u64 = 1000;
    let new_cost = Percent::from_percent(25) * cost;
    assert_eq!(new_cost, 250);

    let cost: u64 = 1000;
    let new_cost = Percent::from_percent(50) * cost;
    assert_eq!(new_cost, 500);

    let cost: u64 = 992;
    let new_cost = Percent::from_percent(25) * cost;
    assert_eq!(new_cost, 248);
}

// ***** HELPER FUNCTIONS ***** //
// ---------------------------- //
// ---------------------------- //

fn validate_distribution_rewards(
    initial_total_issuance: u64,
    total_amount_billed: u64,
    had_solution_provider: bool,
) {
    info!("total locked balance {:?}", total_amount_billed);

    let staking_pool_account_balance = Balances::free_balance(&get_staking_pool_account());
    info!(
        "staking pool account balance, {:?}",
        staking_pool_account_balance
    );

    // 5% is sent to the staking pool account
    assert_eq!(
        staking_pool_account_balance,
        Perbill::from_percent(5) * total_amount_billed
    );

    // 10% is sent to the foundation account
    let pricing_policy = TfgridModule::pricing_policies(1).unwrap();
    let foundation_account_balance = Balances::free_balance(&pricing_policy.foundation_account);
    assert_eq!(
        foundation_account_balance,
        Perbill::from_percent(10) * total_amount_billed
    );

    if had_solution_provider {
        // 40% is sent to the sales account
        let sales_account_balance = Balances::free_balance(&pricing_policy.certified_sales_account);
        assert_eq!(
            sales_account_balance,
            Perbill::from_percent(40) * total_amount_billed
        );

        // 10% is sent to the solution provider
        let solution_provider = SmartContractModule::solution_providers(1).unwrap();
        let solution_provider_1_balance =
            Balances::free_balance(solution_provider.providers[0].who.clone());
        info!("solution provider b: {:?}", solution_provider_1_balance);
        assert_eq!(
            solution_provider_1_balance,
            Perbill::from_percent(10) * total_amount_billed
        );
    } else {
        // 50% is sent to the sales account
        let sales_account_balance = Balances::free_balance(&pricing_policy.certified_sales_account);
        assert_eq!(
            sales_account_balance,
            Perbill::from_percent(50) * total_amount_billed
        );
    }

    let total_issuance = Balances::total_issuance();
    // total issueance is now previous total - amount burned from contract billed (35%)
    let burned_amount = Perbill::from_percent(35) * total_amount_billed;
    assert_eq_error_rate!(
        total_issuance,
        initial_total_issuance - burned_amount as u64,
        1
    );
}

fn push_nru_report_for_contract(contract_id: u64, block_number: u64) {
    let gigabyte = 1000 * 1000 * 1000;
    let mut consumption_reports = Vec::new();
    consumption_reports.push(super::types::NruConsumption {
        contract_id,
        nru: 3 * gigabyte,
        timestamp: 1628082000 + (6 * block_number),
        window: 6 * block_number,
    });

    assert_ok!(SmartContractModule::add_nru_reports(
        Origin::signed(alice()),
        consumption_reports
    ));
}

fn push_contract_resources_used(contract_id: u64) {
    let mut resources = Vec::new();
    resources.push(types::ContractResources {
        contract_id,
        used: Resources {
            cru: 2,
            hru: 0,
            mru: 2 * GIGABYTE,
            sru: 60 * GIGABYTE,
        },
    });

    assert_ok!(SmartContractModule::report_contract_resources(
        Origin::signed(alice()),
        resources
    ));
}

fn check_report_cost(
    contract_id: u64,
    amount_billed: u64,
    block_number: u64,
    discount_level: types::DiscountLevel,
) {
    let our_events = System::events();

    let contract_bill_event = types::ContractBill {
        contract_id,
        timestamp: 1628082000 + (6 * block_number),
        discount_level,
        amount_billed: amount_billed as u128,
    };

    assert_eq!(
        our_events.contains(&record(MockEvent::SmartContractModule(
            SmartContractEvent::<TestRuntime>::ContractBilled(contract_bill_event)
        ))),
        true
    );
}

fn calculate_tft_cost(contract_id: u64, twin_id: u32, blocks: u64) -> (u64, types::DiscountLevel) {
    let twin = TfgridModule::twins(twin_id).unwrap();
    let b = Balances::free_balance(&twin.account_id);
    let contract = SmartContractModule::contracts(contract_id).unwrap();
    let (amount_due, discount_received) =
        contract.calculate_contract_cost_tft(b, blocks * 6).unwrap();

    (amount_due, discount_received)
}

pub fn prepare_twins() {
    create_twin(alice());
    create_twin(bob());
    create_twin(charlie());
}

pub fn prepare_farm(source: AccountId, dedicated: bool) {
    let farm_name = "test_farm";
    let mut pub_ips = Vec::new();
    pub_ips.push(pallet_tfgrid_types::PublicIpInput {
        ip: "185.206.122.33/24".as_bytes().to_vec().try_into().unwrap(),
        gw: "185.206.122.1".as_bytes().to_vec().try_into().unwrap(),
    });
    pub_ips.push(pallet_tfgrid_types::PublicIpInput {
        ip: "185.206.122.34/24".as_bytes().to_vec().try_into().unwrap(),
        gw: "185.206.122.1".as_bytes().to_vec().try_into().unwrap(),
    });

    let su_policy = pallet_tfgrid_types::Policy {
        value: 194400,
        unit: pallet_tfgrid_types::Unit::Gigabytes,
    };
    let nu_policy = pallet_tfgrid_types::Policy {
        value: 50000,
        unit: pallet_tfgrid_types::Unit::Gigabytes,
    };
    let cu_policy = pallet_tfgrid_types::Policy {
        value: 305600,
        unit: pallet_tfgrid_types::Unit::Gigabytes,
    };
    let ipu_policy = pallet_tfgrid_types::Policy {
        value: 69400,
        unit: pallet_tfgrid_types::Unit::Gigabytes,
    };
    let unique_name_policy = pallet_tfgrid_types::Policy {
        value: 13900,
        unit: pallet_tfgrid_types::Unit::Gigabytes,
    };
    let domain_name_policy = pallet_tfgrid_types::Policy {
        value: 27800,
        unit: pallet_tfgrid_types::Unit::Gigabytes,
    };

    TfgridModule::create_pricing_policy(
        RawOrigin::Root.into(),
        "policy_1".as_bytes().to_vec(),
        su_policy,
        cu_policy,
        nu_policy,
        ipu_policy,
        unique_name_policy,
        domain_name_policy,
        ferdie(),
        eve(),
        50,
    )
    .unwrap();

    TfgridModule::create_farm(
        Origin::signed(source),
        farm_name.as_bytes().to_vec().try_into().unwrap(),
        pub_ips.clone().try_into().unwrap(),
    )
    .unwrap();

    if !dedicated {
        return;
    }

    TfgridModule::set_farm_dedicated(RawOrigin::Root.into(), 1, true).unwrap();
}

pub fn prepare_farm_and_node() {
    TFTPriceModule::set_prices(Origin::signed(bob()), 50, 101).unwrap();

    create_farming_policies();
    prepare_twins();
    prepare_farm(alice(), false);

    let resources = ResourcesInput {
        hru: 1024 * GIGABYTE,
        sru: 512 * GIGABYTE,
        cru: 8,
        mru: 16 * GIGABYTE,
    };

    // random location
    let location = LocationInput {
        city: get_city_name_input(b"Ghent"),
        country: get_country_name_input(b"Belgium"),
        latitude: get_latitude_input(b"12.233213231"),
        longitude: get_longitude_input(b"32.323112123"),
    };

    TfgridModule::create_node(
        Origin::signed(alice()),
        1,
        resources,
        location,
        bounded_vec![],
        false,
        false,
        get_serial_number_input(b"some_serial"),
    )
    .unwrap();
}

pub fn prepare_dedicated_farm_and_node() {
    TFTPriceModule::set_prices(Origin::signed(bob()), 50, 101).unwrap();
    create_farming_policies();
    prepare_twins();
    prepare_farm(alice(), true);

    let resources = ResourcesInput {
        hru: 1024 * GIGABYTE,
        sru: 512 * GIGABYTE,
        cru: 8,
        mru: 16 * GIGABYTE,
    };

    // random location
    let location = LocationInput {
        city: get_city_name_input(b"Ghent"),
        country: get_country_name_input(b"Belgium"),
        latitude: get_latitude_input(b"12.233213231"),
        longitude: get_longitude_input(b"32.323112123"),
    };

    TfgridModule::create_node(
        Origin::signed(alice()),
        1,
        resources,
        location,
        bounded_vec![],
        false,
        false,
        get_serial_number_input(b"some_serial"),
    )
    .unwrap();
}

pub fn create_twin(origin: AccountId) {
    assert_ok!(TfgridModule::user_accept_tc(
        Origin::signed(origin.clone()),
        get_document_link_input(b"some_link"),
        get_document_hash_input(b"some_hash"),
    ));

    let ip = get_twin_ip_input(b"::1");
    assert_ok!(TfgridModule::create_twin(Origin::signed(origin), ip));
}

fn create_farming_policies() {
    let name = "f1".as_bytes().to_vec();
    assert_ok!(TfgridModule::create_farming_policy(
        RawOrigin::Root.into(),
        name,
        12,
        15,
        10,
        8,
        9999,
        System::block_number() + 100,
        true,
        true,
        NodeCertification::Diy,
        FarmCertification::Gold,
    ));

    let name = "f2".as_bytes().to_vec();
    assert_ok!(TfgridModule::create_farming_policy(
        RawOrigin::Root.into(),
        name,
        12,
        15,
        10,
        8,
        9999,
        System::block_number() + 100,
        true,
        true,
        NodeCertification::Diy,
        FarmCertification::NotCertified,
    ));

    let name = "f3".as_bytes().to_vec();
    assert_ok!(TfgridModule::create_farming_policy(
        RawOrigin::Root.into(),
        name,
        12,
        15,
        10,
        8,
        9999,
        System::block_number() + 100,
        true,
        true,
        NodeCertification::Certified,
        FarmCertification::Gold,
    ));

    let name = "f1".as_bytes().to_vec();
    assert_ok!(TfgridModule::create_farming_policy(
        RawOrigin::Root.into(),
        name,
        12,
        15,
        10,
        8,
        9999,
        System::block_number() + 100,
        true,
        true,
        NodeCertification::Certified,
        FarmCertification::NotCertified,
    ));
}

fn prepare_solution_provider() {
    let provider = super::types::Provider {
        take: 10,
        who: dave(),
    };
    let providers = vec![provider];

    assert_ok!(SmartContractModule::create_solution_provider(
        Origin::signed(dave()),
        "some_description".as_bytes().to_vec(),
        "some_link".as_bytes().to_vec(),
        providers
    ));

    assert_ok!(SmartContractModule::approve_solution_provider(
        RawOrigin::Root.into(),
        1,
        true
    ));
}

fn record(event: Event) -> EventRecord<Event, H256> {
    EventRecord {
        phase: Phase::Initialization,
        event,
        topics: vec![],
    }
}

fn generate_deployment_hash() -> H256 {
    H256::random()
}

fn get_deployment_data() -> crate::DeploymentDataInput<TestRuntime> {
    BoundedVec::<u8, crate::MaxDeploymentDataLength<TestRuntime>>::try_from(
        "some_data".as_bytes().to_vec(),
    )
    .unwrap()
}<|MERGE_RESOLUTION|>--- conflicted
+++ resolved
@@ -1,6 +1,5 @@
 use super::{types, Event as SmartContractEvent};
 use crate::{mock::Event as MockEvent, mock::*, test_utils::*, Error};
-
 use frame_support::{
     assert_noop, assert_ok, bounded_vec,
     traits::{LockableCurrency, WithdrawReasons},
@@ -12,9 +11,7 @@
 use sp_runtime::{assert_eq_error_rate, traits::SaturatedConversion, Perbill, Percent};
 use sp_std::convert::{TryFrom, TryInto};
 use substrate_fixed::types::U64F64;
-
 use crate::cost;
-<<<<<<< HEAD
 use pallet_tfgrid::{
     types::{self as pallet_tfgrid_types, LocationInput},
     ResourcesInput,
@@ -22,13 +19,9 @@
 use sp_std::convert::{TryFrom, TryInto};
 use tfchain_support::{
     resources::Resources,
-    types::{FarmCertification, NodeCertification, PublicIP},
+    types::{FarmCertification, Location, NodeCertification, PublicIP, Resources},
 };
-=======
 use log::info;
-use pallet_tfgrid::types as pallet_tfgrid_types;
-use tfchain_support::types::{FarmCertification, Location, NodeCertification, PublicIP, Resources};
->>>>>>> 52351d60
 
 const GIGABYTE: u64 = 1024 * 1024 * 1024;
 
