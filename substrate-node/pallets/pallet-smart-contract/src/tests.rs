--- conflicted
+++ resolved
@@ -553,7 +553,8 @@
             1,
             "some_data".as_bytes().to_vec(),
             "hash".as_bytes().to_vec(),
-            1
+            1,
+            None
         ));
 
         assert_noop!(
@@ -758,9 +759,9 @@
         prepare_solution_provider();
         
         run_to_block(0);
-        TFTPriceModule::set_prices(Origin::signed(bob()), U16F16::from_num(0.05), 101).unwrap();
-
-        let twin = TfgridModule::twins(2);
+        TFTPriceModule::set_prices(Origin::signed(bob()), 50, 101).unwrap();
+
+        let twin = TfgridModule::twins(2).unwrap();
         let initial_twin_balance = Balances::free_balance(&twin.account_id);
 
         assert_ok!(SmartContractModule::create_node_contract(
@@ -937,14 +938,16 @@
             1,
             "some_data".as_bytes().to_vec(),
             "hash".as_bytes().to_vec(),
-            0
+            0,
+            None
         ));
         assert_ok!(SmartContractModule::create_node_contract(
             Origin::signed(bob()),
             1,
             "some_data".as_bytes().to_vec(),
             "other_hash".as_bytes().to_vec(),
-            0
+            0,
+            None
         ));
         let twin_id = 2;
 
@@ -2263,7 +2266,6 @@
     ));
 }
 
-<<<<<<< HEAD
 fn prepare_solution_provider() {
     let provider = super::types::Provider {
         take: 10,
@@ -2283,12 +2285,12 @@
         1,
         true
     ));
-=======
+}
+
 fn record(event: Event) -> EventRecord<Event, H256> {
     EventRecord {
         phase: Phase::Initialization,
         event,
         topics: vec![],
     }
->>>>>>> 26115869
 }