use crate::*;
use frame_support::{weights::Weight, traits::OnRuntimeUpgrade};
use log::debug;
use sp_std::marker::PhantomData;

#[cfg(feature = "try-runtime")]
use frame_support::traits::OnRuntimeUpgradeHelpersExt;
#[cfg(feature = "try-runtime")]
use sp_runtime::SaturatedConversion;

pub struct ContractMigrationV5<T: Config>(PhantomData<T>);

impl<T: Config> OnRuntimeUpgrade for ContractMigrationV5<T> {
    #[cfg(feature = "try-runtime")]
    fn pre_upgrade() -> Result<(), &'static str> {
        info!("current pallet version: {:?}", PalletVersion::<T>::get());
        assert!(PalletVersion::<T>::get() >= types::StorageVersion::V5);

        // Store number of contracts in temp storage
        let contracts_count: u64 = ContractsToBillAt::<T>::iter_keys().count().saturated_into();
        Self::set_temp_storage(contracts_count, "pre_contracts_count");
        log::info!(
            "🔎 ContractMigrationV5 pre migration: Number of existing contracts {:?}",
            contracts_count
        );

        info!("👥  Smart Contract pallet to v6 passes PRE migrate checks ✅",);
        Ok(())
    }

    fn on_runtime_upgrade() -> Weight {
        migrate_to_version_6::<T>()
    }

    #[cfg(feature = "try-runtime")]
    fn post_upgrade() -> Result<(), &'static str> {
        info!("current pallet version: {:?}", PalletVersion::<T>::get());
        assert!(PalletVersion::<T>::get() >= types::StorageVersion::V6);

        // Check number of Contracts against pre-check result
        let pre_contracts_count = Self::get_temp_storage("pre_contracts_count").unwrap_or(0u64);
        assert_eq!(
            ContractsToBillAt::<T>::iter().count().saturated_into::<u64>(),
            pre_contracts_count,
            "Number of Contracts migrated does not match"
        );

        info!(
            "👥  Smart Contract pallet to {:?} passes POST migrate checks ✅",
            PalletVersion::<T>::get()
        );

        Ok(())
    }
}

pub fn migrate_to_version_6<T: Config>() -> frame_support::weights::Weight {
    if PalletVersion::<T>::get() == types::StorageVersion::V5 {
        info!(
            " >>> Starting contract pallet migration, pallet version: {:?}",
            PalletVersion::<T>::get()
        );

        let mut migrated_count = 0;

        // Collect ContractsToBillAt storage in memory
        let contracts_to_bill_at = ContractsToBillAt::<T>::iter().collect::<Vec<_>>();

        // Remove all items under ContractsToBillAt
        let _ = frame_support::migration::clear_storage_prefix(
            b"SmartContractModule",
            b"ContractsToBillAt",
            b"",
            None,
            None,
        ); // TODO check parameters

        let billing_freq = 600;
        BillingFrequency::<T>::put(billing_freq);

        for (block_number, contract_ids) in contracts_to_bill_at {
            migrated_count += 1;
            // Construct new index
            let index = (block_number - 1) % billing_freq;
            // Reinsert items under the new key
            debug!(
                "inserted contracts:{:?} at index: {:?}",
                contract_ids.clone(),
                index
            );
            ContractsToBillAt::<T>::insert(index, contract_ids);
        }

        info!(
            " <<< Contracts storage updated! Migrated {} Contracts ✅",
            migrated_count
        );

        // Update pallet storage version
        PalletVersion::<T>::set(types::StorageVersion::V6);
        info!(" <<< Storage version upgraded");

        // Return the weight consumed by the migration.
        T::DbWeight::get().reads_writes(migrated_count + 1, migrated_count + 1)
    } else {
<<<<<<< HEAD
        info!(" >>> Unused Smart Contract pallet V6 migration");
        Weight::zero()
=======
        info!(" >>> Unused migration");
        return 0;
>>>>>>> bec45918
    }
}<|MERGE_RESOLUTION|>--- conflicted
+++ resolved
@@ -1,5 +1,5 @@
 use crate::*;
-use frame_support::{weights::Weight, traits::OnRuntimeUpgrade};
+use frame_support::{traits::OnRuntimeUpgrade, weights::Weight};
 use log::debug;
 use sp_std::marker::PhantomData;
 
@@ -40,7 +40,9 @@
         // Check number of Contracts against pre-check result
         let pre_contracts_count = Self::get_temp_storage("pre_contracts_count").unwrap_or(0u64);
         assert_eq!(
-            ContractsToBillAt::<T>::iter().count().saturated_into::<u64>(),
+            ContractsToBillAt::<T>::iter()
+                .count()
+                .saturated_into::<u64>(),
             pre_contracts_count,
             "Number of Contracts migrated does not match"
         );
@@ -103,12 +105,7 @@
         // Return the weight consumed by the migration.
         T::DbWeight::get().reads_writes(migrated_count + 1, migrated_count + 1)
     } else {
-<<<<<<< HEAD
         info!(" >>> Unused Smart Contract pallet V6 migration");
         Weight::zero()
-=======
-        info!(" >>> Unused migration");
-        return 0;
->>>>>>> bec45918
     }
 }