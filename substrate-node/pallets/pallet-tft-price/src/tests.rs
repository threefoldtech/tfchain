--- conflicted
+++ resolved
@@ -5,33 +5,6 @@
 use sp_core::H256;
 
 #[test]
-<<<<<<< HEAD
-fn test_set_allowed_origin_works() {
-    let mut t = ExternalityBuilder::build();
-    t.execute_with(|| {
-        assert_ok!(TFTPriceModule::set_allowed_origin(
-            RawOrigin::Root.into(),
-            bob(),
-        ));
-
-        assert_eq!(TFTPriceModule::allowed_origin(), Some(bob()));
-    })
-}
-
-#[test]
-fn test_set_allowed_origin_by_wrong_origin_fails() {
-    let mut t = ExternalityBuilder::build();
-    t.execute_with(|| {
-        assert_noop!(
-            TFTPriceModule::set_allowed_origin(RuntimeOrigin::signed(bob()), bob()),
-            BadOrigin,
-        );
-    })
-}
-
-#[test]
-=======
->>>>>>> af341799
 fn test_calc_avg_rounding_works() {
     let mut t = ExternalityBuilder::build();
     t.execute_with(|| {
@@ -60,12 +33,7 @@
         for i in 1..1441 {
             let target_block = i * 100; // we set the price every 100 blocks
             run_to_block(target_block);
-<<<<<<< HEAD
-            match TFTPriceModule::set_prices(RuntimeOrigin::signed(acct.clone()), 500, target_block)
-            {
-=======
-            match TFTPriceModule::set_prices(Origin::signed(alice()), 500, target_block) {
->>>>>>> af341799
+            match TFTPriceModule::set_prices(RuntimeOrigin::signed(alice()), 500, target_block) {
                 Ok(_) => (),
                 Err(_) => panic!("Couldn't set tft_price"),
             }
@@ -83,16 +51,11 @@
 fn test_set_price_works() {
     let mut t = ExternalityBuilder::build();
     t.execute_with(|| {
-<<<<<<< HEAD
-        let acct = allowed_account();
         assert_ok!(TFTPriceModule::set_prices(
-            RuntimeOrigin::signed(acct),
+            RuntimeOrigin::signed(alice()),
             500,
             1
         ));
-=======
-        assert_ok!(TFTPriceModule::set_prices(Origin::signed(alice()), 500, 1));
->>>>>>> af341799
 
         assert_eq!(TFTPriceModule::tft_price(), 500);
         assert_eq!(TFTPriceModule::average_tft_price(), 500);
@@ -103,16 +66,11 @@
 fn test_set_price_below_min_price_works() {
     let mut t = ExternalityBuilder::build();
     t.execute_with(|| {
-<<<<<<< HEAD
-        let acct = allowed_account();
         assert_ok!(TFTPriceModule::set_prices(
-            RuntimeOrigin::signed(acct),
+            RuntimeOrigin::signed(alice()),
             5,
             1
         ));
-=======
-        assert_ok!(TFTPriceModule::set_prices(Origin::signed(alice()), 5, 1));
->>>>>>> af341799
 
         let our_events = System::events();
         assert_eq!(
@@ -134,16 +92,11 @@
 fn test_set_price_above_max_price_works() {
     let mut t = ExternalityBuilder::build();
     t.execute_with(|| {
-<<<<<<< HEAD
-        let acct = allowed_account();
         assert_ok!(TFTPriceModule::set_prices(
-            RuntimeOrigin::signed(acct),
+            RuntimeOrigin::signed(alice()),
             2000,
             1
         ));
-=======
-        assert_ok!(TFTPriceModule::set_prices(Origin::signed(alice()), 2000, 1));
->>>>>>> af341799
 
         let our_events = System::events();
         assert_eq!(
