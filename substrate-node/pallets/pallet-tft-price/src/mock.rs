--- conflicted
+++ resolved
@@ -15,17 +15,12 @@
 use sp_io::TestExternalities;
 use sp_keystore::{testing::KeyStore, KeystoreExt, SyncCryptoStore};
 use sp_runtime::{
-<<<<<<< HEAD
-    testing::Header,
-    traits::{BlakeTwo256, Extrinsic as ExtrinsicT, IdentifyAccount, IdentityLookup, Verify},
-    MultiSignature,
-=======
     impl_opaque_keys,
-    testing::{Header, TestXt, UintAuthorityId},
+    testing::{Header, UintAuthorityId},
     traits::{
         BlakeTwo256, Extrinsic as ExtrinsicT, IdentifyAccount, IdentityLookup, OpaqueKeys, Verify,
     },
->>>>>>> af341799
+    MultiSignature,
 };
 use sp_std::marker::PhantomData;
 use std::cell::RefCell;
@@ -191,12 +186,12 @@
 
 impl substrate_validator_set::Config for TestRuntime {
     type AddRemoveOrigin = EnsureRoot<Self::AccountId>;
-    type Event = Event;
+    type RuntimeEvent = RuntimeEvent;
     type MinAuthorities = MinAuthorities;
 }
 
 impl pallet_session::Config for TestRuntime {
-    type Event = Event;
+    type RuntimeEvent = RuntimeEvent;
     type ValidatorId = <Self as frame_system::Config>::AccountId;
     type ValidatorIdOf = substrate_validator_set::ValidatorOf<Self>;
     type ShouldEndSession = pallet_session::PeriodicSessions<Period, Offset>;
