--- conflicted
+++ resolved
@@ -3,13 +3,8 @@
 /// Edit this file to define custom logic or remove it if it is not needed.
 /// Learn more about FRAME and the core library of Substrate FRAME pallets:
 /// https://substrate.dev/docs/en/knowledgebase/runtime/frame
-<<<<<<< HEAD
 use frame_support::dispatch::{DispatchResultWithPostInfo, Pays};
-use frame_system::offchain::{SendSignedTransaction, Signer};
-=======
-use frame_support::{dispatch::DispatchResultWithPostInfo, weights::Pays};
 use frame_system::offchain::{SendSignedTransaction, SignMessage, Signer};
->>>>>>> af341799
 use log;
 use sp_runtime::offchain::{http, Duration};
 use sp_runtime::traits::{Convert, SaturatedConversion};
@@ -82,18 +77,13 @@
     }
 
     #[pallet::config]
-<<<<<<< HEAD
-    pub trait Config: frame_system::Config + CreateSignedTransaction<Call<Self>> {
-        type RuntimeEvent: From<Event<Self>> + IsType<<Self as frame_system::Config>::RuntimeEvent>;
-=======
     pub trait Config:
         frame_system::Config
         + CreateSignedTransaction<Call<Self>>
         + pallet_authorship::Config
         + pallet_session::Config
     {
-        type Event: From<Event<Self>> + IsType<<Self as frame_system::Config>::Event>;
->>>>>>> af341799
+        type RuntimeEvent: From<Event<Self>> + IsType<<Self as frame_system::Config>::RuntimeEvent>;
         // Add other types and constants required to configure this pallet.
         type AuthorityId: AppCrypto<Self::Public, Self::Signature>;
         type Call: From<Call<Self>>;
@@ -168,24 +158,12 @@
         ) -> DispatchResultWithPostInfo {
             let address = ensure_signed(origin)?;
 
-<<<<<<< HEAD
-        #[pallet::call_index(1)]
-        #[pallet::weight(100_000_000 + T::DbWeight::get().writes(1).ref_time())]
-        pub fn set_allowed_origin(
-            origin: OriginFor<T>,
-            target: T::AccountId,
-        ) -> DispatchResultWithPostInfo {
-            T::RestrictedOrigin::ensure_origin(origin)?;
-            AllowedOrigin::<T>::set(Some(target));
-            Ok(().into())
-=======
             ensure!(
                 Self::is_validator(address),
                 Error::<T>::AccountUnauthorizedToSetPrice
             );
 
             Self::calculate_and_set_price(price, block_number)
->>>>>>> af341799
         }
 
         #[pallet::call_index(2)]
