[package]
authors.workspace = true
documentation.workspace = true
edition.workspace = true
homepage.workspace = true
license-file.workspace = true
readme.workspace = true
repository.workspace = true
version.workspace = true
name = "pallet-validator"
description = "validator registration pallet"

[package.metadata.docs.rs]
targets = ['x86_64-unknown-linux-gnu']

[dependencies]
codec = {package = "parity-scale-codec", workspace = true, features = ["derive"]}
scale-info = { workspace = true, features = ["derive"] }

sp-std.workspace = true
sp-runtime.workspace = true
frame-support.workspace = true
frame-system.workspace = true
pallet-membership.workspace = true
pallet-collective = { workspace = true, default-features = false }
pallet-session.workspace = true
sp-io.workspace = true

<<<<<<< HEAD
substrate-validator-set = { workspace = true, default-features = false }
=======
# Benchmarking
frame-benchmarking = { git = "https://github.com/paritytech/substrate", branch = "polkadot-v0.9.36", default-features = false, optional = true }

[dev-dependencies]
sp-core =  { git = "https://github.com/paritytech/substrate", branch = "polkadot-v0.9.36", default-features = false }
>>>>>>> e96dd819

[dev-dependencies]
sp-core.workspace = true

[features]
default = ['std']
std = [
    'codec/std',
    'sp-std/std',
    'sp-runtime/std',
    'frame-support/std',
    'frame-system/std',
	'frame-benchmarking/std',
    'substrate-validator-set/std',
    'pallet-membership/std',
    'pallet-collective/std',
    'pallet-session/std',
    'sp-io/std',
	'scale-info/std'
]
runtime-benchmarks = [
	"frame-benchmarking/runtime-benchmarks",
]
try-runtime = [
    "frame-support/try-runtime",
]<|MERGE_RESOLUTION|>--- conflicted
+++ resolved
@@ -26,15 +26,10 @@
 pallet-session.workspace = true
 sp-io.workspace = true
 
-<<<<<<< HEAD
 substrate-validator-set = { workspace = true, default-features = false }
-=======
+
 # Benchmarking
-frame-benchmarking = { git = "https://github.com/paritytech/substrate", branch = "polkadot-v0.9.36", default-features = false, optional = true }
-
-[dev-dependencies]
-sp-core =  { git = "https://github.com/paritytech/substrate", branch = "polkadot-v0.9.36", default-features = false }
->>>>>>> e96dd819
+frame-benchmarking = { workspace = true, optional = true }
 
 [dev-dependencies]
 sp-core.workspace = true
