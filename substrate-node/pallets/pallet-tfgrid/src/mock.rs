--- conflicted
+++ resolved
@@ -1,8 +1,8 @@
-<<<<<<< HEAD
 use crate::{
     self as tfgridModule,
     farm::FarmName,
     interface::{InterfaceIp, InterfaceMac, InterfaceName},
+    mock::sp_api_hidden_includes_construct_runtime::hidden_include::traits::GenesisBuild,
     node::{CityName, CountryName, Location, SerialNumber},
     pub_config::{Domain, GW4, GW6, IP4, IP6},
     pub_ip::{GatewayIP, PublicIP},
@@ -14,11 +14,6 @@
     PublicIpIpInput, SerialNumberInput, TwinIpInput,
 };
 use frame_support::{construct_runtime, parameter_types, traits::ConstU32, BoundedVec};
-=======
-use crate::mock::sp_api_hidden_includes_construct_runtime::hidden_include::traits::GenesisBuild;
-use crate::{self as tfgridModule, Config};
-use frame_support::{construct_runtime, parameter_types, traits::ConstU32};
->>>>>>> 60a0a068
 use frame_system::EnsureRoot;
 use sp_core::{ed25519, sr25519, Pair, Public, H256};
 use sp_io::TestExternalities;
