--- conflicted
+++ resolved
@@ -9,15 +9,11 @@
     DomainInput, FarmNameInput, Gw4Input, Gw6Input, InterfaceIpInput, InterfaceMacInput,
     InterfaceNameInput, Ip4Input, Ip6Input, LatitudeInput, LongitudeInput, PkInput, RelayInput,
 };
-<<<<<<< HEAD
+use env_logger;
 use frame_support::{
     construct_runtime, dispatch::DispatchResultWithPostInfo, parameter_types, traits::ConstU32,
     BoundedVec,
 };
-=======
-use env_logger;
-use frame_support::{construct_runtime, parameter_types, traits::ConstU32, BoundedVec};
->>>>>>> 16167637
 use frame_system::EnsureRoot;
 use sp_core::{ed25519, sr25519, Pair, Public, H256};
 use sp_io::TestExternalities;
