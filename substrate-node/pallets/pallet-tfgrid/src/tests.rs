--- conflicted
+++ resolved
@@ -7,8 +7,8 @@
 use frame_system::{EventRecord, Phase, RawOrigin};
 use sp_core::H256;
 use tfchain_support::types::{
-    FarmCertification, FarmingPolicyLimit, Interface, NodeCertification, 
-    PublicConfig, PublicIpError, IP4, IP6,
+    FarmCertification, FarmingPolicyLimit, Interface, NodeCertification, PublicConfig,
+    PublicIpError, IP4, IP6,
 };
 const GIGABYTE: u64 = 1024 * 1024 * 1024;
 
@@ -868,97 +868,6 @@
 }
 
 #[test]
-<<<<<<< HEAD
-fn change_power_state_works() {
-    ExternalityBuilder::build().execute_with(|| {
-        create_entity();
-        create_twin();
-        create_farm();
-        create_node();
-        create_twin_bob();
-        create_extra_node();
-
-        assert_ok!(TfgridModule::change_power_state(
-            RuntimeOrigin::signed(bob()),
-            PowerState::Down(1)
-        ));
-
-        assert_eq!(
-            TfgridModule::nodes(2).unwrap().power.state,
-            PowerState::Down(1)
-        );
-    });
-}
-
-#[test]
-fn change_power_state_fails() {
-    ExternalityBuilder::build().execute_with(|| {
-        create_entity();
-        create_twin();
-        create_farm();
-        create_node();
-        create_twin_bob();
-        //try changing the power state using another twin_id
-        assert_noop!(
-            TfgridModule::change_power_state(RuntimeOrigin::signed(bob()), PowerState::Down(1)),
-            Error::<TestRuntime>::NodeNotExists
-        );
-    });
-}
-
-#[test]
-fn change_power_target_works() {
-    ExternalityBuilder::build().execute_with(|| {
-        create_entity();
-        create_twin();
-        create_farm();
-        create_node();
-        create_twin_bob();
-        create_extra_node();
-
-        assert_eq!(
-            TfgridModule::nodes(2).unwrap().power.target,
-            PowerTarget::Down,
-        );
-
-        assert_ok!(TfgridModule::change_power_target(
-            RuntimeOrigin::signed(alice()),
-            2,
-            PowerTarget::Up,
-        ));
-
-        assert_eq!(
-            TfgridModule::nodes(2).unwrap().power.target,
-            PowerTarget::Up,
-        );
-    });
-}
-
-#[test]
-fn change_power_target_fails() {
-    ExternalityBuilder::build().execute_with(|| {
-        create_entity();
-        create_twin();
-        create_farm();
-        create_node();
-        create_twin_bob();
-        create_extra_node();
-
-        assert_eq!(
-            TfgridModule::nodes(2).unwrap().power.target,
-            PowerTarget::Down,
-        );
-
-        assert_noop!(
-            TfgridModule::change_power_target(RuntimeOrigin::signed(bob()), 2, PowerTarget::Up,),
-            Error::<TestRuntime>::UnauthorizedToChangePowerTarget
-        );
-    });
-}
-
-#[test]
-=======
->>>>>>> bec45918
 fn add_node_certifier_works() {
     ExternalityBuilder::build().execute_with(|| {
         assert_ok!(TfgridModule::add_node_certifier(
