use super::Event as TfgridEvent;
use crate::{mock::Event as MockEvent, mock::*, Error};
use frame_support::{assert_noop, assert_ok, BoundedVec};
use frame_system::{EventRecord, Phase, RawOrigin};
use sp_core::H256;
use tfchain_support::types::{
    FarmCertification, FarmingPolicyLimit, Location, NodeCertification, PublicConfig, PublicIP,
    Resources, IP,
};
const GIGABYTE: u64 = 1024 * 1024 * 1024;

#[test]
fn test_create_entity_works() {
    ExternalityBuilder::build().execute_with(|| {
        create_entity();
    });
}

#[test]
fn test_create_entity_sr_works() {
    ExternalityBuilder::build().execute_with(|| {
        create_entity_sr();
    });
}

#[test]
fn test_update_entity_works() {
    ExternalityBuilder::build().execute_with(|| {
        create_entity();

        let country = "Belgium".as_bytes().to_vec();
        let city = "Ghent".as_bytes().to_vec();
        // Change name to barfoo
        let name = "barfoo".as_bytes().to_vec();

        assert_ok!(TfgridModule::update_entity(
            Origin::signed(test_ed25519()),
            name,
            country,
            city
        ));
    });
}

#[test]
fn test_update_entity_fails_if_signed_by_someone_else() {
    ExternalityBuilder::build().execute_with(|| {
        create_entity();

        let country = "Belgium".as_bytes().to_vec();
        let city = "Ghent".as_bytes().to_vec();
        // Change name to barfoo
        let name = "barfoo".as_bytes().to_vec();

        assert_noop!(
            TfgridModule::update_entity(Origin::signed(bob()), name, country, city),
            Error::<TestRuntime>::EntityNotExists
        );
    });
}

#[test]
fn test_create_entity_double_fails() {
    ExternalityBuilder::build().execute_with(|| {
        create_entity();

        let name = "foobar".as_bytes().to_vec();
        let country = "Belgium".as_bytes().to_vec();
        let city = "Ghent".as_bytes().to_vec();
        let signature = sign_create_entity(name.clone(), country.clone(), city.clone());

        assert_noop!(
            TfgridModule::create_entity(
                Origin::signed(alice()),
                test_ed25519(),
                name,
                country,
                city,
                signature
            ),
            Error::<TestRuntime>::EntityWithNameExists
        );
    });
}

#[test]
fn test_create_entity_double_fails_with_same_pubkey() {
    ExternalityBuilder::build().execute_with(|| {
        create_entity();

        let name = "barfoo".as_bytes().to_vec();
        let country = "Belgium".as_bytes().to_vec();
        let city = "Ghent".as_bytes().to_vec();

        let signature = sign_create_entity(name.clone(), country.clone(), city.clone());

        assert_noop!(
            TfgridModule::create_entity(
                Origin::signed(alice()),
                test_ed25519(),
                name,
                country,
                city,
                signature
            ),
            Error::<TestRuntime>::EntityWithPubkeyExists
        );
    });
}

#[test]
fn test_delete_entity_works() {
    ExternalityBuilder::build().execute_with(|| {
        create_entity();

        assert_ok!(TfgridModule::delete_entity(Origin::signed(test_ed25519())));
    });
}

#[test]
fn test_delete_entity_fails_if_signed_by_someone_else() {
    ExternalityBuilder::build().execute_with(|| {
        create_entity();

        assert_noop!(
            TfgridModule::delete_entity(Origin::signed(bob())),
            Error::<TestRuntime>::EntityNotExists
        );
    });
}

#[test]
fn test_create_twin_works() {
    ExternalityBuilder::build().execute_with(|| {
        let document = "some_link".as_bytes().to_vec();
        let hash = "some_hash".as_bytes().to_vec();

        assert_ok!(TfgridModule::user_accept_tc(
            Origin::signed(test_ed25519()),
            document,
            hash,
        ));

        let ip = get_twin_ip(b"::1");
        assert_ok!(TfgridModule::create_twin(
            Origin::signed(test_ed25519()),
            ip.clone().0
        ));
    });
}

#[test]
fn test_delete_twin_works() {
    ExternalityBuilder::build().execute_with(|| {
        let document = "some_link".as_bytes().to_vec();
        let hash = "some_hash".as_bytes().to_vec();

        assert_ok!(TfgridModule::user_accept_tc(
            Origin::signed(alice()),
            document,
            hash,
        ));

        let ip = get_twin_ip(b"::1");
        assert_ok!(TfgridModule::create_twin(
            Origin::signed(alice()),
            ip.clone().0
        ));

        let twin_id = 1;
        assert_ok!(TfgridModule::delete_twin(Origin::signed(alice()), twin_id));
    });
}

#[test]
fn test_delete_node_works() {
    ExternalityBuilder::build().execute_with(|| {
        create_twin();
        create_farm();
        create_node();

        let nodes = TfgridModule::nodes_by_farm_id(1);
        assert_eq!(nodes.len(), 1);
        assert_eq!(nodes[0], 1);

        assert_ok!(TfgridModule::delete_node_farm(Origin::signed(alice()), 1));

        let nodes = TfgridModule::nodes_by_farm_id(1);
        assert_eq!(nodes.len(), 0);
    });
}

#[test]
fn test_delete_node_fails_if_not_authorized() {
    ExternalityBuilder::build().execute_with(|| {
        create_twin();
        create_twin_bob();
        create_farm();
        create_node();

        assert_noop!(
            TfgridModule::delete_node_farm(Origin::signed(bob()), 1),
            Error::<TestRuntime>::FarmerNotAuthorized
        );
    });
}

#[test]
fn test_add_entity_to_twin() {
    ExternalityBuilder::build().execute_with(|| {
        create_entity();
        create_twin_bob();

        // Signature of the entityid (1) and twinid (1) signed with test_ed25519 account
        let signature = sign_add_entity_to_twin(1, 1);

        let twin_id = 1;
        let entity_id = 1;

        // Bob adds someone as entity to his twin
        assert_ok!(TfgridModule::add_twin_entity(
            Origin::signed(bob()),
            twin_id,
            entity_id,
            signature
        ));
    });
}

#[test]
fn test_add_entity_to_twin_fails_with_invalid_signature() {
    ExternalityBuilder::build().execute_with(|| {
        create_entity();
        create_twin_bob();

        // Signature of the entityid (1) and twinid (2) signed with test_ed25519 account
        let signature = sign_add_entity_to_twin(1, 2);

        let twin_id = 1;
        let entity_id = 1;

        assert_noop!(
            TfgridModule::add_twin_entity(Origin::signed(bob()), twin_id, entity_id, signature),
            Error::<TestRuntime>::EntitySignatureDoesNotMatch
        );
    });
}

#[test]
fn test_add_entity_to_twin_fails_if_entity_is_added_twice() {
    ExternalityBuilder::build().execute_with(|| {
        create_entity();
        create_twin_bob();

        // Add Alice as entity to bob's twin

        // Signature of the entityid (1) and twinid (1) signed with test_ed25519 account
        let signature = sign_add_entity_to_twin(1, 1);

        let twin_id = 1;
        let entity_id = 1;

        assert_ok!(TfgridModule::add_twin_entity(
            Origin::signed(bob()),
            twin_id,
            entity_id,
            signature.clone()
        ));

        assert_noop!(
            TfgridModule::add_twin_entity(Origin::signed(bob()), twin_id, entity_id, signature),
            Error::<TestRuntime>::EntityWithSignatureAlreadyExists
        );
    });
}

#[test]
fn test_create_twin_double_fails() {
    ExternalityBuilder::build().execute_with(|| {
        create_twin();

        let ip = get_twin_ip(b"::1");
        assert_noop!(
            TfgridModule::create_twin(Origin::signed(alice()), ip.clone().0),
            Error::<TestRuntime>::TwinWithPubkeyExists
        );
    });
}

#[test]
fn test_create_farm_works() {
    ExternalityBuilder::build().execute_with(|| {
        create_entity();
        create_twin();
        create_farm();
    });
}

#[test]
fn test_create_farm_invalid_name_fails() {
    ExternalityBuilder::build().execute_with(|| {
        create_entity();
        create_twin();

        let farm_name = BoundedVec::try_from(b"test.farm".to_vec()).unwrap();
        assert_noop!(
            TfgridModule::create_farm(Origin::signed(alice()), farm_name, Vec::new(),),
            Error::<TestRuntime>::InvalidFarmName
        );

        let farm_name = BoundedVec::try_from(b"test farm".to_vec()).unwrap();
        assert_noop!(
            TfgridModule::create_farm(Origin::signed(alice()), farm_name, Vec::new(),),
            Error::<TestRuntime>::InvalidFarmName
        );

        let farm_name = BoundedVec::try_from(b"".to_vec()).unwrap();
        assert_noop!(
            TfgridModule::create_farm(Origin::signed(alice()), farm_name, Vec::new(),),
            Error::<TestRuntime>::FarmNameTooShort
        );

        let farm_name = BoundedVec::try_from(b"12".to_vec()).unwrap();
        assert_noop!(
            TfgridModule::create_farm(Origin::signed(alice()), farm_name, Vec::new(),),
            Error::<TestRuntime>::FarmNameTooShort
        );
    });
}

#[test]
fn test_update_farm_name_works() {
    ExternalityBuilder::build().execute_with(|| {
        create_twin();
        create_farm();

        create_twin_bob();
        let farm_name = get_farm_name(b"bob_farm");
        assert_ok!(TfgridModule::create_farm(
            Origin::signed(bob()),
            farm_name.0.clone(),
            Vec::new()
        ));

        let farm_name = get_farm_name(b"bob_updated_farm");
        assert_ok!(TfgridModule::update_farm(
            Origin::signed(bob()),
            2,
            farm_name.0.clone(),
            1
        ));
    });
}

#[test]
fn test_update_farm_existing_name_fails() {
    ExternalityBuilder::build().execute_with(|| {
        create_twin();
        let farm_name = get_farm_name(b"alice_farm");
        assert_ok!(TfgridModule::create_farm(
            Origin::signed(alice()),
            farm_name.0.clone(),
            Vec::new()
        ));

        create_twin_bob();
        let farm_name = get_farm_name(b"bob_farm");
        assert_ok!(TfgridModule::create_farm(
            Origin::signed(bob()),
            farm_name.0.clone(),
            Vec::new()
        ));

        let farm_name = get_farm_name(b"alice_farm");
        assert_noop!(
            TfgridModule::update_farm(Origin::signed(bob()), 2, farm_name.0.clone(), 1),
            Error::<TestRuntime>::InvalidFarmName
        );
    });
}

#[test]
fn test_create_farm_with_double_ip_fails() {
    ExternalityBuilder::build().execute_with(|| {
        create_entity();
        create_twin();

        let farm_name = get_farm_name(b"test_farm");
        let mut pub_ips = Vec::new();

        let ip = get_public_ip_ip(&"185.206.122.33/24".as_bytes().to_vec());
        let gateway = get_public_ip_gateway(&"185.206.122.1".as_bytes().to_vec());

        pub_ips.push(PublicIP {
            ip: ip.clone(),
            gateway: gateway.clone(),
            contract_id: 0,
        });

        pub_ips.push(PublicIP {
            ip,
            gateway,
            contract_id: 0,
        });

        assert_noop!(
            TfgridModule::create_farm(Origin::signed(alice()), farm_name.0.clone(), pub_ips),
            Error::<TestRuntime>::IpExists
        );
    });
}

#[test]
fn test_adding_ip_to_farm_works() {
    ExternalityBuilder::build().execute_with(|| {
        create_entity();
        create_twin();
        create_farm();

        assert_ok!(TfgridModule::add_farm_ip(
            Origin::signed(alice()),
            1,
            "185.206.122.125/16".as_bytes().to_vec(),
            "185.206.122.1".as_bytes().to_vec()
        ));
    });
}

#[test]
fn test_adding_misformatted_ip_to_farm_fails() {
    ExternalityBuilder::build().execute_with(|| {
        create_entity();
        create_twin();
        create_farm();

        assert_noop!(
            TfgridModule::add_farm_ip(
                Origin::signed(alice()),
                1,
                "185.206.122.125".as_bytes().to_vec(),
                "185.206.122.1".as_bytes().to_vec()
            ),
            Error::<TestRuntime>::InvalidPublicIP
        );
    });
}

#[test]
fn test_delete_farm_fails() {
    ExternalityBuilder::build().execute_with(|| {
        create_entity();
        create_twin();
        create_farm();
        assert_noop!(
            TfgridModule::delete_farm(Origin::signed(alice()), 1),
            Error::<TestRuntime>::MethodIsDeprecated
        );
    });
}

#[test]
fn test_adding_ip_duplicate_to_farm_fails() {
    ExternalityBuilder::build().execute_with(|| {
        create_entity();
        create_twin();
        create_farm();

        assert_ok!(TfgridModule::add_farm_ip(
            Origin::signed(alice()),
            1,
            "185.206.122.125/16".as_bytes().to_vec(),
            "185.206.122.1".as_bytes().to_vec()
        ));

        assert_noop!(
            TfgridModule::add_farm_ip(
                Origin::signed(alice()),
                1,
                "185.206.122.125/16".as_bytes().to_vec(),
                "185.206.122.1".as_bytes().to_vec()
            ),
            Error::<TestRuntime>::IpExists
        );
    });
}

#[test]
fn test_set_farm_dedicated() {
    ExternalityBuilder::build().execute_with(|| {
        create_twin();
        create_farm();

        assert_ok!(TfgridModule::set_farm_dedicated(
            RawOrigin::Root.into(),
            1,
            true
        ));

        let farm = TfgridModule::farms(1).unwrap();
        assert_eq!(farm.dedicated_farm, true);
    })
}

#[test]
fn test_toggle_farm_dedicated() {
    ExternalityBuilder::build().execute_with(|| {
        create_twin();
        create_farm();

        assert_ok!(TfgridModule::set_farm_dedicated(
            RawOrigin::Root.into(),
            1,
            true
        ));

        let farm = TfgridModule::farms(1).unwrap();
        assert_eq!(farm.dedicated_farm, true);

        assert_ok!(TfgridModule::set_farm_dedicated(
            RawOrigin::Root.into(),
            1,
            false
        ));

        let farm = TfgridModule::farms(1).unwrap();
        assert_eq!(farm.dedicated_farm, false);
    })
}

#[test]
fn test_update_twin_works() {
    ExternalityBuilder::build().execute_with(|| {
        create_twin();

        let ip = get_twin_ip(b"::1");
        assert_ok!(TfgridModule::update_twin(
            Origin::signed(alice()),
            ip.clone().0
        ));
    });
}

#[test]
fn test_update_twin_fails_if_signed_by_someone_else() {
    ExternalityBuilder::build().execute_with(|| {
        let document = "some_link".as_bytes().to_vec();
        let hash = "some_hash".as_bytes().to_vec();

        assert_ok!(TfgridModule::user_accept_tc(
            Origin::signed(alice()),
            document,
            hash,
        ));

        let ip = get_twin_ip(b"::1");
        assert_ok!(TfgridModule::create_twin(
            Origin::signed(alice()),
            ip.clone().0
        ));

        let ip = get_twin_ip(b"::1");
        assert_noop!(
            TfgridModule::update_twin(Origin::signed(bob()), ip.clone().0),
            Error::<TestRuntime>::TwinNotExists
        );
    });
}

#[test]
fn test_create_farm_with_same_name_fails() {
    ExternalityBuilder::build().execute_with(|| {
        create_entity();
        create_twin();
        create_farm();

        let farm_name = get_farm_name(b"test_farm");
        let mut pub_ips = Vec::new();

        let ip = get_public_ip_ip(&"185.206.122.33/24".as_bytes().to_vec());
        let gateway = get_public_ip_gateway(&"185.206.122.1".as_bytes().to_vec());

        pub_ips.push(PublicIP {
            ip,
            gateway,
            contract_id: 0,
        });

        assert_noop!(
            TfgridModule::create_farm(Origin::signed(alice()), farm_name.0.clone(), pub_ips),
            Error::<TestRuntime>::FarmExists
        );
    });
}

#[test]
fn test_farm_add_stellar_payout_address() {
    ExternalityBuilder::build().execute_with(|| {
        create_entity();
        create_twin();
        create_farm();

        let addr = "some_address".as_bytes().to_vec();
        assert_ok!(TfgridModule::add_stellar_payout_v2address(
            Origin::signed(alice()),
            1,
            addr
        ));

        let addr2 = "some_other_address".as_bytes().to_vec();
        assert_ok!(TfgridModule::add_stellar_payout_v2address(
            Origin::signed(alice()),
            1,
            addr2
        ));
    });
}

#[test]
fn test_set_farm_certification_works() {
    ExternalityBuilder::build().execute_with(|| {
        create_entity();
        create_twin();
        create_farm();

        assert_ok!(TfgridModule::set_farm_certification(
            RawOrigin::Root.into(),
            1,
            FarmCertification::Gold
        ));

        let f1 = TfgridModule::farms(1).unwrap();
        assert_eq!(f1.certification, FarmCertification::Gold);
    });
}

#[test]
fn create_node_works() {
    ExternalityBuilder::build().execute_with(|| {
        create_entity();
        create_twin();
        create_farm();
        create_node();
    });
}

#[test]
fn create_node_added_to_farm_list_works() {
    ExternalityBuilder::build().execute_with(|| {
        create_entity();
        create_twin();
        create_farm();
        create_node();

        let nodes = TfgridModule::nodes_by_farm_id(1);
        assert_eq!(nodes.len(), 1);
        assert_eq!(nodes[0], 1);
    });
}

#[test]
fn create_node_with_interfaces_works() {
    ExternalityBuilder::build().execute_with(|| {
        create_entity();
        create_twin();
        create_farm();

        let country = "Belgium".as_bytes().to_vec();
        let city = "Ghent".as_bytes().to_vec();

        // random location
        let location = Location {
            longitude: "12.233213231".as_bytes().to_vec(),
            latitude: "32.323112123".as_bytes().to_vec(),
        };

        let resources = Resources {
            hru: 1024 * GIGABYTE,
            sru: 512 * GIGABYTE,
            cru: 8,
            mru: 16 * GIGABYTE,
        };

        let mut interface_ips = Vec::new();
        let intf_ip_1 = get_interface_ip(&"10.2.3.3".as_bytes().to_vec());
        interface_ips.push(intf_ip_1);

        let name = get_interface_name(&"zos".as_bytes().to_vec());
        let mac = get_interface_mac(&"00:00:5e:00:53:af".as_bytes().to_vec());

        let interface = Interface {
            name,
            mac,
            ips: interface_ips.try_into().unwrap(),
        };

        let mut interfaces = Vec::new();
        interfaces.push(interface);

        assert_ok!(TfgridModule::create_node(
            Origin::signed(alice()),
            1,
            resources,
            location,
            country,
            city,
            interfaces,
            true,
            true,
            "some_serial".as_bytes().to_vec()
        ));
    });
}

#[test]
fn add_node_certifier_works() {
    ExternalityBuilder::build().execute_with(|| {
        assert_ok!(TfgridModule::add_node_certifier(
            RawOrigin::Root.into(),
            alice()
        ));

        if let Some(node_certifiers) = TfgridModule::allowed_node_certifiers() {
            assert_eq!(node_certifiers[0], alice());
        }
    });
}

#[test]
fn add_node_certifier_double_fails() {
    ExternalityBuilder::build().execute_with(|| {
        assert_ok!(TfgridModule::add_node_certifier(
            RawOrigin::Root.into(),
            alice()
        ));
        if let Some(node_certifiers) = TfgridModule::allowed_node_certifiers() {
            assert_eq!(node_certifiers[0], alice());
        }

        assert_noop!(
            TfgridModule::add_node_certifier(RawOrigin::Root.into(), alice()),
            Error::<TestRuntime>::AlreadyCertifier
        );
    });
}

#[test]
fn remove_node_certifier_works() {
    ExternalityBuilder::build().execute_with(|| {
        assert_ok!(TfgridModule::add_node_certifier(
            RawOrigin::Root.into(),
            alice()
        ));

        if let Some(node_certifiers) = TfgridModule::allowed_node_certifiers() {
            assert_eq!(node_certifiers[0], alice());
        }

        assert_ok!(TfgridModule::remove_node_certifier(
            RawOrigin::Root.into(),
            alice()
        ));
    });
}

#[test]
fn set_certification_type_node_works() {
    ExternalityBuilder::build().execute_with(|| {
        create_entity();
        create_twin();
        create_farm();
        create_node();

        assert_ok!(TfgridModule::add_node_certifier(
            RawOrigin::Root.into(),
            alice()
        ));

        assert_ok!(TfgridModule::set_node_certification(
            Origin::signed(alice()),
            1,
            NodeCertification::Certified
        ));
        let node = TfgridModule::nodes(1).unwrap();
        assert_eq!(node.certification, NodeCertification::Certified);

        assert_ok!(TfgridModule::set_node_certification(
            Origin::signed(alice()),
            1,
            NodeCertification::Diy
        ));
        let node = TfgridModule::nodes(1).unwrap();
        assert_eq!(node.certification, NodeCertification::Diy);
    });
}

#[test]
fn node_report_uptime_works() {
    ExternalityBuilder::build().execute_with(|| {
        create_entity();
        create_twin();
        create_farm();
        create_node();

        Timestamp::set_timestamp(1628082000);
        assert_ok!(TfgridModule::report_uptime(Origin::signed(alice()), 500));
    });
}

#[test]
fn node_add_public_config_works() {
    ExternalityBuilder::build().execute_with(|| {
        create_entity();
        create_twin();
        create_farm();
        create_node();

        let ipv4 = get_pub_config_ip4(&"185.206.122.33/24".as_bytes().to_vec());
        let ipv6 = get_pub_config_ip6(&"2a10:b600:1::0cc4:7a30:65b5/64".as_bytes().to_vec());
        let gw4 = get_pub_config_gw4(&"185.206.122.1".as_bytes().to_vec());
        let gw6 = get_pub_config_gw6(&"2a10:b600:1::1".as_bytes().to_vec());

        let pub_config = PublicConfig {
            ip4: IP { ip: ipv4, gw: gw4 },
            ip6: Some(IP { ip: ipv6, gw: gw6 }),
            domain: Some("some-domain".as_bytes().to_vec().try_into().unwrap()),
        };

        assert_ok!(TfgridModule::add_node_public_config(
            Origin::signed(alice()),
            1,
            1,
            Some(pub_config.clone())
        ));

        let node = TfgridModule::nodes(1).unwrap();
        assert_eq!(node.public_config, Some(pub_config));
    });
}

#[test]
fn node_add_public_config_without_ipv6_and_domain_works() {
    ExternalityBuilder::build().execute_with(|| {
        create_entity();
        create_twin();
        create_farm();
        create_node();

        let ipv4 = get_pub_config_ip4(&"185.206.122.33/24".as_bytes().to_vec());
        let gw4 = get_pub_config_gw4(&"185.206.122.1".as_bytes().to_vec());

        let pub_config = PublicConfig {
            ip4: IP { ip: ipv4, gw: gw4 },
            ip6: None,
            domain: None,
        };

        assert_ok!(TfgridModule::add_node_public_config(
            Origin::signed(alice()),
            1,
            1,
            Some(pub_config.clone())
        ));

        let node = TfgridModule::nodes(1).unwrap();
        assert_eq!(node.public_config, Some(pub_config));
    });
}

#[test]
fn node_add_public_config_fails_if_signature_incorrect() {
    ExternalityBuilder::build().execute_with(|| {
        create_entity();
        create_twin();
        create_farm();
        create_node();

        let ipv4 = get_pub_config_ip4(&"185.206.122.33/24".as_bytes().to_vec());
        let ipv6 = get_pub_config_ip6(&"2a10:b600:1::0cc4:7a30:65b5/64".as_bytes().to_vec());
        let gw4 = get_pub_config_gw4(&"185.206.122.1".as_bytes().to_vec());
        let gw6 = get_pub_config_gw6(&"2a10:b600:1::1".as_bytes().to_vec());

        let pub_config = PublicConfig {
            ip4: IP { ip: ipv4, gw: gw4 },
            ip6: Some(IP { ip: ipv6, gw: gw6 }),
            domain: Some("some-domain".as_bytes().to_vec().try_into().unwrap()),
        };

        assert_noop!(
            TfgridModule::add_node_public_config(
                Origin::signed(bob()),
                1,
                1,
                Some(pub_config.clone())
            ),
            Error::<TestRuntime>::CannotUpdateFarmWrongTwin
        );
    });
}

#[test]
fn test_unsetting_node_public_config_works() {
    ExternalityBuilder::build().execute_with(|| {
        create_entity();
        create_twin();
        create_farm();
        create_node();

        let ipv4 = get_pub_config_ip4(&"185.206.122.33/24".as_bytes().to_vec());
        let ipv6 = get_pub_config_ip6(&"2a10:b600:1::0cc4:7a30:65b5/64".as_bytes().to_vec());
        let gw4 = get_pub_config_gw4(&"185.206.122.1".as_bytes().to_vec());
        let gw6 = get_pub_config_gw6(&"2a10:b600:1::1".as_bytes().to_vec());

        let pub_config = PublicConfig {
            ip4: IP { ip: ipv4, gw: gw4 },
            ip6: Some(IP { ip: ipv6, gw: gw6 }),
            domain: Some("some-domain".as_bytes().to_vec().try_into().unwrap()),
        };

        assert_ok!(TfgridModule::add_node_public_config(
            Origin::signed(alice()),
            1,
            1,
            Some(pub_config.clone())
        ));

        let node = TfgridModule::nodes(1).unwrap();
        assert_eq!(node.public_config, Some(pub_config));

        assert_ok!(TfgridModule::add_node_public_config(
            Origin::signed(alice()),
            1,
            1,
            None
        ));

        let node = TfgridModule::nodes(1).unwrap();
        assert_eq!(node.public_config, None);
    });
}

#[test]
#[should_panic(expected = "InvalidIP4")]
fn test_validate_invalid_ip4_1() {
    ExternalityBuilder::build().execute_with(|| {
        TestIP4::try_from("185.206.122.33".as_bytes().to_vec()).expect("fails");
    });
}

#[test]
#[should_panic(expected = "IP4ToShort")]
fn test_validate_invalid_ip4_2() {
    ExternalityBuilder::build().execute_with(|| {
        TestIP4::try_from("185.206".as_bytes().to_vec()).expect("fails");
    });
}

#[test]
#[should_panic(expected = "IP4ToLong")]
fn test_validate_invalid_ip4_3() {
    ExternalityBuilder::build().execute_with(|| {
        TestIP4::try_from("185.206.12.12.1232123".as_bytes().to_vec()).expect("fails");
    });
}

#[test]
#[should_panic(expected = "InvalidIP4")]
fn test_validate_invalid_ip4_4() {
    ExternalityBuilder::build().execute_with(|| {
        TestIP4::try_from("garbage data".as_bytes().to_vec()).expect("fails");
    });
}

#[test]
fn create_node_with_same_pubkey_fails() {
    ExternalityBuilder::build().execute_with(|| {
        create_entity();
        create_twin();
        create_farm();
        create_node();

        // random location
        let location = Location {
            longitude: "12.233213231".as_bytes().to_vec(),
            latitude: "32.323112123".as_bytes().to_vec(),
        };

        let resources = Resources {
            hru: 1,
            sru: 1,
            cru: 1,
            mru: 1,
        };

        let country = "Belgium".as_bytes().to_vec();
        let city = "Ghent".as_bytes().to_vec();

        assert_noop!(
            TfgridModule::create_node(
                Origin::signed(alice()),
                1,
                resources,
                location,
                country,
                city,
                Vec::new(),
                true,
                true,
                "some_serial".as_bytes().to_vec()
            ),
            Error::<TestRuntime>::NodeWithTwinIdExists
        );
    });
}

#[test]
fn create_farming_policy_works() {
    ExternalityBuilder::build().execute_with(|| {
        let name = "f1".as_bytes().to_vec();
        assert_ok!(TfgridModule::create_farming_policy(
            RawOrigin::Root.into(),
            name,
            12,
            15,
            10,
            8,
            9999,
            System::block_number() + 100,
            true,
            true,
            NodeCertification::Diy,
            FarmCertification::Gold,
        ));
    });
}

#[test]
fn edit_farming_policy_works() {
    ExternalityBuilder::build().execute_with(|| {
        let name = "f1".as_bytes().to_vec();
        assert_ok!(TfgridModule::create_farming_policy(
            RawOrigin::Root.into(),
            name,
            12,
            15,
            10,
            8,
            9999,
            System::block_number() + 100,
            true,
            true,
            NodeCertification::Diy,
            FarmCertification::Gold,
        ));

        let name = "f1_updated".as_bytes().to_vec();
        assert_ok!(TfgridModule::update_farming_policy(
            RawOrigin::Root.into(),
            1,
            name,
            12,
            15,
            10,
            8,
            9999,
            System::block_number() + 100,
            true,
            NodeCertification::Diy,
            FarmCertification::NotCertified,
        ));
    });
}

#[test]
fn add_farm_limits_works() {
    ExternalityBuilder::build().execute_with(|| {
        create_twin();
        create_farm();

        let limit = FarmingPolicyLimit {
            farming_policy_id: 1,
            cu: Some(5),
            su: Some(10),
            end: Some(1654058949),
            node_certification: false,
            node_count: Some(10),
        };

        assert_ok!(TfgridModule::attach_policy_to_farm(
            RawOrigin::Root.into(),
            1,
            Some(limit.clone())
        ));

        let f1 = TfgridModule::farms(1).unwrap();
        assert_eq!(f1.farming_policy_limits, Some(limit));
    });
}

#[test]
fn boot_node_when_farming_policy_has_limits_works() {
    ExternalityBuilder::build().execute_with(|| {
        create_twin();
        create_farm();

        let limit = FarmingPolicyLimit {
            farming_policy_id: 1,
            cu: Some(21),
            su: Some(10),
            end: Some(1654058949),
            node_certification: false,
            node_count: Some(10),
        };

        assert_ok!(TfgridModule::attach_policy_to_farm(
            RawOrigin::Root.into(),
            1,
            Some(limit.clone())
        ));

        let f1 = TfgridModule::farms(1).unwrap();
        assert_eq!(f1.farming_policy_limits, Some(limit.clone()));

        create_node();

        let f1 = TfgridModule::farms(1).unwrap();
        assert_ne!(f1.farming_policy_limits, Some(limit.clone()));

        let n1 = TfgridModule::nodes(1).unwrap();
        assert_eq!(n1.farming_policy_id, limit.farming_policy_id);
    });
}

#[test]
fn boot_node_when_farming_policy_low_cu_limit_should_fall_back_to_a_default_policy_fails() {
    ExternalityBuilder::build().execute_with(|| {
        create_twin();
        create_farm();

        let limit = FarmingPolicyLimit {
            farming_policy_id: 1,
            cu: Some(5),
            su: Some(10),
            end: Some(1654058949),
            node_certification: false,
            node_count: Some(10),
        };

        assert_ok!(TfgridModule::attach_policy_to_farm(
            RawOrigin::Root.into(),
            1,
            Some(limit.clone())
        ));

        let f1 = TfgridModule::farms(1).unwrap();
        assert_eq!(f1.farming_policy_limits, Some(limit.clone()));

        create_node();

        let n1 = TfgridModule::nodes(1).unwrap();
        let default_p = TfgridModule::farming_policies_map(n1.farming_policy_id);
        assert_eq!(default_p.default, true);
    });
}

#[test]
fn node_switches_farming_policy_when_marked_as_certified_works() {
    ExternalityBuilder::build().execute_with(|| {
        create_twin();
        create_farm();

        create_node();

        let n1 = TfgridModule::nodes(1).unwrap();
        let assigned_policy = TfgridModule::farming_policies_map(n1.farming_policy_id);
        assert_eq!(assigned_policy.node_certification, NodeCertification::Diy);

        assert_ok!(TfgridModule::add_node_certifier(
            RawOrigin::Root.into(),
            alice()
        ));
        assert_ok!(TfgridModule::set_node_certification(
            Origin::signed(alice()),
            1,
            NodeCertification::Certified,
        ));

        let n1 = TfgridModule::nodes(1).unwrap();
        let assigned_policy = TfgridModule::farming_policies_map(n1.farming_policy_id);
        assert_eq!(
            assigned_policy.node_certification,
            NodeCertification::Certified
        );
    });
}

#[test]
fn node_switches_farming_policy_when_marked_as_certified_toggle_works() {
    ExternalityBuilder::build().execute_with(|| {
        create_twin();
        create_farm();

        create_node();

        let n1 = TfgridModule::nodes(1).unwrap();
        let assigned_policy = TfgridModule::farming_policies_map(n1.farming_policy_id);
        assert_eq!(assigned_policy.node_certification, NodeCertification::Diy);

        assert_ok!(TfgridModule::add_node_certifier(
            RawOrigin::Root.into(),
            alice()
        ));
        assert_ok!(TfgridModule::set_node_certification(
            Origin::signed(alice()),
            1,
            NodeCertification::Certified,
        ));

        let n1 = TfgridModule::nodes(1).unwrap();
        let assigned_policy = TfgridModule::farming_policies_map(n1.farming_policy_id);
        assert_eq!(
            assigned_policy.node_certification,
            NodeCertification::Certified
        );

        assert_ok!(TfgridModule::set_node_certification(
            Origin::signed(alice()),
            1,
            NodeCertification::Diy,
        ));
        let n1 = TfgridModule::nodes(1).unwrap();
        let assigned_policy = TfgridModule::farming_policies_map(n1.farming_policy_id);
        assert_eq!(assigned_policy.node_certification, NodeCertification::Diy);
    });
}

#[test]
fn node_switches_farming_policy_when_marked_as_certified_and_gold_farm_works() {
    ExternalityBuilder::build().execute_with(|| {
        create_twin();
        create_farm();

        create_node();

        let n1 = TfgridModule::nodes(1).unwrap();
        let assigned_policy = TfgridModule::farming_policies_map(n1.farming_policy_id);
        assert_eq!(assigned_policy.node_certification, NodeCertification::Diy);
        assert_eq!(
            assigned_policy.farm_certification,
            FarmCertification::NotCertified
        );

        // Mark farm as gold
        assert_ok!(TfgridModule::set_farm_certification(
            RawOrigin::Root.into(),
            1,
            FarmCertification::Gold
        ));
        assert_ok!(TfgridModule::add_node_certifier(
            RawOrigin::Root.into(),
            alice()
        ));
        // Mark node as certified
        assert_ok!(TfgridModule::set_node_certification(
            Origin::signed(alice()),
            1,
            NodeCertification::Certified,
        ));

        let n1 = TfgridModule::nodes(1).unwrap();
        let assigned_policy = TfgridModule::farming_policies_map(n1.farming_policy_id);
        assert_eq!(
            assigned_policy.node_certification,
            NodeCertification::Certified
        );
        assert_eq!(assigned_policy.farm_certification, FarmCertification::Gold);
    });
}

#[test]
fn sort_policies() {
    ExternalityBuilder::build().execute_with(|| {
        let name = "f1".as_bytes().to_vec();
        let f1 = super::types::FarmingPolicy {
            version: 1,
            id: 1,
            name,
            cu: 12,
            su: 15,
            nu: 10,
            ipv4: 8,
            minimal_uptime: 9999,
            policy_created: System::block_number(),
            policy_end: System::block_number() + 100,
            immutable: true,
            default: true,
            node_certification: NodeCertification::Diy,
            farm_certification: FarmCertification::Gold,
        };

        let name = "f2".as_bytes().to_vec();
        let f2 = super::types::FarmingPolicy {
            version: 1,
            id: 2,
            name,
            cu: 12,
            su: 15,
            nu: 10,
            ipv4: 8,
            minimal_uptime: 9999,
            policy_created: System::block_number(),
            policy_end: System::block_number() + 100,
            immutable: true,
            default: true,
            node_certification: NodeCertification::Diy,
            farm_certification: FarmCertification::NotCertified,
        };

        let name = "f3".as_bytes().to_vec();
        let f3 = super::types::FarmingPolicy {
            version: 1,
            id: 3,
            name,
            cu: 12,
            su: 15,
            nu: 10,
            ipv4: 8,
            minimal_uptime: 9999,
            policy_created: System::block_number(),
            policy_end: System::block_number() + 100,
            immutable: true,
            default: true,
            node_certification: NodeCertification::Certified,
            farm_certification: FarmCertification::Gold,
        };

        let name = "f4".as_bytes().to_vec();
        let f4 = super::types::FarmingPolicy {
            version: 1,
            id: 4,
            name,
            cu: 12,
            su: 15,
            nu: 10,
            ipv4: 8,
            minimal_uptime: 9999,
            policy_created: System::block_number(),
            policy_end: System::block_number() + 100,
            immutable: true,
            default: true,
            node_certification: NodeCertification::Certified,
            farm_certification: FarmCertification::NotCertified,
        };

        println!("\nbefore sort");
        let mut policies = vec![f1, f2, f3, f4];
        for p in policies.iter() {
            println!("policy: {:?}", p);
        }

        println!("\nafter sort");
        policies.sort();
        policies.reverse();
        for p in policies.iter() {
            println!("policy: {:?}", p);
        }

        // let name = "c1_test".as_bytes().to_vec();
        // assert_ok!(TfgridModule::create_farming_policy(
        //     RawOrigin::Root.into(),
        //     name,
        //     12,
        //     15,
        //     10,
        //     8,
        //     NodeCertification::Certified
        // ));

        // create_node();

        // let node = TfgridModule::nodes(1).unwrap();
        // // farming policy set on the node should be 3
        // // as we created the last DIY policy with id 3
        // assert_eq!(node.farming_policy_id, 3);
    });
}

#[test]
fn test_create_and_update_policy() {
    new_test_ext().execute_with(|| {
        let su_policy = super::types::Policy {
            value: 150000,
            unit: super::types::Unit::Gigabytes,
        };
        let nu_policy = super::types::Policy {
            value: 1000,
            unit: super::types::Unit::Gigabytes,
        };
        let cu_policy = super::types::Policy {
            value: 300000,
            unit: super::types::Unit::Gigabytes,
        };
        let ipu_policy = super::types::Policy {
            value: 50000,
            unit: super::types::Unit::Gigabytes,
        };
        let unique_name_policy = super::types::Policy {
            value: 10000,
            unit: super::types::Unit::Gigabytes,
        };
        let domain_name_policy = super::types::Policy {
            value: 20000,
            unit: super::types::Unit::Gigabytes,
        };
        let name = String::from("policy_1").as_bytes().to_vec();
        TfgridModule::create_pricing_policy(
            RawOrigin::Root.into(),
            name.clone(),
            su_policy.clone(),
            cu_policy.clone(),
            nu_policy.clone(),
            ipu_policy.clone(),
            unique_name_policy.clone(),
            domain_name_policy.clone(),
            bob(),
            bob(),
            50,
        )
        .unwrap();

        // get policy id
        let policy_id = TfgridModule::pricing_policies_by_name_id(name.clone());
        // Try updating policy with the same name
        let updated_nu_policy = super::types::Policy {
            value: 900,
            unit: super::types::Unit::Gigabytes,
        };
        TfgridModule::update_pricing_policy(
            RawOrigin::Root.into(),
            policy_id.clone(),
            name.clone(),
            su_policy.clone(),
            cu_policy.clone(),
            updated_nu_policy.clone(),
            ipu_policy.clone(),
            unique_name_policy.clone(),
            domain_name_policy.clone(),
            bob(),
            bob(),
            50,
        )
        .unwrap();
        // Get policy and make sure it is updated
        let policy = TfgridModule::pricing_policies(policy_id.clone()).unwrap();
        assert_eq!(
            policy.name.clone(),
            name.clone(),
            "policy name didn't match"
        );
        assert_eq!(policy.id.clone(), policy_id.clone());
        assert_eq!(policy.nu, updated_nu_policy);

        // test updating policy name
        let new_name = String::from("policy_1_updated").as_bytes().to_vec();
        let updated_su_policy = super::types::Policy {
            value: 500,
            unit: super::types::Unit::Gigabytes,
        };
        TfgridModule::update_pricing_policy(
            RawOrigin::Root.into(),
            policy_id.clone(),
            new_name.clone(),
            updated_su_policy.clone(),
            cu_policy.clone(),
            updated_nu_policy.clone(),
            ipu_policy.clone(),
            unique_name_policy.clone(),
            domain_name_policy.clone(),
            bob(),
            bob(),
            50,
        )
        .unwrap();
        let policy = TfgridModule::pricing_policies(policy_id.clone()).unwrap();
        assert_eq!(
            policy.name.clone(),
            new_name.clone(),
            "policy name didn't match"
        );
        assert_eq!(policy.id.clone(), policy_id.clone());
        assert_eq!(policy.su, updated_su_policy);

        // Test updating the name that conflicts with existing policy
        let policy2_name = String::from("policy_2").as_bytes().to_vec();
        TfgridModule::create_pricing_policy(
            RawOrigin::Root.into(),
            policy2_name.clone(),
            su_policy.clone(),
            cu_policy.clone(),
            nu_policy.clone(),
            ipu_policy.clone(),
            unique_name_policy.clone(),
            domain_name_policy.clone(),
            bob(),
            bob(),
            50,
        )
        .unwrap();
        let policy2_id = TfgridModule::pricing_policies_by_name_id(policy2_name.clone());
        //update name to existing name should fail
        assert_noop!(
            TfgridModule::update_pricing_policy(
                RawOrigin::Root.into(),
                policy2_id.clone(),
                new_name.clone(),
                updated_su_policy.clone(),
                cu_policy.clone(),
                updated_nu_policy.clone(),
                ipu_policy.clone(),
                unique_name_policy.clone(),
                domain_name_policy.clone(),
                bob(),
                bob(),
                50,
            ),
            Error::<TestRuntime>::PricingPolicyWithDifferentIdExists
        );
    });
}

#[test]
<<<<<<< HEAD
fn test_set_zos_version() {
=======
fn test_set_valid_zos_version_works() {
>>>>>>> a3382c01
    ExternalityBuilder::build().execute_with(|| {
        let zos_version = "1.0.0".as_bytes().to_vec();
        assert_ok!(TfgridModule::set_zos_version(
            RawOrigin::Root.into(),
            zos_version.clone(),
        ));

        let saved_zos_version = TfgridModule::zos_version();
        assert_eq!(saved_zos_version, zos_version);

        let our_events = System::events();
        assert_eq!(
            our_events.contains(&record(MockEvent::TfgridModule(
                TfgridEvent::<TestRuntime>::ZosVersionUpdated(zos_version)
            ))),
            true
        );
    })
}
<<<<<<< HEAD
=======

#[test]
fn test_set_invalid_zos_version_fails() {
    ExternalityBuilder::build().execute_with(|| {
        let zos_version = "1.0.0".as_bytes().to_vec();
        assert_ok!(TfgridModule::set_zos_version(
            RawOrigin::Root.into(),
            zos_version.clone(),
        ));

        // try to set zos version with the same version that is already set
        assert_noop!(
            TfgridModule::set_zos_version(RawOrigin::Root.into(), TfgridModule::zos_version()),
            Error::<TestRuntime>::InvalidZosVersion,
        );
    })
}
>>>>>>> a3382c01

fn create_entity() {
    let name = "foobar".as_bytes().to_vec();
    let country = "Belgium".as_bytes().to_vec();
    let city = "Ghent".as_bytes().to_vec();

    let signature = sign_create_entity(name.clone(), country.clone(), city.clone());
    assert_ok!(TfgridModule::create_entity(
        Origin::signed(alice()),
        test_ed25519(),
        name,
        country,
        city,
        signature.clone()
    ));
}

fn create_entity_sr() {
    let name = "foobar".as_bytes().to_vec();
    let country = "Belgium".as_bytes().to_vec();
    let city = "Ghent".as_bytes().to_vec();

    let signature = sign_create_entity_sr(name.clone(), country.clone(), city.clone());
    assert_ok!(TfgridModule::create_entity(
        Origin::signed(alice()),
        test_sr25519(),
        name,
        country,
        city,
        signature.clone()
    ));
}

fn create_twin() {
    let document = "some_link".as_bytes().to_vec();
    let hash = "some_hash".as_bytes().to_vec();

    assert_ok!(TfgridModule::user_accept_tc(
        Origin::signed(alice()),
        document,
        hash,
    ));

    let ip = get_twin_ip(b"::1");
    assert_ok!(TfgridModule::create_twin(
        Origin::signed(alice()),
        ip.clone().0
    ));
}

fn create_twin_bob() {
    let document = "some_link".as_bytes().to_vec();
    let hash = "some_hash".as_bytes().to_vec();

    assert_ok!(TfgridModule::user_accept_tc(
        Origin::signed(bob()),
        document,
        hash,
    ));

    let ip = get_twin_ip(b"::1");
    assert_ok!(TfgridModule::create_twin(
        Origin::signed(bob()),
        ip.clone().0
    ));
}

fn create_farm() {
    let farm_name = get_farm_name(b"test_farm");

    let mut pub_ips = Vec::new();

    let ip = get_public_ip_ip(&"185.206.122.33/24".as_bytes().to_vec());
    let gateway = get_public_ip_gateway(&"185.206.122.1".as_bytes().to_vec());

    pub_ips.push(PublicIP {
        ip,
        gateway,
        contract_id: 0,
    });
    assert_ok!(TfgridModule::create_farm(
        Origin::signed(alice()),
        farm_name.0.clone(),
        pub_ips.clone()
    ));

    create_farming_policies()
}

fn create_node() {
    let country = "Belgium".as_bytes().to_vec();
    let city = "Ghent".as_bytes().to_vec();

    // random location
    let location = Location {
        longitude: "12.233213231".as_bytes().to_vec(),
        latitude: "32.323112123".as_bytes().to_vec(),
    };

    let resources = Resources {
        hru: 1024 * GIGABYTE,
        sru: 512 * GIGABYTE,
        cru: 8,
        mru: 16 * GIGABYTE,
    };

    assert_ok!(TfgridModule::create_node(
        Origin::signed(alice()),
        1,
        resources,
        location,
        country,
        city,
        Vec::new(),
        true,
        true,
        "some_serial".as_bytes().to_vec()
    ));
}

fn create_farming_policies() {
    let name = "f1".as_bytes().to_vec();
    assert_ok!(TfgridModule::create_farming_policy(
        RawOrigin::Root.into(),
        name,
        12,
        15,
        10,
        8,
        9999,
        System::block_number() + 100,
        true,
        true,
        NodeCertification::Diy,
        FarmCertification::Gold,
    ));

    let name = "f2".as_bytes().to_vec();
    assert_ok!(TfgridModule::create_farming_policy(
        RawOrigin::Root.into(),
        name,
        12,
        15,
        10,
        8,
        9999,
        System::block_number() + 100,
        true,
        true,
        NodeCertification::Diy,
        FarmCertification::NotCertified,
    ));

    let name = "f3".as_bytes().to_vec();
    assert_ok!(TfgridModule::create_farming_policy(
        RawOrigin::Root.into(),
        name,
        12,
        15,
        10,
        8,
        9999,
        System::block_number() + 100,
        true,
        true,
        NodeCertification::Certified,
        FarmCertification::Gold,
    ));

    let name = "f1".as_bytes().to_vec();
    assert_ok!(TfgridModule::create_farming_policy(
        RawOrigin::Root.into(),
        name,
        12,
        15,
        10,
        8,
        9999,
        System::block_number() + 100,
        true,
        true,
        NodeCertification::Certified,
        FarmCertification::NotCertified,
    ));
}

fn record(event: Event) -> EventRecord<Event, H256> {
    EventRecord {
        phase: Phase::Initialization,
        event,
        topics: vec![],
    }
}<|MERGE_RESOLUTION|>--- conflicted
+++ resolved
@@ -1528,11 +1528,7 @@
 }
 
 #[test]
-<<<<<<< HEAD
-fn test_set_zos_version() {
-=======
 fn test_set_valid_zos_version_works() {
->>>>>>> a3382c01
     ExternalityBuilder::build().execute_with(|| {
         let zos_version = "1.0.0".as_bytes().to_vec();
         assert_ok!(TfgridModule::set_zos_version(
@@ -1552,8 +1548,6 @@
         );
     })
 }
-<<<<<<< HEAD
-=======
 
 #[test]
 fn test_set_invalid_zos_version_fails() {
@@ -1571,7 +1565,6 @@
         );
     })
 }
->>>>>>> a3382c01
 
 fn create_entity() {
     let name = "foobar".as_bytes().to_vec();
