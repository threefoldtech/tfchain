use super::Event as TfgridEvent;
use crate::{mock::Event as MockEvent, mock::*, Error};
use frame_support::{assert_noop, assert_ok, BoundedVec};
use frame_system::{EventRecord, Phase, RawOrigin};
use sp_core::H256;
use tfchain_support::types::{
    FarmCertification, FarmingPolicyLimit, Location, NodeCertification, PublicConfig, PublicIP,
    Resources, IP,
};
const GIGABYTE: u64 = 1024 * 1024 * 1024;

#[test]
fn test_create_entity_works() {
    ExternalityBuilder::build().execute_with(|| {
        create_entity();
    });
}

#[test]
fn test_create_entity_sr_works() {
    ExternalityBuilder::build().execute_with(|| {
        create_entity_sr();
    });
}

#[test]
fn test_update_entity_works() {
    ExternalityBuilder::build().execute_with(|| {
        create_entity();

        let country = "Belgium".as_bytes().to_vec();
        let city = "Ghent".as_bytes().to_vec();
        // Change name to barfoo
        let name = "barfoo".as_bytes().to_vec();

        assert_ok!(TfgridModule::update_entity(
            Origin::signed(test_ed25519()),
            name,
            country,
            city
        ));
    });
}

#[test]
fn test_update_entity_fails_if_signed_by_someone_else() {
    ExternalityBuilder::build().execute_with(|| {
        create_entity();

        let country = "Belgium".as_bytes().to_vec();
        let city = "Ghent".as_bytes().to_vec();
        // Change name to barfoo
        let name = "barfoo".as_bytes().to_vec();

        assert_noop!(
            TfgridModule::update_entity(Origin::signed(bob()), name, country, city),
            Error::<TestRuntime>::EntityNotExists
        );
    });
}

#[test]
fn test_create_entity_double_fails() {
    ExternalityBuilder::build().execute_with(|| {
        create_entity();

        let name = "foobar".as_bytes().to_vec();
        let country = "Belgium".as_bytes().to_vec();
        let city = "Ghent".as_bytes().to_vec();
        let signature = sign_create_entity(name.clone(), country.clone(), city.clone());

        assert_noop!(
            TfgridModule::create_entity(
                Origin::signed(alice()),
                test_ed25519(),
                name,
                country,
                city,
                signature
            ),
            Error::<TestRuntime>::EntityWithNameExists
        );
    });
}

#[test]
fn test_create_entity_double_fails_with_same_pubkey() {
    ExternalityBuilder::build().execute_with(|| {
        create_entity();

        let name = "barfoo".as_bytes().to_vec();
        let country = "Belgium".as_bytes().to_vec();
        let city = "Ghent".as_bytes().to_vec();

        let signature = sign_create_entity(name.clone(), country.clone(), city.clone());

        assert_noop!(
            TfgridModule::create_entity(
                Origin::signed(alice()),
                test_ed25519(),
                name,
                country,
                city,
                signature
            ),
            Error::<TestRuntime>::EntityWithPubkeyExists
        );
    });
}

#[test]
fn test_delete_entity_works() {
    ExternalityBuilder::build().execute_with(|| {
        create_entity();

        assert_ok!(TfgridModule::delete_entity(Origin::signed(test_ed25519())));
    });
}

#[test]
fn test_delete_entity_fails_if_signed_by_someone_else() {
    ExternalityBuilder::build().execute_with(|| {
        create_entity();

        assert_noop!(
            TfgridModule::delete_entity(Origin::signed(bob())),
            Error::<TestRuntime>::EntityNotExists
        );
    });
}

#[test]
fn test_create_twin_works() {
    ExternalityBuilder::build().execute_with(|| {
        let document = "some_link".as_bytes().to_vec();
        let hash = "some_hash".as_bytes().to_vec();

        assert_ok!(TfgridModule::user_accept_tc(
            Origin::signed(test_ed25519()),
            document,
            hash,
        ));

        let ip = get_twin_ip(b"::1");
        assert_ok!(TfgridModule::create_twin(
            Origin::signed(test_ed25519()),
            ip.clone().0
        ));
    });
}

#[test]
fn test_delete_twin_works() {
    ExternalityBuilder::build().execute_with(|| {
        let document = "some_link".as_bytes().to_vec();
        let hash = "some_hash".as_bytes().to_vec();

        assert_ok!(TfgridModule::user_accept_tc(
            Origin::signed(alice()),
            document,
            hash,
        ));

        let ip = get_twin_ip(b"::1");
        assert_ok!(TfgridModule::create_twin(
            Origin::signed(alice()),
            ip.clone().0
        ));

        let twin_id = 1;
        assert_ok!(TfgridModule::delete_twin(Origin::signed(alice()), twin_id));
    });
}

#[test]
fn test_delete_node_works() {
    ExternalityBuilder::build().execute_with(|| {
        create_twin();
        create_farm();
        create_node();

        assert_ok!(TfgridModule::delete_node_farm(Origin::signed(alice()), 1));
    });
}

#[test]
fn test_delete_node_fails_if_not_authorized() {
    ExternalityBuilder::build().execute_with(|| {
        create_twin();
        create_twin_bob();
        create_farm();
        create_node();

        assert_noop!(
            TfgridModule::delete_node_farm(Origin::signed(bob()), 1),
            Error::<TestRuntime>::FarmerNotAuthorized
        );
    });
}

#[test]
fn test_add_entity_to_twin() {
    ExternalityBuilder::build().execute_with(|| {
        create_entity();
        create_twin_bob();

        // Signature of the entityid (1) and twinid (1) signed with test_ed25519 account
        let signature = sign_add_entity_to_twin(1, 1);

        let twin_id = 1;
        let entity_id = 1;

        // Bob adds someone as entity to his twin
        assert_ok!(TfgridModule::add_twin_entity(
            Origin::signed(bob()),
            twin_id,
            entity_id,
            signature
        ));
    });
}

#[test]
fn test_add_entity_to_twin_fails_with_invalid_signature() {
    ExternalityBuilder::build().execute_with(|| {
        create_entity();
        create_twin_bob();

        // Signature of the entityid (1) and twinid (2) signed with test_ed25519 account
        let signature = sign_add_entity_to_twin(1, 2);

        let twin_id = 1;
        let entity_id = 1;

        assert_noop!(
            TfgridModule::add_twin_entity(Origin::signed(bob()), twin_id, entity_id, signature),
            Error::<TestRuntime>::EntitySignatureDoesNotMatch
        );
    });
}

#[test]
fn test_add_entity_to_twin_fails_if_entity_is_added_twice() {
    ExternalityBuilder::build().execute_with(|| {
        create_entity();
        create_twin_bob();

        // Add Alice as entity to bob's twin

        // Signature of the entityid (1) and twinid (1) signed with test_ed25519 account
        let signature = sign_add_entity_to_twin(1, 1);

        let twin_id = 1;
        let entity_id = 1;

        assert_ok!(TfgridModule::add_twin_entity(
            Origin::signed(bob()),
            twin_id,
            entity_id,
            signature.clone()
        ));

        assert_noop!(
            TfgridModule::add_twin_entity(Origin::signed(bob()), twin_id, entity_id, signature),
            Error::<TestRuntime>::EntityWithSignatureAlreadyExists
        );
    });
}

#[test]
fn test_create_twin_double_fails() {
    ExternalityBuilder::build().execute_with(|| {
        create_twin();

        let ip = get_twin_ip(b"::1");
        assert_noop!(
            TfgridModule::create_twin(Origin::signed(alice()), ip.clone().0),
            Error::<TestRuntime>::TwinWithPubkeyExists
        );
    });
}

#[test]
fn test_create_farm_works() {
    ExternalityBuilder::build().execute_with(|| {
        create_entity();
        create_twin();
        create_farm();
    });
}

#[test]
fn test_create_farm_invalid_name_fails() {
    ExternalityBuilder::build().execute_with(|| {
        create_entity();
        create_twin();

        let farm_name = BoundedVec::try_from(b"test.farm".to_vec()).unwrap();
        assert_noop!(
            TfgridModule::create_farm(Origin::signed(alice()), farm_name, Vec::new(),),
            Error::<TestRuntime>::InvalidFarmName
        );

        let farm_name = BoundedVec::try_from(b"test farm".to_vec()).unwrap();
        assert_noop!(
            TfgridModule::create_farm(Origin::signed(alice()), farm_name, Vec::new(),),
            Error::<TestRuntime>::InvalidFarmName
        );

        let farm_name = BoundedVec::try_from(b"".to_vec()).unwrap();
        assert_noop!(
            TfgridModule::create_farm(Origin::signed(alice()), farm_name, Vec::new(),),
            Error::<TestRuntime>::FarmNameTooShort
        );

        let farm_name = BoundedVec::try_from(b"12".to_vec()).unwrap();
        assert_noop!(
            TfgridModule::create_farm(Origin::signed(alice()), farm_name, Vec::new(),),
            Error::<TestRuntime>::FarmNameTooShort
        );
    });
}

#[test]
fn test_update_farm_name_works() {
    ExternalityBuilder::build().execute_with(|| {
        create_twin();
        create_farm();

        create_twin_bob();
        let farm_name = get_farm_name(b"bob_farm");
        assert_ok!(TfgridModule::create_farm(
            Origin::signed(bob()),
            farm_name.0.clone(),
            Vec::new()
        ));

        let farm_name = get_farm_name(b"bob_updated_farm");
        assert_ok!(TfgridModule::update_farm(
            Origin::signed(bob()),
            2,
            farm_name.0.clone(),
            1
        ));
    });
}

#[test]
fn test_update_farm_existing_name_fails() {
    ExternalityBuilder::build().execute_with(|| {
        create_twin();
        let farm_name = get_farm_name(b"alice_farm");
        assert_ok!(TfgridModule::create_farm(
            Origin::signed(alice()),
            farm_name.0.clone(),
            Vec::new()
        ));

        create_twin_bob();
        let farm_name = get_farm_name(b"bob_farm");
        assert_ok!(TfgridModule::create_farm(
            Origin::signed(bob()),
            farm_name.0.clone(),
            Vec::new()
        ));

        let farm_name = get_farm_name(b"alice_farm");
        assert_noop!(
            TfgridModule::update_farm(Origin::signed(bob()), 2, farm_name.0.clone(), 1),
            Error::<TestRuntime>::InvalidFarmName
        );
    });
}

#[test]
fn test_create_farm_with_double_ip_fails() {
    ExternalityBuilder::build().execute_with(|| {
        create_entity();
        create_twin();

        let farm_name = get_farm_name(b"test_farm");
        let mut pub_ips = Vec::new();

        let ip = get_public_ip_ip(&"185.206.122.33/24".as_bytes().to_vec());
        let gateway = get_public_ip_gateway(&"185.206.122.1".as_bytes().to_vec());

        pub_ips.push(PublicIP {
            ip: ip.clone(),
            gateway: gateway.clone(),
            contract_id: 0,
        });

        pub_ips.push(PublicIP {
            ip,
            gateway,
            contract_id: 0,
        });

        assert_noop!(
            TfgridModule::create_farm(Origin::signed(alice()), farm_name.0.clone(), pub_ips),
            Error::<TestRuntime>::IpExists
        );
    });
}

#[test]
fn test_adding_ip_to_farm_works() {
    ExternalityBuilder::build().execute_with(|| {
        create_entity();
        create_twin();
        create_farm();

        assert_ok!(TfgridModule::add_farm_ip(
            Origin::signed(alice()),
            1,
            "185.206.122.125/16".as_bytes().to_vec(),
            "185.206.122.1".as_bytes().to_vec()
        ));
    });
}

#[test]
fn test_adding_misformatted_ip_to_farm_fails() {
    ExternalityBuilder::build().execute_with(|| {
        create_entity();
        create_twin();
        create_farm();

        assert_noop!(
            TfgridModule::add_farm_ip(
                Origin::signed(alice()),
                1,
                "185.206.122.125".as_bytes().to_vec(),
                "185.206.122.1".as_bytes().to_vec()
            ),
            Error::<TestRuntime>::InvalidPublicIP
        );
    });
}

#[test]
fn test_delete_farm_fails() {
    ExternalityBuilder::build().execute_with(|| {
        create_entity();
        create_twin();
        create_farm();
        assert_noop!(
            TfgridModule::delete_farm(Origin::signed(alice()), 1),
            Error::<TestRuntime>::MethodIsDeprecated
        );
    });
}

#[test]
fn test_adding_ip_duplicate_to_farm_fails() {
    ExternalityBuilder::build().execute_with(|| {
        create_entity();
        create_twin();
        create_farm();

        assert_ok!(TfgridModule::add_farm_ip(
            Origin::signed(alice()),
            1,
            "185.206.122.125/16".as_bytes().to_vec(),
            "185.206.122.1".as_bytes().to_vec()
        ));

        assert_noop!(
            TfgridModule::add_farm_ip(
                Origin::signed(alice()),
                1,
                "185.206.122.125/16".as_bytes().to_vec(),
                "185.206.122.1".as_bytes().to_vec()
            ),
            Error::<TestRuntime>::IpExists
        );
    });
}

#[test]
fn test_set_farm_dedicated() {
    ExternalityBuilder::build().execute_with(|| {
        create_twin();
        create_farm();

        assert_ok!(TfgridModule::set_farm_dedicated(
            RawOrigin::Root.into(),
            1,
            true
        ));

        let farm = TfgridModule::farms(1).unwrap();
        assert_eq!(farm.dedicated_farm, true);
    })
}

#[test]
fn test_toggle_farm_dedicated() {
    ExternalityBuilder::build().execute_with(|| {
        create_twin();
        create_farm();

        assert_ok!(TfgridModule::set_farm_dedicated(
            RawOrigin::Root.into(),
            1,
            true
        ));

        let farm = TfgridModule::farms(1).unwrap();
        assert_eq!(farm.dedicated_farm, true);

        assert_ok!(TfgridModule::set_farm_dedicated(
            RawOrigin::Root.into(),
            1,
            false
        ));

        let farm = TfgridModule::farms(1).unwrap();
        assert_eq!(farm.dedicated_farm, false);
    })
}

#[test]
fn test_update_twin_works() {
    ExternalityBuilder::build().execute_with(|| {
        create_twin();

        let ip = get_twin_ip(b"::1");
        assert_ok!(TfgridModule::update_twin(
            Origin::signed(alice()),
            ip.clone().0
        ));
    });
}

#[test]
fn test_update_twin_fails_if_signed_by_someone_else() {
    ExternalityBuilder::build().execute_with(|| {
        let document = "some_link".as_bytes().to_vec();
        let hash = "some_hash".as_bytes().to_vec();

        assert_ok!(TfgridModule::user_accept_tc(
            Origin::signed(alice()),
            document,
            hash,
        ));

        let ip = get_twin_ip(b"::1");
        assert_ok!(TfgridModule::create_twin(
            Origin::signed(alice()),
            ip.clone().0
        ));

        let ip = get_twin_ip(b"::1");
        assert_noop!(
            TfgridModule::update_twin(Origin::signed(bob()), ip.clone().0),
            Error::<TestRuntime>::TwinNotExists
        );
    });
}

#[test]
fn test_create_farm_with_same_name_fails() {
    ExternalityBuilder::build().execute_with(|| {
        create_entity();
        create_twin();
        create_farm();

        let farm_name = get_farm_name(b"test_farm");
        let mut pub_ips = Vec::new();

        let ip = get_public_ip_ip(&"185.206.122.33/24".as_bytes().to_vec());
        let gateway = get_public_ip_gateway(&"185.206.122.1".as_bytes().to_vec());

        pub_ips.push(PublicIP {
            ip,
            gateway,
            contract_id: 0,
        });

        assert_noop!(
            TfgridModule::create_farm(Origin::signed(alice()), farm_name.0.clone(), pub_ips),
            Error::<TestRuntime>::FarmExists
        );
    });
}

#[test]
fn test_farm_add_stellar_payout_address() {
    ExternalityBuilder::build().execute_with(|| {
        create_entity();
        create_twin();
        create_farm();

        let addr = "some_address".as_bytes().to_vec();
        assert_ok!(TfgridModule::add_stellar_payout_v2address(
            Origin::signed(alice()),
            1,
            addr
        ));

        let addr2 = "some_other_address".as_bytes().to_vec();
        assert_ok!(TfgridModule::add_stellar_payout_v2address(
            Origin::signed(alice()),
            1,
            addr2
        ));
    });
}

#[test]
fn test_set_farm_certification_works() {
    ExternalityBuilder::build().execute_with(|| {
        create_entity();
        create_twin();
        create_farm();

        assert_ok!(TfgridModule::set_farm_certification(
            RawOrigin::Root.into(),
            1,
            FarmCertification::Gold
        ));

        let f1 = TfgridModule::farms(1).unwrap();
        assert_eq!(f1.certification, FarmCertification::Gold);
    });
}

#[test]
fn create_node_works() {
    ExternalityBuilder::build().execute_with(|| {
        create_entity();
        create_twin();
        create_farm();
        create_node();
    });
}

#[test]
fn create_node_with_interfaces_works() {
    ExternalityBuilder::build().execute_with(|| {
        create_entity();
        create_twin();
        create_farm();

        let country = "Belgium".as_bytes().to_vec();
        let city = "Ghent".as_bytes().to_vec();

        // random location
        let location = Location {
            longitude: "12.233213231".as_bytes().to_vec(),
            latitude: "32.323112123".as_bytes().to_vec(),
        };

        let resources = Resources {
            hru: 1024 * GIGABYTE,
            sru: 512 * GIGABYTE,
            cru: 8,
            mru: 16 * GIGABYTE,
        };

        let mut interface_ips = Vec::new();
        let intf_ip_1 = get_interface_ip(&"10.2.3.3".as_bytes().to_vec());
        interface_ips.push(intf_ip_1);

        let name = get_interface_name(&"zos".as_bytes().to_vec());
        let mac = get_interface_mac(&"00:00:5e:00:53:af".as_bytes().to_vec());

        let interface = Interface {
            name,
            mac,
            ips: interface_ips.try_into().unwrap(),
        };

        let mut interfaces = Vec::new();
        interfaces.push(interface);

        assert_ok!(TfgridModule::create_node(
            Origin::signed(alice()),
            1,
            resources,
            location,
            country,
            city,
            interfaces,
            true,
            true,
            "some_serial".as_bytes().to_vec()
        ));
    });
}

#[test]
fn add_node_certifier_works() {
    ExternalityBuilder::build().execute_with(|| {
        assert_ok!(TfgridModule::add_node_certifier(
            RawOrigin::Root.into(),
            alice()
        ));

        if let Some(node_certifiers) = TfgridModule::allowed_node_certifiers() {
            assert_eq!(node_certifiers[0], alice());
        }
    });
}

#[test]
fn add_node_certifier_double_fails() {
    ExternalityBuilder::build().execute_with(|| {
        assert_ok!(TfgridModule::add_node_certifier(
            RawOrigin::Root.into(),
            alice()
        ));
        if let Some(node_certifiers) = TfgridModule::allowed_node_certifiers() {
            assert_eq!(node_certifiers[0], alice());
        }

        assert_noop!(
            TfgridModule::add_node_certifier(RawOrigin::Root.into(), alice()),
            Error::<TestRuntime>::AlreadyCertifier
        );
    });
}

#[test]
fn remove_node_certifier_works() {
    ExternalityBuilder::build().execute_with(|| {
        assert_ok!(TfgridModule::add_node_certifier(
            RawOrigin::Root.into(),
            alice()
        ));

        if let Some(node_certifiers) = TfgridModule::allowed_node_certifiers() {
            assert_eq!(node_certifiers[0], alice());
        }

        assert_ok!(TfgridModule::remove_node_certifier(
            RawOrigin::Root.into(),
            alice()
        ));
    });
}

#[test]
fn set_certification_type_node_works() {
    ExternalityBuilder::build().execute_with(|| {
        create_entity();
        create_twin();
        create_farm();
        create_node();

        assert_ok!(TfgridModule::add_node_certifier(
            RawOrigin::Root.into(),
            alice()
        ));

        assert_ok!(TfgridModule::set_node_certification(
            Origin::signed(alice()),
            1,
            NodeCertification::Certified
        ));
        let node = TfgridModule::nodes(1).unwrap();
        assert_eq!(node.certification, NodeCertification::Certified);

        assert_ok!(TfgridModule::set_node_certification(
            Origin::signed(alice()),
            1,
            NodeCertification::Diy
        ));
        let node = TfgridModule::nodes(1).unwrap();
        assert_eq!(node.certification, NodeCertification::Diy);
    });
}

#[test]
fn node_report_uptime_works() {
    ExternalityBuilder::build().execute_with(|| {
        create_entity();
        create_twin();
        create_farm();
        create_node();

        Timestamp::set_timestamp(1628082000);
        assert_ok!(TfgridModule::report_uptime(Origin::signed(alice()), 500));
    });
}

#[test]
fn node_add_public_config_works() {
    ExternalityBuilder::build().execute_with(|| {
        create_entity();
        create_twin();
        create_farm();
        create_node();

        let ipv4 = get_pub_config_ip4(&"185.206.122.33/24".as_bytes().to_vec());
        let ipv6 = get_pub_config_ip6(&"2a10:b600:1::0cc4:7a30:65b5/64".as_bytes().to_vec());
        let gw4 = get_pub_config_gw4(&"185.206.122.1".as_bytes().to_vec());
        let gw6 = get_pub_config_gw6(&"2a10:b600:1::1".as_bytes().to_vec());

        let pub_config = PublicConfig {
            ip4: IP { ip: ipv4, gw: gw4 },
            ip6: Some(IP { ip: ipv6, gw: gw6 }),
            domain: Some("some-domain".as_bytes().to_vec().try_into().unwrap()),
        };

        assert_ok!(TfgridModule::add_node_public_config(
            Origin::signed(alice()),
            1,
            1,
            Some(pub_config.clone())
        ));

        let node = TfgridModule::nodes(1).unwrap();
        assert_eq!(node.public_config, Some(pub_config));
    });
}

#[test]
fn node_add_public_config_without_ipv6_and_domain_works() {
    ExternalityBuilder::build().execute_with(|| {
        create_entity();
        create_twin();
        create_farm();
        create_node();

        let ipv4 = get_pub_config_ip4(&"185.206.122.33/24".as_bytes().to_vec());
        let gw4 = get_pub_config_gw4(&"185.206.122.1".as_bytes().to_vec());

        let pub_config = PublicConfig {
            ip4: IP { ip: ipv4, gw: gw4 },
            ip6: None,
            domain: None,
        };

        assert_ok!(TfgridModule::add_node_public_config(
            Origin::signed(alice()),
            1,
            1,
            Some(pub_config.clone())
        ));

        let node = TfgridModule::nodes(1).unwrap();
        assert_eq!(node.public_config, Some(pub_config));
    });
}

#[test]
fn node_add_public_config_fails_if_signature_incorrect() {
    ExternalityBuilder::build().execute_with(|| {
        create_entity();
        create_twin();
        create_farm();
        create_node();

        let ipv4 = get_pub_config_ip4(&"185.206.122.33/24".as_bytes().to_vec());
        let ipv6 = get_pub_config_ip6(&"2a10:b600:1::0cc4:7a30:65b5/64".as_bytes().to_vec());
        let gw4 = get_pub_config_gw4(&"185.206.122.1".as_bytes().to_vec());
        let gw6 = get_pub_config_gw6(&"2a10:b600:1::1".as_bytes().to_vec());

        let pub_config = PublicConfig {
            ip4: IP { ip: ipv4, gw: gw4 },
            ip6: Some(IP { ip: ipv6, gw: gw6 }),
            domain: Some("some-domain".as_bytes().to_vec().try_into().unwrap()),
        };

        assert_noop!(
            TfgridModule::add_node_public_config(
                Origin::signed(bob()),
                1,
                1,
                Some(pub_config.clone())
            ),
            Error::<TestRuntime>::CannotUpdateFarmWrongTwin
        );
    });
}

#[test]
fn test_unsetting_node_public_config_works() {
    ExternalityBuilder::build().execute_with(|| {
        create_entity();
        create_twin();
        create_farm();
        create_node();

        let ipv4 = get_pub_config_ip4(&"185.206.122.33/24".as_bytes().to_vec());
        let ipv6 = get_pub_config_ip6(&"2a10:b600:1::0cc4:7a30:65b5/64".as_bytes().to_vec());
        let gw4 = get_pub_config_gw4(&"185.206.122.1".as_bytes().to_vec());
        let gw6 = get_pub_config_gw6(&"2a10:b600:1::1".as_bytes().to_vec());

        let pub_config = PublicConfig {
            ip4: IP { ip: ipv4, gw: gw4 },
            ip6: Some(IP { ip: ipv6, gw: gw6 }),
            domain: Some("some-domain".as_bytes().to_vec().try_into().unwrap()),
        };

        assert_ok!(TfgridModule::add_node_public_config(
            Origin::signed(alice()),
            1,
            1,
            Some(pub_config.clone())
        ));

        let node = TfgridModule::nodes(1).unwrap();
        assert_eq!(node.public_config, Some(pub_config));

        assert_ok!(TfgridModule::add_node_public_config(
            Origin::signed(alice()),
            1,
            1,
            None
        ));

        let node = TfgridModule::nodes(1).unwrap();
        assert_eq!(node.public_config, None);
    });
}

#[test]
#[should_panic(expected = "InvalidIP4")]
fn test_validate_invalid_ip4_1() {
    ExternalityBuilder::build().execute_with(|| {
        TestIP4::try_from("185.206.122.33".as_bytes().to_vec()).expect("fails");
    });
}

#[test]
#[should_panic(expected = "IP4ToShort")]
fn test_validate_invalid_ip4_2() {
    ExternalityBuilder::build().execute_with(|| {
        TestIP4::try_from("185.206".as_bytes().to_vec()).expect("fails");
    });
}

#[test]
#[should_panic(expected = "IP4ToLong")]
fn test_validate_invalid_ip4_3() {
    ExternalityBuilder::build().execute_with(|| {
        TestIP4::try_from("185.206.12.12.1232123".as_bytes().to_vec()).expect("fails");
    });
}

#[test]
#[should_panic(expected = "InvalidIP4")]
fn test_validate_invalid_ip4_4() {
    ExternalityBuilder::build().execute_with(|| {
        TestIP4::try_from("garbage data".as_bytes().to_vec()).expect("fails");
    });
}

#[test]
fn create_node_with_same_pubkey_fails() {
    ExternalityBuilder::build().execute_with(|| {
        create_entity();
        create_twin();
        create_farm();
        create_node();

        // random location
        let location = Location {
            longitude: "12.233213231".as_bytes().to_vec(),
            latitude: "32.323112123".as_bytes().to_vec(),
        };

        let resources = Resources {
            hru: 1,
            sru: 1,
            cru: 1,
            mru: 1,
        };

        let country = "Belgium".as_bytes().to_vec();
        let city = "Ghent".as_bytes().to_vec();

        assert_noop!(
            TfgridModule::create_node(
                Origin::signed(alice()),
                1,
                resources,
                location,
                country,
                city,
                Vec::new(),
                true,
                true,
                "some_serial".as_bytes().to_vec()
            ),
            Error::<TestRuntime>::NodeWithTwinIdExists
        );
    });
}

#[test]
fn create_farming_policy_works() {
    ExternalityBuilder::build().execute_with(|| {
        let name = "f1".as_bytes().to_vec();
        assert_ok!(TfgridModule::create_farming_policy(
            RawOrigin::Root.into(),
            name,
            12,
            15,
            10,
            8,
            9999,
            System::block_number() + 100,
            true,
            true,
            NodeCertification::Diy,
            FarmCertification::Gold,
        ));
    });
}

#[test]
fn edit_farming_policy_works() {
    ExternalityBuilder::build().execute_with(|| {
        let name = "f1".as_bytes().to_vec();
        assert_ok!(TfgridModule::create_farming_policy(
            RawOrigin::Root.into(),
            name,
            12,
            15,
            10,
            8,
            9999,
            System::block_number() + 100,
            true,
            true,
            NodeCertification::Diy,
            FarmCertification::Gold,
        ));

        let name = "f1_updated".as_bytes().to_vec();
        assert_ok!(TfgridModule::update_farming_policy(
            RawOrigin::Root.into(),
            1,
            name,
            12,
            15,
            10,
            8,
            9999,
            System::block_number() + 100,
            true,
            NodeCertification::Diy,
            FarmCertification::NotCertified,
        ));
    });
}

#[test]
fn add_farm_limits_works() {
    ExternalityBuilder::build().execute_with(|| {
        create_twin();
        create_farm();

        let limit = FarmingPolicyLimit {
            farming_policy_id: 1,
            cu: Some(5),
            su: Some(10),
            end: Some(1654058949),
            node_certification: false,
            node_count: Some(10),
        };

        assert_ok!(TfgridModule::attach_policy_to_farm(
            RawOrigin::Root.into(),
            1,
            Some(limit.clone())
        ));

        let f1 = TfgridModule::farms(1).unwrap();
        assert_eq!(f1.farming_policy_limits, Some(limit));
    });
}

#[test]
fn add_farm_limits_on_expired_policy_fails() {
    ExternalityBuilder::build().execute_with(|| {
        create_twin();
        create_farm();

        let limit = FarmingPolicyLimit {
            farming_policy_id: 1,
            cu: Some(5),
            su: Some(10),
            end: Some(1654058949),
            node_certification: false,
            node_count: Some(10),
        };

        System::set_block_number(System::block_number() + 102);
        assert_noop!(
            TfgridModule::attach_policy_to_farm(RawOrigin::Root.into(), 1, Some(limit.clone())),
            Error::<TestRuntime>::FarmingPolicyExpired
        );

        let f1 = TfgridModule::farms(1).unwrap();
        assert_eq!(f1.farming_policy_limits, None);
    });
}

#[test]
fn boot_node_when_farming_policy_has_limits_works() {
    ExternalityBuilder::build().execute_with(|| {
        create_twin();
        create_farm();

        let limit = FarmingPolicyLimit {
            farming_policy_id: 1,
            cu: Some(21),
            su: Some(10),
            end: Some(1654058949),
            node_certification: false,
            node_count: Some(10),
        };

        assert_ok!(TfgridModule::attach_policy_to_farm(
            RawOrigin::Root.into(),
            1,
            Some(limit.clone())
        ));

        let f1 = TfgridModule::farms(1).unwrap();
        assert_eq!(f1.farming_policy_limits, Some(limit.clone()));

        create_node();

        let f1 = TfgridModule::farms(1).unwrap();
        assert_ne!(f1.farming_policy_limits, Some(limit.clone()));

        let n1 = TfgridModule::nodes(1).unwrap();
        assert_eq!(n1.farming_policy_id, limit.farming_policy_id);
    });
}

#[test]
fn boot_node_when_farming_policy_low_cu_limit_should_fall_back_to_a_default_policy_fails() {
    ExternalityBuilder::build().execute_with(|| {
        create_twin();
        create_farm();

        let limit = FarmingPolicyLimit {
            farming_policy_id: 1,
            cu: Some(5),
            su: Some(10),
            end: Some(1654058949),
            node_certification: false,
            node_count: Some(10),
        };

        assert_ok!(TfgridModule::attach_policy_to_farm(
            RawOrigin::Root.into(),
            1,
            Some(limit.clone())
        ));

        let f1 = TfgridModule::farms(1).unwrap();
        assert_eq!(f1.farming_policy_limits, Some(limit.clone()));

        create_node();

        let n1 = TfgridModule::nodes(1).unwrap();
        let default_p = TfgridModule::farming_policies_map(n1.farming_policy_id);
        assert_eq!(default_p.default, true);
    });
}

#[test]
fn node_switches_farming_policy_when_marked_as_certified_works() {
    ExternalityBuilder::build().execute_with(|| {
        create_twin();
        create_farm();

        create_node();

        let n1 = TfgridModule::nodes(1).unwrap();
        let assigned_policy = TfgridModule::farming_policies_map(n1.farming_policy_id);
        assert_eq!(assigned_policy.node_certification, NodeCertification::Diy);

        assert_ok!(TfgridModule::add_node_certifier(
            RawOrigin::Root.into(),
            alice()
        ));
        assert_ok!(TfgridModule::set_node_certification(
            Origin::signed(alice()),
            1,
            NodeCertification::Certified,
        ));

        let n1 = TfgridModule::nodes(1).unwrap();
        let assigned_policy = TfgridModule::farming_policies_map(n1.farming_policy_id);
        assert_eq!(
            assigned_policy.node_certification,
            NodeCertification::Certified
        );
    });
}

#[test]
fn node_switches_farming_policy_when_marked_as_certified_toggle_works() {
    ExternalityBuilder::build().execute_with(|| {
        create_twin();
        create_farm();

        create_node();

        let n1 = TfgridModule::nodes(1).unwrap();
        let assigned_policy = TfgridModule::farming_policies_map(n1.farming_policy_id);
        assert_eq!(assigned_policy.node_certification, NodeCertification::Diy);

        assert_ok!(TfgridModule::add_node_certifier(
            RawOrigin::Root.into(),
            alice()
        ));
        assert_ok!(TfgridModule::set_node_certification(
            Origin::signed(alice()),
            1,
            NodeCertification::Certified,
        ));

        let n1 = TfgridModule::nodes(1).unwrap();
        let assigned_policy = TfgridModule::farming_policies_map(n1.farming_policy_id);
        assert_eq!(
            assigned_policy.node_certification,
            NodeCertification::Certified
        );

        assert_ok!(TfgridModule::set_node_certification(
            Origin::signed(alice()),
            1,
            NodeCertification::Diy,
        ));
        let n1 = TfgridModule::nodes(1).unwrap();
        let assigned_policy = TfgridModule::farming_policies_map(n1.farming_policy_id);
        assert_eq!(assigned_policy.node_certification, NodeCertification::Diy);
    });
}

#[test]
fn node_switches_farming_policy_when_marked_as_certified_and_gold_farm_works() {
    ExternalityBuilder::build().execute_with(|| {
        create_twin();
        create_farm();

        create_node();

        let n1 = TfgridModule::nodes(1).unwrap();
        let assigned_policy = TfgridModule::farming_policies_map(n1.farming_policy_id);
        assert_eq!(assigned_policy.node_certification, NodeCertification::Diy);
        assert_eq!(
            assigned_policy.farm_certification,
            FarmCertification::NotCertified
        );

        // Mark farm as gold
        assert_ok!(TfgridModule::set_farm_certification(
            RawOrigin::Root.into(),
            1,
            FarmCertification::Gold
        ));
        assert_ok!(TfgridModule::add_node_certifier(
            RawOrigin::Root.into(),
            alice()
        ));
        // Mark node as certified
        assert_ok!(TfgridModule::set_node_certification(
            Origin::signed(alice()),
            1,
            NodeCertification::Certified,
        ));

        let n1 = TfgridModule::nodes(1).unwrap();
        let assigned_policy = TfgridModule::farming_policies_map(n1.farming_policy_id);
        assert_eq!(
            assigned_policy.node_certification,
            NodeCertification::Certified
        );
        assert_eq!(assigned_policy.farm_certification, FarmCertification::Gold);
    });
}

#[test]
fn sort_policies() {
    ExternalityBuilder::build().execute_with(|| {
        let name = "f1".as_bytes().to_vec();
        let f1 = super::types::FarmingPolicy {
            version: 1,
            id: 1,
            name,
            cu: 12,
            su: 15,
            nu: 10,
            ipv4: 8,
            minimal_uptime: 9999,
            policy_created: System::block_number(),
            policy_end: System::block_number() + 100,
            immutable: true,
            default: true,
            node_certification: NodeCertification::Diy,
            farm_certification: FarmCertification::Gold,
        };

        let name = "f2".as_bytes().to_vec();
        let f2 = super::types::FarmingPolicy {
            version: 1,
            id: 2,
            name,
            cu: 12,
            su: 15,
            nu: 10,
            ipv4: 8,
            minimal_uptime: 9999,
            policy_created: System::block_number(),
            policy_end: System::block_number() + 100,
            immutable: true,
            default: true,
            node_certification: NodeCertification::Diy,
            farm_certification: FarmCertification::NotCertified,
        };

        let name = "f3".as_bytes().to_vec();
        let f3 = super::types::FarmingPolicy {
            version: 1,
            id: 3,
            name,
            cu: 12,
            su: 15,
            nu: 10,
            ipv4: 8,
            minimal_uptime: 9999,
            policy_created: System::block_number(),
            policy_end: System::block_number() + 100,
            immutable: true,
            default: true,
            node_certification: NodeCertification::Certified,
            farm_certification: FarmCertification::Gold,
        };

        let name = "f4".as_bytes().to_vec();
        let f4 = super::types::FarmingPolicy {
            version: 1,
            id: 4,
            name,
            cu: 12,
            su: 15,
            nu: 10,
            ipv4: 8,
            minimal_uptime: 9999,
            policy_created: System::block_number(),
            policy_end: System::block_number() + 100,
            immutable: true,
            default: true,
            node_certification: NodeCertification::Certified,
            farm_certification: FarmCertification::NotCertified,
        };

        println!("\nbefore sort");
        let mut policies = vec![f1, f2, f3, f4];
        for p in policies.iter() {
            println!("policy: {:?}", p);
        }

        println!("\nafter sort");
        policies.sort();
        policies.reverse();
        for p in policies.iter() {
            println!("policy: {:?}", p);
        }

        // let name = "c1_test".as_bytes().to_vec();
        // assert_ok!(TfgridModule::create_farming_policy(
        //     RawOrigin::Root.into(),
        //     name,
        //     12,
        //     15,
        //     10,
        //     8,
        //     NodeCertification::Certified
        // ));

        // create_node();

        // let node = TfgridModule::nodes(1).unwrap();
        // // farming policy set on the node should be 3
        // // as we created the last DIY policy with id 3
        // assert_eq!(node.farming_policy_id, 3);
    });
}

#[test]
fn test_create_and_update_policy() {
    new_test_ext().execute_with(|| {
        let su_policy = super::types::Policy {
            value: 150000,
            unit: super::types::Unit::Gigabytes,
        };
        let nu_policy = super::types::Policy {
            value: 1000,
            unit: super::types::Unit::Gigabytes,
        };
        let cu_policy = super::types::Policy {
            value: 300000,
            unit: super::types::Unit::Gigabytes,
        };
        let ipu_policy = super::types::Policy {
            value: 50000,
            unit: super::types::Unit::Gigabytes,
        };
        let unique_name_policy = super::types::Policy {
            value: 10000,
            unit: super::types::Unit::Gigabytes,
        };
        let domain_name_policy = super::types::Policy {
            value: 20000,
            unit: super::types::Unit::Gigabytes,
        };
        let name = String::from("policy_1").as_bytes().to_vec();
        TfgridModule::create_pricing_policy(
            RawOrigin::Root.into(),
            name.clone(),
            su_policy.clone(),
            cu_policy.clone(),
            nu_policy.clone(),
            ipu_policy.clone(),
            unique_name_policy.clone(),
            domain_name_policy.clone(),
            bob(),
            bob(),
            50,
        )
        .unwrap();

        // get policy id
        let policy_id = TfgridModule::pricing_policies_by_name_id(name.clone());
        // Try updating policy with the same name
        let updated_nu_policy = super::types::Policy {
            value: 900,
            unit: super::types::Unit::Gigabytes,
        };
        TfgridModule::update_pricing_policy(
            RawOrigin::Root.into(),
            policy_id.clone(),
            name.clone(),
            su_policy.clone(),
            cu_policy.clone(),
            updated_nu_policy.clone(),
            ipu_policy.clone(),
            unique_name_policy.clone(),
            domain_name_policy.clone(),
            bob(),
            bob(),
            50,
        )
        .unwrap();
        // Get policy and make sure it is updated
        let policy = TfgridModule::pricing_policies(policy_id.clone()).unwrap();
        assert_eq!(
            policy.name.clone(),
            name.clone(),
            "policy name didn't match"
        );
        assert_eq!(policy.id.clone(), policy_id.clone());
        assert_eq!(policy.nu, updated_nu_policy);

        // test updating policy name
        let new_name = String::from("policy_1_updated").as_bytes().to_vec();
        let updated_su_policy = super::types::Policy {
            value: 500,
            unit: super::types::Unit::Gigabytes,
        };
        TfgridModule::update_pricing_policy(
            RawOrigin::Root.into(),
            policy_id.clone(),
            new_name.clone(),
            updated_su_policy.clone(),
            cu_policy.clone(),
            updated_nu_policy.clone(),
            ipu_policy.clone(),
            unique_name_policy.clone(),
            domain_name_policy.clone(),
            bob(),
            bob(),
            50,
        )
        .unwrap();
        let policy = TfgridModule::pricing_policies(policy_id.clone()).unwrap();
        assert_eq!(
            policy.name.clone(),
            new_name.clone(),
            "policy name didn't match"
        );
        assert_eq!(policy.id.clone(), policy_id.clone());
        assert_eq!(policy.su, updated_su_policy);

        // Test updating the name that conflicts with existing policy
        let policy2_name = String::from("policy_2").as_bytes().to_vec();
        TfgridModule::create_pricing_policy(
            RawOrigin::Root.into(),
            policy2_name.clone(),
            su_policy.clone(),
            cu_policy.clone(),
            nu_policy.clone(),
            ipu_policy.clone(),
            unique_name_policy.clone(),
            domain_name_policy.clone(),
            bob(),
            bob(),
            50,
        )
        .unwrap();
        let policy2_id = TfgridModule::pricing_policies_by_name_id(policy2_name.clone());
        //update name to existing name should fail
        assert_noop!(
            TfgridModule::update_pricing_policy(
                RawOrigin::Root.into(),
                policy2_id.clone(),
                new_name.clone(),
                updated_su_policy.clone(),
                cu_policy.clone(),
                updated_nu_policy.clone(),
                ipu_policy.clone(),
                unique_name_policy.clone(),
                domain_name_policy.clone(),
                bob(),
                bob(),
                50,
            ),
            Error::<TestRuntime>::PricingPolicyWithDifferentIdExists
        );
    });
}

#[test]
<<<<<<< HEAD
fn test_set_zos_version() {
=======
fn test_set_valid_zos_version_works() {
>>>>>>> 995737fe
    ExternalityBuilder::build().execute_with(|| {
        let zos_version = "1.0.0".as_bytes().to_vec();
        assert_ok!(TfgridModule::set_zos_version(
            RawOrigin::Root.into(),
            zos_version.clone(),
        ));

        let saved_zos_version = TfgridModule::zos_version();
        assert_eq!(saved_zos_version, zos_version);

        let our_events = System::events();
        assert_eq!(
            our_events.contains(&record(MockEvent::TfgridModule(
                TfgridEvent::<TestRuntime>::ZosVersionUpdated(zos_version)
            ))),
            true
        );
    })
}
<<<<<<< HEAD
=======

#[test]
fn test_set_invalid_zos_version_fails() {
    ExternalityBuilder::build().execute_with(|| {
        let zos_version = "1.0.0".as_bytes().to_vec();
        assert_ok!(TfgridModule::set_zos_version(
            RawOrigin::Root.into(),
            zos_version.clone(),
        ));

        // try to set zos version with the same version that is already set
        assert_noop!(
            TfgridModule::set_zos_version(RawOrigin::Root.into(), TfgridModule::zos_version()),
            Error::<TestRuntime>::InvalidZosVersion,
        );
    })
}
>>>>>>> 995737fe

fn create_entity() {
    let name = "foobar".as_bytes().to_vec();
    let country = "Belgium".as_bytes().to_vec();
    let city = "Ghent".as_bytes().to_vec();

    let signature = sign_create_entity(name.clone(), country.clone(), city.clone());
    assert_ok!(TfgridModule::create_entity(
        Origin::signed(alice()),
        test_ed25519(),
        name,
        country,
        city,
        signature.clone()
    ));
}

fn create_entity_sr() {
    let name = "foobar".as_bytes().to_vec();
    let country = "Belgium".as_bytes().to_vec();
    let city = "Ghent".as_bytes().to_vec();

    let signature = sign_create_entity_sr(name.clone(), country.clone(), city.clone());
    assert_ok!(TfgridModule::create_entity(
        Origin::signed(alice()),
        test_sr25519(),
        name,
        country,
        city,
        signature.clone()
    ));
}

fn create_twin() {
    let document = "some_link".as_bytes().to_vec();
    let hash = "some_hash".as_bytes().to_vec();

    assert_ok!(TfgridModule::user_accept_tc(
        Origin::signed(alice()),
        document,
        hash,
    ));

    let ip = get_twin_ip(b"::1");
    assert_ok!(TfgridModule::create_twin(
        Origin::signed(alice()),
        ip.clone().0
    ));
}

fn create_twin_bob() {
    let document = "some_link".as_bytes().to_vec();
    let hash = "some_hash".as_bytes().to_vec();

    assert_ok!(TfgridModule::user_accept_tc(
        Origin::signed(bob()),
        document,
        hash,
    ));

    let ip = get_twin_ip(b"::1");
    assert_ok!(TfgridModule::create_twin(
        Origin::signed(bob()),
        ip.clone().0
    ));
}

fn create_farm() {
    let farm_name = get_farm_name(b"test_farm");

    let mut pub_ips = Vec::new();

    let ip = get_public_ip_ip(&"185.206.122.33/24".as_bytes().to_vec());
    let gateway = get_public_ip_gateway(&"185.206.122.1".as_bytes().to_vec());

    pub_ips.push(PublicIP {
        ip,
        gateway,
        contract_id: 0,
    });
    assert_ok!(TfgridModule::create_farm(
        Origin::signed(alice()),
        farm_name.0.clone(),
        pub_ips.clone()
    ));

    create_farming_policies()
}

fn create_node() {
    let country = "Belgium".as_bytes().to_vec();
    let city = "Ghent".as_bytes().to_vec();

    // random location
    let location = Location {
        longitude: "12.233213231".as_bytes().to_vec(),
        latitude: "32.323112123".as_bytes().to_vec(),
    };

    let resources = Resources {
        hru: 1024 * GIGABYTE,
        sru: 512 * GIGABYTE,
        cru: 8,
        mru: 16 * GIGABYTE,
    };

    assert_ok!(TfgridModule::create_node(
        Origin::signed(alice()),
        1,
        resources,
        location,
        country,
        city,
        Vec::new(),
        true,
        true,
        "some_serial".as_bytes().to_vec()
    ));
}

fn create_farming_policies() {
    let name = "f1".as_bytes().to_vec();
    assert_ok!(TfgridModule::create_farming_policy(
        RawOrigin::Root.into(),
        name,
        12,
        15,
        10,
        8,
        9999,
        System::block_number() + 100,
        true,
        true,
        NodeCertification::Diy,
        FarmCertification::Gold,
    ));

    let name = "f2".as_bytes().to_vec();
    assert_ok!(TfgridModule::create_farming_policy(
        RawOrigin::Root.into(),
        name,
        12,
        15,
        10,
        8,
        9999,
        System::block_number() + 100,
        true,
        true,
        NodeCertification::Diy,
        FarmCertification::NotCertified,
    ));

    let name = "f3".as_bytes().to_vec();
    assert_ok!(TfgridModule::create_farming_policy(
        RawOrigin::Root.into(),
        name,
        12,
        15,
        10,
        8,
        9999,
        System::block_number() + 100,
        true,
        true,
        NodeCertification::Certified,
        FarmCertification::Gold,
    ));

    let name = "f1".as_bytes().to_vec();
    assert_ok!(TfgridModule::create_farming_policy(
        RawOrigin::Root.into(),
        name,
        12,
        15,
        10,
        8,
        9999,
        System::block_number() + 100,
        true,
        true,
        NodeCertification::Certified,
        FarmCertification::NotCertified,
    ));
}

fn record(event: Event) -> EventRecord<Event, H256> {
    EventRecord {
        phase: Phase::Initialization,
        event,
        topics: vec![],
    }
}<|MERGE_RESOLUTION|>--- conflicted
+++ resolved
@@ -1533,11 +1533,7 @@
 }
 
 #[test]
-<<<<<<< HEAD
 fn test_set_zos_version() {
-=======
-fn test_set_valid_zos_version_works() {
->>>>>>> 995737fe
     ExternalityBuilder::build().execute_with(|| {
         let zos_version = "1.0.0".as_bytes().to_vec();
         assert_ok!(TfgridModule::set_zos_version(
@@ -1557,8 +1553,6 @@
         );
     })
 }
-<<<<<<< HEAD
-=======
 
 #[test]
 fn test_set_invalid_zos_version_fails() {
@@ -1576,7 +1570,6 @@
         );
     })
 }
->>>>>>> 995737fe
 
 fn create_entity() {
     let name = "foobar".as_bytes().to_vec();
