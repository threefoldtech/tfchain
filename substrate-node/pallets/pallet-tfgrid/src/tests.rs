--- conflicted
+++ resolved
@@ -344,12 +344,8 @@
         assert_ok!(TfgridModule::update_farm(
             Origin::signed(bob()),
             2,
-<<<<<<< HEAD
             farm_name,
-            1
-=======
             farm_name.0.clone(),
->>>>>>> 52351d60
         ));
     });
 }
@@ -377,11 +373,7 @@
 
         let farm_name = get_farm_name_input(b"alice_farm");
         assert_noop!(
-<<<<<<< HEAD
-            TfgridModule::update_farm(Origin::signed(bob()), 2, farm_name, 1),
-=======
             TfgridModule::update_farm(Origin::signed(bob()), 2, farm_name.0.clone()),
->>>>>>> 52351d60
             Error::<TestRuntime>::InvalidFarmName
         );
     });
