use super::Event as TfgridEvent;
use crate::{
    mock::Event as MockEvent,
    mock::*,
    types::{LocationInput, PublicIpInput},
    Error, InterfaceInput, InterfaceIpsInput, PubConfigInput, PublicIpListInput, ResourcesInput,
};
use frame_support::{assert_noop, assert_ok, bounded_vec, BoundedVec};
use frame_system::{EventRecord, Phase, RawOrigin};
use sp_core::H256;
use tfchain_support::types::{
    FarmCertification, FarmingPolicyLimit, Interface, NodeCertification, PowerState, PowerTarget,
    PublicConfig, IP,
};
const GIGABYTE: u64 = 1024 * 1024 * 1024;

#[test]
fn test_create_entity_works() {
    ExternalityBuilder::build().execute_with(|| {
        create_entity();
    });
}

#[test]
fn test_create_entity_sr_works() {
    ExternalityBuilder::build().execute_with(|| {
        create_entity_sr();
    });
}

#[test]
fn test_update_entity_works() {
    ExternalityBuilder::build().execute_with(|| {
        create_entity();

        // Change name to barfoo
        let name = b"barfoo".to_vec();

        assert_ok!(TfgridModule::update_entity(
            Origin::signed(test_ed25519()),
            name,
            get_country_name_input(b"Belgium"),
            get_city_name_input(b"Ghent"),
        ));
    });
}

#[test]
fn test_update_entity_fails_if_signed_by_someone_else() {
    ExternalityBuilder::build().execute_with(|| {
        create_entity();

        // Change name to barfoo
        let name = b"barfoo".to_vec();

        assert_noop!(
            TfgridModule::update_entity(
                Origin::signed(bob()),
                name,
                get_country_name_input(b"Belgium"),
                get_city_name_input(b"Ghent"),
            ),
            Error::<TestRuntime>::EntityNotExists
        );
    });
}

#[test]
fn test_create_entity_double_fails() {
    ExternalityBuilder::build().execute_with(|| {
        create_entity();

        let name = b"foobar".to_vec();
        let country = get_country_name_input(b"Belgium");
        let city = get_city_name_input(b"Ghent");

        let signature = sign_create_entity(name.clone(), country.to_vec(), city.to_vec());

        assert_noop!(
            TfgridModule::create_entity(
                Origin::signed(alice()),
                test_ed25519(),
                name,
                country,
                city,
                signature,
            ),
            Error::<TestRuntime>::EntityWithNameExists
        );
    });
}

#[test]
fn test_create_entity_double_fails_with_same_pubkey() {
    ExternalityBuilder::build().execute_with(|| {
        create_entity();

        let name = b"barfoo".to_vec();
        let country = get_country_name_input(b"Belgium");
        let city = get_city_name_input(b"Ghent");

        let signature = sign_create_entity(name.clone(), country.to_vec(), city.to_vec());

        assert_noop!(
            TfgridModule::create_entity(
                Origin::signed(alice()),
                test_ed25519(),
                name,
                country,
                city,
                signature,
            ),
            Error::<TestRuntime>::EntityWithPubkeyExists
        );
    });
}

#[test]
fn test_delete_entity_works() {
    ExternalityBuilder::build().execute_with(|| {
        create_entity();

        assert_ok!(TfgridModule::delete_entity(Origin::signed(test_ed25519())));
    });
}

#[test]
fn test_delete_entity_fails_if_signed_by_someone_else() {
    ExternalityBuilder::build().execute_with(|| {
        create_entity();

        assert_noop!(
            TfgridModule::delete_entity(Origin::signed(bob())),
            Error::<TestRuntime>::EntityNotExists
        );
    });
}

#[test]
fn test_create_twin_works() {
    ExternalityBuilder::build().execute_with(|| {
        assert_ok!(TfgridModule::user_accept_tc(
            Origin::signed(test_ed25519()),
            get_document_link_input(b"some_link"),
            get_document_hash_input(b"some_hash"),
        ));

        let ip = get_twin_ip_input(b"::1");
        assert_ok!(TfgridModule::create_twin(
            Origin::signed(test_ed25519()),
            ip,
        ));
    });
}

#[test]
fn test_delete_twin_works() {
    ExternalityBuilder::build().execute_with(|| {
        assert_ok!(TfgridModule::user_accept_tc(
            Origin::signed(alice()),
            get_document_link_input(b"some_link"),
            get_document_hash_input(b"some_hash"),
        ));

        let ip = get_twin_ip_input(b"::1");
        assert_ok!(TfgridModule::create_twin(Origin::signed(alice()), ip));

        let twin_id = 1;
        assert_ok!(TfgridModule::delete_twin(Origin::signed(alice()), twin_id));
    });
}

#[test]
fn test_delete_node_works() {
    ExternalityBuilder::build().execute_with(|| {
        create_twin();
        create_farm();
        create_node();

        let nodes = TfgridModule::nodes_by_farm_id(1);
        assert_eq!(nodes.len(), 1);
        assert_eq!(nodes[0], 1);

        assert_ok!(TfgridModule::delete_node_farm(Origin::signed(alice()), 1));

        let nodes = TfgridModule::nodes_by_farm_id(1);
        assert_eq!(nodes.len(), 0);
    });
}

#[test]
fn test_delete_node_fails_if_not_authorized() {
    ExternalityBuilder::build().execute_with(|| {
        create_twin();
        create_twin_bob();
        create_farm();
        create_node();

        assert_noop!(
            TfgridModule::delete_node_farm(Origin::signed(bob()), 1),
            Error::<TestRuntime>::FarmerNotAuthorized
        );
    });
}

#[test]
fn test_add_entity_to_twin() {
    ExternalityBuilder::build().execute_with(|| {
        create_entity();
        create_twin_bob();

        // Signature of the entityid (1) and twinid (1) signed with test_ed25519 account
        let signature = sign_add_entity_to_twin(1, 1);

        let twin_id = 1;
        let entity_id = 1;

        // Bob adds someone as entity to his twin
        assert_ok!(TfgridModule::add_twin_entity(
            Origin::signed(bob()),
            twin_id,
            entity_id,
            signature
        ));
    });
}

#[test]
fn test_add_entity_to_twin_fails_with_invalid_signature() {
    ExternalityBuilder::build().execute_with(|| {
        create_entity();
        create_twin_bob();

        // Signature of the entityid (1) and twinid (2) signed with test_ed25519 account
        let signature = sign_add_entity_to_twin(1, 2);

        let twin_id = 1;
        let entity_id = 1;

        assert_noop!(
            TfgridModule::add_twin_entity(Origin::signed(bob()), twin_id, entity_id, signature),
            Error::<TestRuntime>::EntitySignatureDoesNotMatch
        );
    });
}

#[test]
fn test_add_entity_to_twin_fails_if_entity_is_added_twice() {
    ExternalityBuilder::build().execute_with(|| {
        create_entity();
        create_twin_bob();

        // Add Alice as entity to bob's twin

        // Signature of the entityid (1) and twinid (1) signed with test_ed25519 account
        let signature = sign_add_entity_to_twin(1, 1);

        let twin_id = 1;
        let entity_id = 1;

        assert_ok!(TfgridModule::add_twin_entity(
            Origin::signed(bob()),
            twin_id,
            entity_id,
            signature.clone()
        ));

        assert_noop!(
            TfgridModule::add_twin_entity(Origin::signed(bob()), twin_id, entity_id, signature),
            Error::<TestRuntime>::EntityWithSignatureAlreadyExists
        );
    });
}

#[test]
fn test_create_twin_double_fails() {
    ExternalityBuilder::build().execute_with(|| {
        create_twin();

        let ip = get_twin_ip_input(b"::1");
        assert_noop!(
            TfgridModule::create_twin(Origin::signed(alice()), ip),
            Error::<TestRuntime>::TwinWithPubkeyExists
        );
    });
}

#[test]
fn test_create_farm_works() {
    ExternalityBuilder::build().execute_with(|| {
        create_entity();
        create_twin();
        create_farm();
    });
}

#[test]
fn test_create_farm_invalid_name_fails() {
    ExternalityBuilder::build().execute_with(|| {
        create_entity();
        create_twin();

        let farm_name = get_farm_name_input(b"test.farm");
        assert_noop!(
            TfgridModule::create_farm(Origin::signed(alice()), farm_name, bounded_vec![]),
            Error::<TestRuntime>::InvalidFarmName
        );

        let farm_name = get_farm_name_input(b"test farm");
        assert_noop!(
            TfgridModule::create_farm(Origin::signed(alice()), farm_name, bounded_vec![]),
            Error::<TestRuntime>::InvalidFarmName
        );

        let farm_name = get_farm_name_input(b"");
        assert_noop!(
            TfgridModule::create_farm(Origin::signed(alice()), farm_name, bounded_vec![]),
            Error::<TestRuntime>::FarmNameTooShort
        );

        let farm_name = get_farm_name_input(b"12");
        assert_noop!(
            TfgridModule::create_farm(Origin::signed(alice()), farm_name, bounded_vec![]),
            Error::<TestRuntime>::FarmNameTooShort
        );
    });
}

#[test]
fn test_update_farm_name_works() {
    ExternalityBuilder::build().execute_with(|| {
        create_twin();
        create_farm();

        create_twin_bob();

        let farm_name = get_farm_name_input(b"bob_farm");
        assert_ok!(TfgridModule::create_farm(
            Origin::signed(bob()),
            farm_name,
            bounded_vec![]
        ));

        let farm_name = get_farm_name_input(b"bob_updated_farm");
        assert_ok!(TfgridModule::update_farm(
            Origin::signed(bob()),
            2,
            farm_name,
        ));
    });
}

#[test]
fn test_update_farm_existing_name_fails() {
    ExternalityBuilder::build().execute_with(|| {
        create_twin();

        let farm_name = get_farm_name_input(b"alice_farm");
        assert_ok!(TfgridModule::create_farm(
            Origin::signed(alice()),
            farm_name,
            bounded_vec![]
        ));

        create_twin_bob();

        let farm_name = get_farm_name_input(b"bob_farm");
        assert_ok!(TfgridModule::create_farm(
            Origin::signed(bob()),
            farm_name,
            bounded_vec![]
        ));

        let farm_name = get_farm_name_input(b"alice_farm");
        assert_noop!(
            TfgridModule::update_farm(Origin::signed(bob()), 2, farm_name),
            Error::<TestRuntime>::InvalidFarmName
        );
    });
}

#[test]
fn test_create_farm_with_double_ip_fails() {
    ExternalityBuilder::build().execute_with(|| {
        create_entity();
        create_twin();

        let farm_name = get_farm_name_input(b"test_farm");

        let mut pub_ips: PublicIpListInput<TestRuntime> = bounded_vec![];

        let ip = get_public_ip_ip_input(b"185.206.122.33/24");
        let gw = get_public_ip_gw_input(b"185.206.122.1");

        pub_ips
            .try_push(PublicIpInput {
                ip: ip.clone(),
                gw: gw.clone(),
            })
            .unwrap();
        pub_ips.try_push(PublicIpInput { ip, gw }).unwrap();

        assert_noop!(
            TfgridModule::create_farm(Origin::signed(alice()), farm_name, pub_ips),
            Error::<TestRuntime>::IpExists
        );
    });
}

#[test]
fn test_adding_ip_to_farm_works() {
    ExternalityBuilder::build().execute_with(|| {
        create_entity();
        create_twin();
        create_farm();

        assert_ok!(TfgridModule::add_farm_ip(
            Origin::signed(alice()),
            1,
            get_public_ip_ip_input(b"185.206.122.125/16"),
            get_public_ip_gw_input(b"185.206.122.1"),
        ));
    });
}

#[test]
fn test_adding_misformatted_ip_to_farm_fails() {
    ExternalityBuilder::build().execute_with(|| {
        create_entity();
        create_twin();
        create_farm();

        assert_noop!(
            TfgridModule::add_farm_ip(
                Origin::signed(alice()),
                1,
                get_public_ip_ip_input(b"185.206.122.125"),
                get_public_ip_gw_input(b"185.206.122.1"),
            ),
            Error::<TestRuntime>::InvalidPublicIP
        );
    });
}

#[test]
fn test_delete_farm_fails() {
    ExternalityBuilder::build().execute_with(|| {
        create_entity();
        create_twin();
        create_farm();
        assert_noop!(
            TfgridModule::delete_farm(Origin::signed(alice()), 1),
            Error::<TestRuntime>::MethodIsDeprecated
        );
    });
}

#[test]
fn test_adding_ip_duplicate_to_farm_fails() {
    ExternalityBuilder::build().execute_with(|| {
        create_entity();
        create_twin();
        create_farm();

        assert_ok!(TfgridModule::add_farm_ip(
            Origin::signed(alice()),
            1,
            get_public_ip_ip_input(b"185.206.122.125/16"),
            get_public_ip_gw_input(b"185.206.122.1"),
        ));

        assert_noop!(
            TfgridModule::add_farm_ip(
                Origin::signed(alice()),
                1,
                get_public_ip_ip_input(b"185.206.122.125/16"),
                get_public_ip_gw_input(b"185.206.122.1"),
            ),
            Error::<TestRuntime>::IpExists
        );
    });
}

#[test]
fn test_set_farm_dedicated() {
    ExternalityBuilder::build().execute_with(|| {
        create_twin();
        create_farm();

        assert_ok!(TfgridModule::set_farm_dedicated(
            RawOrigin::Root.into(),
            1,
            true
        ));

        let farm = TfgridModule::farms(1).unwrap();
        assert_eq!(farm.dedicated_farm, true);
    })
}

#[test]
fn test_toggle_farm_dedicated() {
    ExternalityBuilder::build().execute_with(|| {
        create_twin();
        create_farm();

        assert_ok!(TfgridModule::set_farm_dedicated(
            RawOrigin::Root.into(),
            1,
            true
        ));

        let farm = TfgridModule::farms(1).unwrap();
        assert_eq!(farm.dedicated_farm, true);

        assert_ok!(TfgridModule::set_farm_dedicated(
            RawOrigin::Root.into(),
            1,
            false
        ));

        let farm = TfgridModule::farms(1).unwrap();
        assert_eq!(farm.dedicated_farm, false);
    })
}

#[test]
fn test_update_twin_works() {
    ExternalityBuilder::build().execute_with(|| {
        create_twin();

        let ip = get_twin_ip_input(b"::1");
        assert_ok!(TfgridModule::update_twin(Origin::signed(alice()), ip));
    });
}

#[test]
fn test_update_twin_fails_if_signed_by_someone_else() {
    ExternalityBuilder::build().execute_with(|| {
        assert_ok!(TfgridModule::user_accept_tc(
            Origin::signed(alice()),
            get_document_link_input(b"some_link"),
            get_document_hash_input(b"some_hash"),
        ));

        let ip = get_twin_ip_input(b"::1");
        assert_ok!(TfgridModule::create_twin(
            Origin::signed(alice()),
            ip.clone()
        ));

        assert_noop!(
            TfgridModule::update_twin(Origin::signed(bob()), ip),
            Error::<TestRuntime>::TwinNotExists
        );
    });
}

#[test]
fn test_create_farm_with_same_name_fails() {
    ExternalityBuilder::build().execute_with(|| {
        create_entity();
        create_twin();
        create_farm();

        let farm_name = get_farm_name_input(b"test_farm");

        let pub_ips: PublicIpListInput<TestRuntime> = bounded_vec![];

        assert_noop!(
            TfgridModule::create_farm(Origin::signed(alice()), farm_name, pub_ips),
            Error::<TestRuntime>::FarmExists
        );
    });
}

#[test]
fn test_farm_add_stellar_payout_address() {
    ExternalityBuilder::build().execute_with(|| {
        create_entity();
        create_twin();
        create_farm();

        let addr = "some_address".as_bytes().to_vec();
        assert_ok!(TfgridModule::add_stellar_payout_v2address(
            Origin::signed(alice()),
            1,
            addr
        ));

        let addr2 = "some_other_address".as_bytes().to_vec();
        assert_ok!(TfgridModule::add_stellar_payout_v2address(
            Origin::signed(alice()),
            1,
            addr2
        ));
    });
}

#[test]
fn test_set_farm_certification_works() {
    ExternalityBuilder::build().execute_with(|| {
        create_entity();
        create_twin();
        create_farm();

        assert_ok!(TfgridModule::set_farm_certification(
            RawOrigin::Root.into(),
            1,
            FarmCertification::Gold
        ));

        let f1 = TfgridModule::farms(1).unwrap();
        assert_eq!(f1.certification, FarmCertification::Gold);
    });
}

#[test]
fn create_node_works() {
    ExternalityBuilder::build().execute_with(|| {
        create_entity();
        create_twin();
        create_farm();
        create_node();
    });
}

#[test]
fn create_node_added_to_farm_list_works() {
    ExternalityBuilder::build().execute_with(|| {
        create_entity();
        create_twin();
        create_farm();
        create_node();

        let nodes = TfgridModule::nodes_by_farm_id(1);
        assert_eq!(nodes.len(), 1);
        assert_eq!(nodes[0], 1);
    });
}

#[test]
fn update_node_moved_from_farm_list_works() {
    ExternalityBuilder::build().execute_with(|| {
        create_entity();
        create_twin();
        create_farm();
        create_farm2();
        create_node();

        let nodes = TfgridModule::nodes_by_farm_id(1);
        assert_eq!(nodes.len(), 1);
        assert_eq!(nodes[0], 1);

        let resources = ResourcesInput {
            hru: 1024 * GIGABYTE,
            sru: 512 * GIGABYTE,
            cru: 8,
            mru: 16 * GIGABYTE,
        };

        // random location
        let location = LocationInput {
            city: get_city_name_input(b"Ghent"),
            country: get_country_name_input(b"Belgium"),
            latitude: get_latitude_input(b"12.233213231"),
            longitude: get_longitude_input(b"32.323112123"),
        };

        assert_ok!(TfgridModule::update_node(
            Origin::signed(alice()),
            1,
            2,
            resources,
            location,
            bounded_vec![],
            true,
            true,
            None,
        ));

        // should be removed from farm 1 nodes
        let nodes = TfgridModule::nodes_by_farm_id(1);
        assert_eq!(nodes.len(), 0);

        // Should be part of farm 2 nodes
        let nodes = TfgridModule::nodes_by_farm_id(2);
        assert_eq!(nodes.len(), 1);
        assert_eq!(nodes[0], 1);
    });
}

#[test]
fn update_certified_node_resources_loses_certification_works() {
    ExternalityBuilder::build().execute_with(|| {
        create_entity();
        create_twin();
        create_farm();
        create_node();

        assert_ok!(TfgridModule::add_node_certifier(
            RawOrigin::Root.into(),
            alice()
        ));

        assert_ok!(TfgridModule::set_node_certification(
            Origin::signed(alice()),
            1,
            NodeCertification::Certified
        ));

        let node = TfgridModule::nodes(1).unwrap();
        assert_eq!(node.certification, NodeCertification::Certified);

        // Change cores to 2
<<<<<<< HEAD
        let mut node_resources = node.resources.total_resources;
=======
        let mut node_resources: ResourcesInput = node.resources.total_resources;
>>>>>>> e46685ac
        node_resources.cru = 2;

        let node_location = LocationInput {
            city: node.location.city.0,
            country: node.location.country.0,
            latitude: node.location.latitude,
            longitude: node.location.longitude,
        };

        assert_ok!(TfgridModule::update_node(
            Origin::signed(alice()),
            1,
            1,
            node_resources,
            node_location,
            bounded_vec![],
            true,
            true,
            None,
        ));

        let our_events = System::events();
        assert_eq!(
            our_events.contains(&record(MockEvent::TfgridModule(
                TfgridEvent::<TestRuntime>::NodeCertificationSet(1, NodeCertification::Diy)
            ))),
            true
        );

        let node = TfgridModule::nodes(1).unwrap();
        assert_eq!(node.certification, NodeCertification::Diy);
    });
}

#[test]
fn update_certified_node_same_resources_keeps_certification_works() {
    ExternalityBuilder::build().execute_with(|| {
        create_entity();
        create_twin();
        create_farm();
        create_node();

        assert_ok!(TfgridModule::add_node_certifier(
            RawOrigin::Root.into(),
            alice()
        ));

        assert_ok!(TfgridModule::set_node_certification(
            Origin::signed(alice()),
            1,
            NodeCertification::Certified
        ));

        let node = TfgridModule::nodes(1).unwrap();
        assert_eq!(node.certification, NodeCertification::Certified);

        let node_resources: ResourcesInput = node.resources.total_resources;

        let node_location = LocationInput {
            city: node.location.city.0,
            country: node.location.country.0,
            latitude: node.location.latitude,
            longitude: node.location.longitude,
        };

        // Don't change resources
        assert_ok!(TfgridModule::update_node(
            Origin::signed(alice()),
            1,
            1,
<<<<<<< HEAD
            node.resources.total_resources,
            node.location,
            node.country,
            node.city,
            Vec::new().try_into().unwrap(),
=======
            node_resources,
            node_location,
            bounded_vec![],
>>>>>>> e46685ac
            true,
            true,
            None,
        ));

        let node = TfgridModule::nodes(1).unwrap();
        assert_eq!(node.certification, NodeCertification::Certified);
    });
}

#[test]
fn create_node_with_interfaces_works() {
    ExternalityBuilder::build().execute_with(|| {
        create_entity();
        create_twin();
        create_farm();

        let resources = ResourcesInput {
            hru: 1024 * GIGABYTE,
            sru: 512 * GIGABYTE,
            cru: 8,
            mru: 16 * GIGABYTE,
        };

        // random location
        let location = LocationInput {
            city: get_city_name_input(b"Ghent"),
            country: get_country_name_input(b"Belgium"),
            latitude: get_latitude_input(b"12.233213231"),
            longitude: get_longitude_input(b"32.323112123"),
        };

        let mut interface_ips: InterfaceIpsInput<TestRuntime> = bounded_vec![];
        let intf_ip = get_interface_ip_input(b"10.2.3.3");
        interface_ips.try_push(intf_ip).unwrap();

        let interface = Interface {
            name: get_interface_name_input(b"zos"),
            mac: get_interface_mac_input(b"00:00:5e:00:53:af"),
            ips: interface_ips,
        };

        let mut interfaces: InterfaceInput<TestRuntime> = bounded_vec![];
        interfaces.try_push(interface).unwrap();

        assert_ok!(TfgridModule::create_node(
            Origin::signed(alice()),
            1,
            resources,
            location,
            interfaces,
            true,
            true,
            None,
        ));
    });
}

#[test]
fn change_power_state_works() {
    ExternalityBuilder::build().execute_with(|| {
        create_entity();
        create_twin();
        create_farm();
        create_node();
        create_twin_bob();
        create_extra_node();

        assert_ok!(TfgridModule::change_power_state(
            Origin::signed(bob()),
            PowerState::Down(1)
        ));

        assert_eq!(
            TfgridModule::nodes(2).unwrap().power.state,
            PowerState::Down(1)
        );
    });
}

#[test]
fn change_power_state_fails() {
    ExternalityBuilder::build().execute_with(|| {
        create_entity();
        create_twin();
        create_farm();
        create_node();
        create_twin_bob();
        //try changing the power state using another twin_id
        assert_noop!(
            TfgridModule::change_power_state(Origin::signed(bob()), PowerState::Down(1)),
            Error::<TestRuntime>::NodeNotExists
        );
    });
}

#[test]
fn change_power_target_works() {
    ExternalityBuilder::build().execute_with(|| {
        create_entity();
        create_twin();
        create_farm();
        create_node();
        create_twin_bob();
        create_extra_node();

        assert_eq!(
            TfgridModule::nodes(2).unwrap().power.target,
            PowerTarget::Down,
        );

        assert_ok!(TfgridModule::change_power_target(
            Origin::signed(alice()),
            2,
            PowerTarget::Up,
        ));

        assert_eq!(
            TfgridModule::nodes(2).unwrap().power.target,
            PowerTarget::Up,
        );
    });
}

#[test]
fn change_power_target_fails() {
    ExternalityBuilder::build().execute_with(|| {
        create_entity();
        create_twin();
        create_farm();
        create_node();
        create_twin_bob();
        create_extra_node();

        assert_eq!(
            TfgridModule::nodes(2).unwrap().power.target,
            PowerTarget::Down,
        );

        assert_noop!(
            TfgridModule::change_power_target(Origin::signed(bob()), 2, PowerTarget::Up,),
            Error::<TestRuntime>::UnauthorizedToChangePowerTarget
        );
    });
}

#[test]
fn add_node_certifier_works() {
    ExternalityBuilder::build().execute_with(|| {
        assert_ok!(TfgridModule::add_node_certifier(
            RawOrigin::Root.into(),
            alice()
        ));

        if let Some(node_certifiers) = TfgridModule::allowed_node_certifiers() {
            assert_eq!(node_certifiers[0], alice());
        }
    });
}

#[test]
fn add_node_certifier_double_fails() {
    ExternalityBuilder::build().execute_with(|| {
        assert_ok!(TfgridModule::add_node_certifier(
            RawOrigin::Root.into(),
            alice()
        ));
        if let Some(node_certifiers) = TfgridModule::allowed_node_certifiers() {
            assert_eq!(node_certifiers[0], alice());
        }

        assert_noop!(
            TfgridModule::add_node_certifier(RawOrigin::Root.into(), alice()),
            Error::<TestRuntime>::AlreadyCertifier
        );
    });
}

#[test]
fn remove_node_certifier_works() {
    ExternalityBuilder::build().execute_with(|| {
        assert_ok!(TfgridModule::add_node_certifier(
            RawOrigin::Root.into(),
            alice()
        ));

        if let Some(node_certifiers) = TfgridModule::allowed_node_certifiers() {
            assert_eq!(node_certifiers[0], alice());
        }

        assert_ok!(TfgridModule::remove_node_certifier(
            RawOrigin::Root.into(),
            alice()
        ));
    });
}

#[test]
fn set_certification_type_node_allowed_certifier_works() {
    ExternalityBuilder::build().execute_with(|| {
        create_entity();
        create_twin();
        create_farm();
        create_node();

        assert_ok!(TfgridModule::add_node_certifier(
            RawOrigin::Root.into(),
            alice()
        ));

        assert_ok!(TfgridModule::set_node_certification(
            Origin::signed(alice()),
            1,
            NodeCertification::Certified
        ));
        let node = TfgridModule::nodes(1).unwrap();
        assert_eq!(node.certification, NodeCertification::Certified);

        assert_ok!(TfgridModule::set_node_certification(
            Origin::signed(alice()),
            1,
            NodeCertification::Diy
        ));
        let node = TfgridModule::nodes(1).unwrap();
        assert_eq!(node.certification, NodeCertification::Diy);
    });
}

#[test]
fn set_certification_type_node_not_allowed_certifier_fails() {
    ExternalityBuilder::build().execute_with(|| {
        create_entity();
        create_twin();
        create_farm();
        create_node();

        assert_noop!(
            TfgridModule::set_node_certification(
                Origin::signed(alice()),
                1,
                NodeCertification::Certified
            ),
            Error::<TestRuntime>::NotAllowedToCertifyNode
        );
    });
}

#[test]
fn set_certification_type_node_council_works() {
    ExternalityBuilder::build().execute_with(|| {
        create_entity();
        create_twin();
        create_farm();
        create_node();

        assert_ok!(TfgridModule::set_node_certification(
            RawOrigin::Root.into(),
            1,
            NodeCertification::Certified
        ));
        let node = TfgridModule::nodes(1).unwrap();
        assert_eq!(node.certification, NodeCertification::Certified);

        assert_ok!(TfgridModule::set_node_certification(
            RawOrigin::Root.into(),
            1,
            NodeCertification::Diy
        ));
        let node = TfgridModule::nodes(1).unwrap();
        assert_eq!(node.certification, NodeCertification::Diy);
    });
}

#[test]
fn set_certification_type_node_not_exists_fails() {
    ExternalityBuilder::build().execute_with(|| {
        create_entity();
        create_twin();
        create_farm();

        assert_noop!(
            TfgridModule::set_node_certification(
                RawOrigin::Root.into(),
                1,
                NodeCertification::Certified
            ),
            Error::<TestRuntime>::NodeNotExists
        );
    });
}

#[test]
fn node_report_uptime_works() {
    ExternalityBuilder::build().execute_with(|| {
        create_entity();
        create_twin();
        create_farm();
        create_node();

        Timestamp::set_timestamp(1628082000);
        assert_ok!(TfgridModule::report_uptime(Origin::signed(alice()), 500));
    });
}

#[test]
fn node_add_public_config_works() {
    ExternalityBuilder::build().execute_with(|| {
        create_entity();
        create_twin();
        create_farm();
        create_node();

        let ipv4 = get_pub_config_ip4_input(b"185.206.122.33/24");
        let ipv6 = get_pub_config_ip6_input(b"2a10:b600:1::0cc4:7a30:65b5/64");
        let gw4 = get_pub_config_gw4_input(b"185.206.122.1");
        let gw6 = get_pub_config_gw6_input(b"2a10:b600:1::1");
        let domain = get_pub_config_domain_input(b"some-domain");

        let pub_config_input = PubConfigInput {
            ip4: IP {
                ip: ipv4.clone(),
                gw: gw4.clone(),
            },
            ip6: Some(IP {
                ip: ipv6.clone(),
                gw: gw6.clone(),
            }),
            domain: Some(domain.clone()),
        };

        assert_ok!(TfgridModule::add_node_public_config(
            Origin::signed(alice()),
            1,
            1,
            Some(pub_config_input)
        ));

        let node = TfgridModule::nodes(1).unwrap();

        let ipv4 = get_pub_config_ip4(ipv4);
        let ipv6 = get_pub_config_ip6(ipv6);
        let gw4 = get_pub_config_gw4(gw4);
        let gw6 = get_pub_config_gw6(gw6);
        let domain = get_pub_config_domain(domain);

        assert_eq!(
            node.public_config,
            Some(PubConfig {
                ip4: IP { ip: ipv4, gw: gw4 },
                ip6: Some(IP { ip: ipv6, gw: gw6 }),
                domain: Some(domain),
            })
        );
    });
}

#[test]
fn node_add_public_config_without_ipv6_and_domain_works() {
    ExternalityBuilder::build().execute_with(|| {
        create_entity();
        create_twin();
        create_farm();
        create_node();

        let ipv4 = get_pub_config_ip4_input(b"185.206.122.33/24");
        let gw4 = get_pub_config_gw4_input(b"185.206.122.1");

        let pub_config_input = PubConfigInput {
            ip4: IP {
                ip: ipv4.clone(),
                gw: gw4.clone(),
            },
            ip6: None,
            domain: None,
        };

        assert_ok!(TfgridModule::add_node_public_config(
            Origin::signed(alice()),
            1,
            1,
            Some(pub_config_input)
        ));

        let ipv4 = get_pub_config_ip4(ipv4);
        let gw4 = get_pub_config_gw4(gw4);

        let node = TfgridModule::nodes(1).unwrap();
        assert_eq!(
            node.public_config,
            Some(PublicConfig {
                ip4: IP { ip: ipv4, gw: gw4 },
                ip6: None,
                domain: None,
            })
        );
    });
}

#[test]
fn node_add_public_config_fails_if_signature_incorrect() {
    ExternalityBuilder::build().execute_with(|| {
        create_entity();
        create_twin();
        create_farm();
        create_node();

        let pub_config_input = PubConfigInput {
            ip4: IP {
                ip: get_pub_config_ip4_input(b"185.206.122.33/24"),
                gw: get_pub_config_gw4_input(b"185.206.122.1"),
            },
            ip6: Some(IP {
                ip: get_pub_config_ip6_input(b"2a10:b600:1::0cc4:7a30:65b5/64"),
                gw: get_pub_config_gw6_input(b"2a10:b600:1::1"),
            }),
            domain: Some(get_pub_config_domain_input(b"some-domain")),
        };

        assert_noop!(
            TfgridModule::add_node_public_config(
                Origin::signed(bob()),
                1,
                1,
                Some(pub_config_input)
            ),
            Error::<TestRuntime>::CannotUpdateFarmWrongTwin
        );
    });
}

#[test]
fn test_unsetting_node_public_config_works() {
    ExternalityBuilder::build().execute_with(|| {
        create_entity();
        create_twin();
        create_farm();
        create_node();

        let ipv4 = get_pub_config_ip4_input(b"185.206.122.33/24");
        let ipv6 = get_pub_config_ip6_input(b"2a10:b600:1::0cc4:7a30:65b5/64");
        let gw4 = get_pub_config_gw4_input(b"185.206.122.1");
        let gw6 = get_pub_config_gw6_input(b"2a10:b600:1::1");
        let domain = get_pub_config_domain_input(b"some-domain");

        let pub_config_input = PubConfigInput {
            ip4: IP {
                ip: ipv4.clone(),
                gw: gw4.clone(),
            },
            ip6: Some(IP {
                ip: ipv6.clone(),
                gw: gw6.clone(),
            }),
            domain: Some(domain.clone()),
        };

        assert_ok!(TfgridModule::add_node_public_config(
            Origin::signed(alice()),
            1,
            1,
            Some(pub_config_input)
        ));

        let node = TfgridModule::nodes(1).unwrap();

        let ipv4 = get_pub_config_ip4(ipv4);
        let ipv6 = get_pub_config_ip6(ipv6);
        let gw4 = get_pub_config_gw4(gw4);
        let gw6 = get_pub_config_gw6(gw6);
        let domain = get_pub_config_domain(domain);

        assert_eq!(
            node.public_config,
            Some(PublicConfig {
                ip4: IP { ip: ipv4, gw: gw4 },
                ip6: Some(IP { ip: ipv6, gw: gw6 }),
                domain: Some(domain),
            })
        );

        assert_ok!(TfgridModule::add_node_public_config(
            Origin::signed(alice()),
            1,
            1,
            None
        ));

        let node = TfgridModule::nodes(1).unwrap();
        assert_eq!(node.public_config, None);
    });
}

#[test]
fn test_node_public_config_falsy_values_fails() {
    ExternalityBuilder::build().execute_with(|| {
        create_entity();
        create_twin();
        create_farm();
        create_node();

        let pub_config_input = PubConfigInput {
            ip4: IP {
                ip: get_pub_config_ip4_input(b"1.1.1.1"), // Too short
                gw: get_pub_config_gw4_input(b"185.206.122.1"),
            },
            ip6: Some(IP {
                ip: get_pub_config_ip6_input(b"2a10:b600:1::0cc4:7a30:65b5/64"),
                gw: get_pub_config_gw6_input(b"2a10:b600:1::1"),
            }),
            domain: Some(get_pub_config_domain_input(b"some-domain")),
        };

        assert_noop!(
            TfgridModule::add_node_public_config(
                Origin::signed(alice()),
                1,
                1,
                Some(pub_config_input)
            ),
            Error::<TestRuntime>::IP4TooShort
        );
    });
}

#[test]
#[should_panic(expected = "InvalidIP4")]
fn test_validate_invalid_ip4_1() {
    ExternalityBuilder::build().execute_with(|| {
        let input = get_pub_config_ip4_input(b"185.206.122.33");
        TestIP4::try_from(input).expect("fails");
    });
}

#[test]
#[should_panic(expected = "IP4TooShort")]
fn test_validate_invalid_ip4_2() {
    ExternalityBuilder::build().execute_with(|| {
        let input = get_pub_config_ip4_input(b"185.206");
        TestIP4::try_from(input).expect("fails");
    });
}

#[test]
#[should_panic(expected = "IP4TooLong")]
fn test_validate_invalid_ip4_3() {
    ExternalityBuilder::build().execute_with(|| {
        // TODO: handle this case
        let input = BoundedVec::try_from(b"185.206.12.12.1232123".to_vec())
            .map_err(|_| Error::<TestRuntime>::IP4TooLong);
        TestIP4::try_from(input.unwrap()).expect("fails");
    });
}

#[test]
#[should_panic(expected = "InvalidIP4")]
fn test_validate_invalid_ip4_4() {
    ExternalityBuilder::build().execute_with(|| {
        let input = get_pub_config_ip4_input(b"garbage data");
        TestIP4::try_from(input).expect("fails");
    });
}

#[test]
fn create_node_with_same_pubkey_fails() {
    ExternalityBuilder::build().execute_with(|| {
        create_entity();
        create_twin();
        create_farm();
        create_node();

        let resources = ResourcesInput {
            hru: 1,
            sru: 1,
            cru: 1,
            mru: 1,
        };

        // random location
        let location = LocationInput {
            city: get_city_name_input(b"Ghent"),
            country: get_country_name_input(b"Belgium"),
            latitude: get_latitude_input(b"12.233213231"),
            longitude: get_longitude_input(b"32.323112123"),
        };

        assert_noop!(
            TfgridModule::create_node(
                Origin::signed(alice()),
                1,
                resources,
                location,
                bounded_vec![],
                true,
                true,
                None,
            ),
            Error::<TestRuntime>::NodeWithTwinIdExists
        );
    });
}

#[test]
fn create_farming_policy_works() {
    ExternalityBuilder::build().execute_with(|| {
        let name = "f1".as_bytes().to_vec();
        assert_ok!(TfgridModule::create_farming_policy(
            RawOrigin::Root.into(),
            name,
            12,
            15,
            10,
            8,
            9999,
            System::block_number() + 100,
            true,
            true,
            NodeCertification::Diy,
            FarmCertification::Gold,
        ));
    });
}

#[test]
fn edit_farming_policy_works() {
    ExternalityBuilder::build().execute_with(|| {
        let name = "f1".as_bytes().to_vec();
        assert_ok!(TfgridModule::create_farming_policy(
            RawOrigin::Root.into(),
            name,
            12,
            15,
            10,
            8,
            9999,
            System::block_number() + 100,
            true,
            true,
            NodeCertification::Diy,
            FarmCertification::Gold,
        ));

        let name = "f1_updated".as_bytes().to_vec();
        assert_ok!(TfgridModule::update_farming_policy(
            RawOrigin::Root.into(),
            1,
            name,
            12,
            15,
            10,
            8,
            9999,
            System::block_number() + 100,
            true,
            NodeCertification::Diy,
            FarmCertification::NotCertified,
        ));
    });
}

#[test]
fn attach_farming_policy_to_farm_works() {
    ExternalityBuilder::build().execute_with(|| {
        // farming policy 2 is default and has no node/farm certification
        // see create_farming_policies()
        test_attach_farming_policy_flow(2);
    });
}

#[test]
fn attach_farming_policy_with_gold_farm_certification_works() {
    ExternalityBuilder::build().execute_with(|| {
        // farming policy 1 is default and has gold farm certification
        // see create_farming_policies()
        test_attach_farming_policy_flow(1);
    });
}

#[test]
fn attach_farming_policy_with_certified_node_certification_works() {
    ExternalityBuilder::build().execute_with(|| {
        // farming policy 3 is default and has certified node certification
        // see create_farming_policies()
        test_attach_farming_policy_flow(3);
    });
}

#[test]
fn attach_another_custom_farming_policy_to_farm_works() {
    ExternalityBuilder::build().execute_with(|| {
        create_twin();
        create_farm();
        create_node();

        // Add custom policies 5 and 6
        create_custom_farming_policies();

        // Initially attach custom (non-default) farming policy 5 to farm
        let fp = TfgridModule::farming_policies_map(5);
        let limit = FarmingPolicyLimit {
            farming_policy_id: fp.id,
            cu: Some(20),
            su: Some(2),
            end: Some(1654058949),
            node_certification: false,
            node_count: Some(10),
        };

        // Link farming policy 5 to farm
        let farm_id = 1;
        assert_ok!(TfgridModule::attach_policy_to_farm(
            RawOrigin::Root.into(),
            farm_id,
            Some(limit.clone())
        ));

        // Check if node 1 received farming policy 5
        let node1_id = 1;
        let mut node1 = TfgridModule::nodes(node1_id).unwrap();
        assert_eq!(node1.farming_policy_id, fp.id);
        assert_eq!(node1.certification, fp.node_certification);

        // Set limit with new custom (non-default) farming policy 6
        // NB: no need to double CU and SU capacity here !!
        // Indeed, new limit will not considere node 1
        // because it already has farming policy 5 which is custom
        let new_fp = TfgridModule::farming_policies_map(6);
        let new_limit = FarmingPolicyLimit {
            farming_policy_id: new_fp.id,
            cu: Some(20),
            su: Some(2),
            end: Some(1654058949),
            node_certification: false,
            node_count: Some(10),
        };

        // Now link custom (non-default) farming policy 5 to farm
        assert_ok!(TfgridModule::attach_policy_to_farm(
            RawOrigin::Root.into(),
            farm_id,
            Some(new_limit.clone())
        ));

        // Get updated farm
        let mut farm = TfgridModule::farms(farm_id).unwrap();
        // Check updated farm limits, should be exactly the same as new farming policy
        // with full CU/SU capacity since node 1 has farming policy 5  which is custom
        let mut new_farm_limit = farm.clone().farming_policy_limits.unwrap();
        assert_eq!(new_farm_limit, new_limit);
        assert_eq!(farm.certification, new_fp.farm_certification);

        // Existing node 1 should not migrate to new farming policy
        node1 = TfgridModule::nodes(node1_id).unwrap();
        assert_eq!(node1.farming_policy_id, fp.id);
        assert_eq!(node1.certification, fp.node_certification);

        // Add extra node 2 to farm
        create_twin_bob();
        create_extra_node();

        // Extra node 2 should get new farming policy
        let node2_id = 2;
        let node2 = TfgridModule::nodes(node2_id).unwrap();
        assert_eq!(node2.farming_policy_id, new_fp.id);
        assert_eq!(node2.certification, new_fp.node_certification);

        // Get updated farm
        farm = TfgridModule::farms(farm_id).unwrap();
        // Check updated fields for farm limits
        new_farm_limit = farm.clone().farming_policy_limits.unwrap();
        assert_eq!(new_farm_limit.cu, Some(0)); // No more CU available
        assert_eq!(new_farm_limit.su, Some(0)); // No more SU available
        assert_eq!(new_farm_limit.node_count, Some(9)); // Remains 9 spots for nodes
    });
}

#[test]
fn add_farm_limits_works() {
    ExternalityBuilder::build().execute_with(|| {
        create_twin();
        create_farm();

        let limit = FarmingPolicyLimit {
            farming_policy_id: 1,
            cu: Some(5),
            su: Some(10),
            end: Some(1654058949),
            node_certification: false,
            node_count: Some(10),
        };

        assert_ok!(TfgridModule::attach_policy_to_farm(
            RawOrigin::Root.into(),
            1,
            Some(limit.clone())
        ));

        let f1 = TfgridModule::farms(1).unwrap();
        assert_eq!(f1.farming_policy_limits, Some(limit));
    });
}

#[test]
fn add_farm_limits_on_expired_policy_fails() {
    ExternalityBuilder::build().execute_with(|| {
        create_twin();
        create_farm();

        let limit = FarmingPolicyLimit {
            farming_policy_id: 1,
            cu: Some(5),
            su: Some(10),
            end: Some(1654058949),
            node_certification: false,
            node_count: Some(10),
        };

        // Farming policies expire at block 101
        System::set_block_number(System::block_number() + 102);
        assert_noop!(
            TfgridModule::attach_policy_to_farm(RawOrigin::Root.into(), 1, Some(limit)),
            Error::<TestRuntime>::FarmingPolicyExpired
        );

        let f1 = TfgridModule::farms(1).unwrap();
        assert_eq!(f1.farming_policy_limits, None);
    });
}

#[test]
fn add_farm_limits_to_non_existent_farm_fails() {
    ExternalityBuilder::build().execute_with(|| {
        let limit = FarmingPolicyLimit {
            farming_policy_id: 1,
            cu: Some(5),
            su: Some(10),
            end: Some(1654058949),
            node_certification: false,
            node_count: Some(10),
        };

        assert_noop!(
            TfgridModule::attach_policy_to_farm(RawOrigin::Root.into(), 1, Some(limit)),
            Error::<TestRuntime>::FarmNotExists
        );
    });
}

#[test]
fn boot_node_when_farming_policy_has_limits_works() {
    ExternalityBuilder::build().execute_with(|| {
        create_twin();
        create_farm();

        let limit = FarmingPolicyLimit {
            farming_policy_id: 1,
            cu: Some(21),
            su: Some(10),
            end: Some(1654058949),
            node_certification: false,
            node_count: Some(10),
        };

        assert_ok!(TfgridModule::attach_policy_to_farm(
            RawOrigin::Root.into(),
            1,
            Some(limit.clone())
        ));

        let f1 = TfgridModule::farms(1).unwrap();
        assert_eq!(f1.farming_policy_limits, Some(limit.clone()));

        create_node();

        let f1 = TfgridModule::farms(1).unwrap();
        assert_ne!(f1.farming_policy_limits, Some(limit.clone()));

        let n1 = TfgridModule::nodes(1).unwrap();
        assert_eq!(n1.farming_policy_id, limit.farming_policy_id);
    });
}

#[test]
fn boot_node_when_farming_policy_low_cu_limit_should_fall_back_to_a_default_policy_fails() {
    ExternalityBuilder::build().execute_with(|| {
        create_twin();
        create_farm();

        let limit = FarmingPolicyLimit {
            farming_policy_id: 1,
            cu: Some(5),
            su: Some(10),
            end: Some(1654058949),
            node_certification: false,
            node_count: Some(10),
        };

        assert_ok!(TfgridModule::attach_policy_to_farm(
            RawOrigin::Root.into(),
            1,
            Some(limit.clone())
        ));

        let f1 = TfgridModule::farms(1).unwrap();
        assert_eq!(f1.farming_policy_limits, Some(limit.clone()));

        create_node();

        let n1 = TfgridModule::nodes(1).unwrap();
        let default_p = TfgridModule::farming_policies_map(n1.farming_policy_id);
        assert_eq!(default_p.default, true);
    });
}

#[test]
fn node_switches_farming_policy_when_marked_as_certified_works() {
    ExternalityBuilder::build().execute_with(|| {
        create_twin();
        create_farm();

        create_node();

        let n1 = TfgridModule::nodes(1).unwrap();
        let assigned_policy = TfgridModule::farming_policies_map(n1.farming_policy_id);
        assert_eq!(assigned_policy.node_certification, NodeCertification::Diy);

        assert_ok!(TfgridModule::add_node_certifier(
            RawOrigin::Root.into(),
            alice()
        ));
        assert_ok!(TfgridModule::set_node_certification(
            Origin::signed(alice()),
            1,
            NodeCertification::Certified,
        ));

        let n1 = TfgridModule::nodes(1).unwrap();
        let assigned_policy = TfgridModule::farming_policies_map(n1.farming_policy_id);
        assert_eq!(
            assigned_policy.node_certification,
            NodeCertification::Certified
        );
    });
}

#[test]
fn node_switches_farming_policy_when_marked_as_certified_toggle_works() {
    ExternalityBuilder::build().execute_with(|| {
        create_twin();
        create_farm();

        create_node();

        let n1 = TfgridModule::nodes(1).unwrap();
        let assigned_policy = TfgridModule::farming_policies_map(n1.farming_policy_id);
        assert_eq!(assigned_policy.node_certification, NodeCertification::Diy);

        assert_ok!(TfgridModule::add_node_certifier(
            RawOrigin::Root.into(),
            alice()
        ));
        assert_ok!(TfgridModule::set_node_certification(
            Origin::signed(alice()),
            1,
            NodeCertification::Certified,
        ));

        let n1 = TfgridModule::nodes(1).unwrap();
        let assigned_policy = TfgridModule::farming_policies_map(n1.farming_policy_id);
        assert_eq!(
            assigned_policy.node_certification,
            NodeCertification::Certified
        );

        assert_ok!(TfgridModule::set_node_certification(
            Origin::signed(alice()),
            1,
            NodeCertification::Diy,
        ));
        let n1 = TfgridModule::nodes(1).unwrap();
        let assigned_policy = TfgridModule::farming_policies_map(n1.farming_policy_id);
        assert_eq!(assigned_policy.node_certification, NodeCertification::Diy);
    });
}

#[test]
fn node_switches_farming_policy_when_marked_as_certified_and_gold_farm_works() {
    ExternalityBuilder::build().execute_with(|| {
        create_twin();
        create_farm();

        create_node();

        let n1 = TfgridModule::nodes(1).unwrap();
        let assigned_policy = TfgridModule::farming_policies_map(n1.farming_policy_id);
        assert_eq!(assigned_policy.node_certification, NodeCertification::Diy);
        assert_eq!(
            assigned_policy.farm_certification,
            FarmCertification::NotCertified
        );

        // Mark farm as gold
        assert_ok!(TfgridModule::set_farm_certification(
            RawOrigin::Root.into(),
            1,
            FarmCertification::Gold
        ));
        assert_ok!(TfgridModule::add_node_certifier(
            RawOrigin::Root.into(),
            alice()
        ));
        // Mark node as certified
        assert_ok!(TfgridModule::set_node_certification(
            Origin::signed(alice()),
            1,
            NodeCertification::Certified,
        ));

        let n1 = TfgridModule::nodes(1).unwrap();
        let assigned_policy = TfgridModule::farming_policies_map(n1.farming_policy_id);
        assert_eq!(
            assigned_policy.node_certification,
            NodeCertification::Certified
        );
        assert_eq!(assigned_policy.farm_certification, FarmCertification::Gold);
    });
}

#[test]
fn sort_policies() {
    ExternalityBuilder::build().execute_with(|| {
        let name = "f1".as_bytes().to_vec();
        let f1 = super::types::FarmingPolicy {
            version: 1,
            id: 1,
            name,
            cu: 12,
            su: 15,
            nu: 10,
            ipv4: 8,
            minimal_uptime: 9999,
            policy_created: System::block_number(),
            policy_end: System::block_number() + 100,
            immutable: true,
            default: true,
            node_certification: NodeCertification::Diy,
            farm_certification: FarmCertification::Gold,
        };

        let name = "f2".as_bytes().to_vec();
        let f2 = super::types::FarmingPolicy {
            version: 1,
            id: 2,
            name,
            cu: 12,
            su: 15,
            nu: 10,
            ipv4: 8,
            minimal_uptime: 9999,
            policy_created: System::block_number(),
            policy_end: System::block_number() + 100,
            immutable: true,
            default: true,
            node_certification: NodeCertification::Diy,
            farm_certification: FarmCertification::NotCertified,
        };

        let name = "f3".as_bytes().to_vec();
        let f3 = super::types::FarmingPolicy {
            version: 1,
            id: 3,
            name,
            cu: 12,
            su: 15,
            nu: 10,
            ipv4: 8,
            minimal_uptime: 9999,
            policy_created: System::block_number(),
            policy_end: System::block_number() + 100,
            immutable: true,
            default: true,
            node_certification: NodeCertification::Certified,
            farm_certification: FarmCertification::Gold,
        };

        let name = "f4".as_bytes().to_vec();
        let f4 = super::types::FarmingPolicy {
            version: 1,
            id: 4,
            name,
            cu: 12,
            su: 15,
            nu: 10,
            ipv4: 8,
            minimal_uptime: 9999,
            policy_created: System::block_number(),
            policy_end: System::block_number() + 100,
            immutable: true,
            default: true,
            node_certification: NodeCertification::Certified,
            farm_certification: FarmCertification::NotCertified,
        };

        println!("\nbefore sort");
        let mut policies = vec![f1, f2, f3, f4];
        for p in policies.iter() {
            println!("policy: {:?}", p);
        }

        println!("\nafter sort");
        policies.sort();
        policies.reverse();
        for p in policies.iter() {
            println!("policy: {:?}", p);
        }

        // let name = "c1_test".as_bytes().to_vec();
        // assert_ok!(TfgridModule::create_farming_policy(
        //     RawOrigin::Root.into(),
        //     name,
        //     12,
        //     15,
        //     10,
        //     8,
        //     NodeCertification::Certified
        // ));

        // create_node();

        // let node = TfgridModule::nodes(1).unwrap();
        // // farming policy set on the node should be 3
        // // as we created the last DIY policy with id 3
        // assert_eq!(node.farming_policy_id, 3);
    });
}

#[test]
fn test_create_and_update_policy() {
    new_test_ext().execute_with(|| {
        let su_policy = super::types::Policy {
            value: 150000,
            unit: super::types::Unit::Gigabytes,
        };
        let nu_policy = super::types::Policy {
            value: 1000,
            unit: super::types::Unit::Gigabytes,
        };
        let cu_policy = super::types::Policy {
            value: 300000,
            unit: super::types::Unit::Gigabytes,
        };
        let ipu_policy = super::types::Policy {
            value: 50000,
            unit: super::types::Unit::Gigabytes,
        };
        let unique_name_policy = super::types::Policy {
            value: 10000,
            unit: super::types::Unit::Gigabytes,
        };
        let domain_name_policy = super::types::Policy {
            value: 20000,
            unit: super::types::Unit::Gigabytes,
        };
        let name = String::from("policy_1").as_bytes().to_vec();
        TfgridModule::create_pricing_policy(
            RawOrigin::Root.into(),
            name.clone(),
            su_policy.clone(),
            cu_policy.clone(),
            nu_policy.clone(),
            ipu_policy.clone(),
            unique_name_policy.clone(),
            domain_name_policy.clone(),
            bob(),
            bob(),
            50,
        )
        .unwrap();

        // get policy id
        let policy_id = TfgridModule::pricing_policies_by_name_id(name.clone());
        // Try updating policy with the same name
        let updated_nu_policy = super::types::Policy {
            value: 900,
            unit: super::types::Unit::Gigabytes,
        };
        TfgridModule::update_pricing_policy(
            RawOrigin::Root.into(),
            policy_id.clone(),
            name.clone(),
            su_policy.clone(),
            cu_policy.clone(),
            updated_nu_policy.clone(),
            ipu_policy.clone(),
            unique_name_policy.clone(),
            domain_name_policy.clone(),
            bob(),
            bob(),
            50,
        )
        .unwrap();
        // Get policy and make sure it is updated
        let policy = TfgridModule::pricing_policies(policy_id.clone()).unwrap();
        assert_eq!(
            policy.name.clone(),
            name.clone(),
            "policy name didn't match"
        );
        assert_eq!(policy.id.clone(), policy_id.clone());
        assert_eq!(policy.nu, updated_nu_policy);

        // test updating policy name
        let new_name = String::from("policy_1_updated").as_bytes().to_vec();
        let updated_su_policy = super::types::Policy {
            value: 500,
            unit: super::types::Unit::Gigabytes,
        };
        TfgridModule::update_pricing_policy(
            RawOrigin::Root.into(),
            policy_id.clone(),
            new_name.clone(),
            updated_su_policy.clone(),
            cu_policy.clone(),
            updated_nu_policy.clone(),
            ipu_policy.clone(),
            unique_name_policy.clone(),
            domain_name_policy.clone(),
            bob(),
            bob(),
            50,
        )
        .unwrap();
        let policy = TfgridModule::pricing_policies(policy_id.clone()).unwrap();
        assert_eq!(
            policy.name.clone(),
            new_name.clone(),
            "policy name didn't match"
        );
        assert_eq!(policy.id.clone(), policy_id.clone());
        assert_eq!(policy.su, updated_su_policy);

        // Test updating the name that conflicts with existing policy
        let policy2_name = String::from("policy_2").as_bytes().to_vec();
        TfgridModule::create_pricing_policy(
            RawOrigin::Root.into(),
            policy2_name.clone(),
            su_policy.clone(),
            cu_policy.clone(),
            nu_policy.clone(),
            ipu_policy.clone(),
            unique_name_policy.clone(),
            domain_name_policy.clone(),
            bob(),
            bob(),
            50,
        )
        .unwrap();
        let policy2_id = TfgridModule::pricing_policies_by_name_id(policy2_name.clone());
        //update name to existing name should fail
        assert_noop!(
            TfgridModule::update_pricing_policy(
                RawOrigin::Root.into(),
                policy2_id.clone(),
                new_name.clone(),
                updated_su_policy.clone(),
                cu_policy.clone(),
                updated_nu_policy.clone(),
                ipu_policy.clone(),
                unique_name_policy.clone(),
                domain_name_policy.clone(),
                bob(),
                bob(),
                50,
            ),
            Error::<TestRuntime>::PricingPolicyWithDifferentIdExists
        );
    });
}

#[test]
fn test_set_zos_version() {
    ExternalityBuilder::build().execute_with(|| {
        let zos_version = "1.0.0".as_bytes().to_vec();
        assert_ok!(TfgridModule::set_zos_version(
            RawOrigin::Root.into(),
            zos_version.clone(),
        ));

        let saved_zos_version = TfgridModule::zos_version();
        assert_eq!(saved_zos_version, zos_version);

        let our_events = System::events();
        assert_eq!(
            our_events.contains(&record(MockEvent::TfgridModule(
                TfgridEvent::<TestRuntime>::ZosVersionUpdated(zos_version)
            ))),
            true
        );
    })
}

#[test]
fn test_set_invalid_zos_version_fails() {
    ExternalityBuilder::build().execute_with(|| {
        let zos_version = "1.0.0".as_bytes().to_vec();
        assert_ok!(TfgridModule::set_zos_version(
            RawOrigin::Root.into(),
            zos_version.clone(),
        ));

        // try to set zos version with the same version that is already set
        assert_noop!(
            TfgridModule::set_zos_version(RawOrigin::Root.into(), TfgridModule::zos_version()),
            Error::<TestRuntime>::InvalidZosVersion,
        );
    })
}

fn create_entity() {
    let name = b"foobar".to_vec();
    let country = get_country_name_input(b"Belgium");
    let city = get_city_name_input(b"Ghent");

    let signature = sign_create_entity(name.clone(), country.to_vec(), city.to_vec());
    assert_ok!(TfgridModule::create_entity(
        Origin::signed(alice()),
        test_ed25519(),
        name,
        country,
        city,
        signature,
    ));
}

fn create_entity_sr() {
    let name = b"foobar".to_vec();
    let country = get_country_name_input(b"Belgium");
    let city = get_city_name_input(b"Ghent");

    let signature = sign_create_entity_sr(name.clone(), country.to_vec(), city.to_vec());
    assert_ok!(TfgridModule::create_entity(
        Origin::signed(alice()),
        test_sr25519(),
        name,
        country,
        city,
        signature,
    ));
}

fn create_twin() {
    assert_ok!(TfgridModule::user_accept_tc(
        Origin::signed(alice()),
        get_document_link_input(b"some_link"),
        get_document_hash_input(b"some_hash"),
    ));

    let ip = get_twin_ip_input(b"::1");
    assert_ok!(TfgridModule::create_twin(Origin::signed(alice()), ip));
}

fn create_twin_bob() {
    assert_ok!(TfgridModule::user_accept_tc(
        Origin::signed(bob()),
        get_document_link_input(b"some_link"),
        get_document_hash_input(b"some_hash"),
    ));

    let ip = get_twin_ip_input(b"::1");
    assert_ok!(TfgridModule::create_twin(Origin::signed(bob()), ip));
}

fn create_farm() {
    let farm_name = get_farm_name_input(b"test_farm");

    let mut pub_ips: PublicIpListInput<TestRuntime> = bounded_vec![];

    let ip = get_public_ip_ip_input(b"185.206.122.33/24");
    let gw = get_public_ip_gw_input(b"185.206.122.1");

    pub_ips.try_push(PublicIpInput { ip, gw }).unwrap();

    assert_ok!(TfgridModule::create_farm(
        Origin::signed(alice()),
        farm_name,
        pub_ips,
    ));

    create_farming_policies()
}

fn create_farm2() {
    let farm_name = get_farm_name_input(b"test_farm2");

    let mut pub_ips: PublicIpListInput<TestRuntime> = bounded_vec![];

    let ip = get_public_ip_ip_input(b"185.206.122.33/24");
    let gw = get_public_ip_gw_input(b"185.206.122.1");

    pub_ips.try_push(PublicIpInput { ip, gw }).unwrap();

    assert_ok!(TfgridModule::create_farm(
        Origin::signed(alice()),
        farm_name,
        pub_ips,
    ));

    create_farming_policies()
}

fn create_node() {
    let resources = ResourcesInput {
        hru: 1024 * GIGABYTE,
        sru: 512 * GIGABYTE,
        cru: 8,
        mru: 16 * GIGABYTE,
    };

    // random location
    let location = LocationInput {
        city: get_city_name_input(b"Ghent"),
        country: get_country_name_input(b"Belgium"),
        latitude: get_latitude_input(b"12.233213231"),
        longitude: get_longitude_input(b"32.323112123"),
    };

    let interfaces: InterfaceInput<TestRuntime> = bounded_vec![];

    assert_ok!(TfgridModule::create_node(
        Origin::signed(alice()),
        1,
        resources,
        location,
        interfaces,
        true,
        true,
        None,
    ));

    assert_eq!(
        System::events().contains(&record(MockEvent::TfgridModule(
            TfgridEvent::PowerTargetChanged {
                farm_id: 1,
                node_id: 1,
                power_target: PowerTarget::Down
            }
        ))),
        true
    );
}

fn create_extra_node() {
    let resources = ResourcesInput {
        hru: 1024 * GIGABYTE,
        sru: 512 * GIGABYTE,
        cru: 8,
        mru: 16 * GIGABYTE,
    };

    // random location
    let location = LocationInput {
        city: get_city_name_input(b"Rio de Janeiro"),
        country: get_country_name_input(b"Brazil"),
        latitude: get_latitude_input(b"43.1868"),
        longitude: get_longitude_input(b"22.9694"),
    };

    assert_ok!(TfgridModule::create_node(
        Origin::signed(bob()),
        1,
        resources,
        location,
        bounded_vec![],
        true,
        true,
        None,
    ));

    assert_eq!(
        System::events().contains(&record(MockEvent::TfgridModule(
            TfgridEvent::PowerTargetChanged {
                farm_id: 1,
                node_id: 2,
                power_target: PowerTarget::Down
            }
        ))),
        true
    );
}

fn create_farming_policies() {
    let name = "f1".as_bytes().to_vec();
    assert_ok!(TfgridModule::create_farming_policy(
        RawOrigin::Root.into(),
        name,
        12,
        15,
        10,
        8,
        9999,
        System::block_number() + 100,
        true,
        true,
        NodeCertification::Diy,
        FarmCertification::Gold,
    ));

    let name = "f2".as_bytes().to_vec();
    assert_ok!(TfgridModule::create_farming_policy(
        RawOrigin::Root.into(),
        name,
        12,
        15,
        10,
        8,
        9999,
        System::block_number() + 100,
        true,
        true,
        NodeCertification::Diy,
        FarmCertification::NotCertified,
    ));

    let name = "f3".as_bytes().to_vec();
    assert_ok!(TfgridModule::create_farming_policy(
        RawOrigin::Root.into(),
        name,
        12,
        15,
        10,
        8,
        9999,
        System::block_number() + 100,
        true,
        true,
        NodeCertification::Certified,
        FarmCertification::Gold,
    ));

    let name = "f4".as_bytes().to_vec();
    assert_ok!(TfgridModule::create_farming_policy(
        RawOrigin::Root.into(),
        name,
        12,
        15,
        10,
        8,
        9999,
        System::block_number() + 100,
        true,
        true,
        NodeCertification::Certified,
        FarmCertification::NotCertified,
    ));
}

fn create_custom_farming_policies() {
    let name = "f5".as_bytes().to_vec();
    assert_ok!(TfgridModule::create_farming_policy(
        RawOrigin::Root.into(),
        name,
        12,
        15,
        10,
        8,
        9999,
        System::block_number() + 100,
        true,
        false,
        NodeCertification::Diy,
        FarmCertification::NotCertified,
    ));

    let name = "f6".as_bytes().to_vec();
    assert_ok!(TfgridModule::create_farming_policy(
        RawOrigin::Root.into(),
        name,
        12,
        15,
        10,
        8,
        9999,
        System::block_number() + 100,
        true,
        false,
        NodeCertification::Certified,
        FarmCertification::Gold,
    ));
}

fn record(event: Event) -> EventRecord<Event, H256> {
    EventRecord {
        phase: Phase::Initialization,
        event,
        topics: vec![],
    }
}

// Attach given farming policy to farm 1 that contains node 1
fn test_attach_farming_policy_flow(farming_policy_id: u32) {
    create_twin();
    create_farm();
    create_node();

    let farm_id = 1;
    let node_id = 1;

    // Set limit with farming policy to be attached to farm
    let fp = TfgridModule::farming_policies_map(farming_policy_id);
    let limit = FarmingPolicyLimit {
        farming_policy_id: fp.id,
        cu: Some(20),
        su: Some(2),
        end: Some(1654058949),
        node_certification: false,
        node_count: Some(10),
    };

    // farm has no farming policy limits at this stage
    let mut farm = TfgridModule::farms(farm_id).unwrap();
    assert_eq!(farm.farming_policy_limits.is_none(), true);

    // farm is 'not certified'
    // node is 'diy'
    // So without farming policy attached to farm
    // the auto-defined farming policy id for node is 2
    // see fn get_farming_policy()
    // and fn create_farming_policies()
    let mut node = TfgridModule::nodes(node_id).unwrap();
    assert_eq!(node.farming_policy_id, 2);
    assert_eq!(node.certification, NodeCertification::default());

    // Provide enough CU and SU limits to avoid attaching default policy to node
    // For node: [CU = 20; SU = 2]
<<<<<<< HEAD
    assert_eq!(resources::get_cu(node.resources.total_resources) <= limit.cu.unwrap(), true);
    assert_eq!(resources::get_su(node.resources.total_resources) <= limit.su.unwrap(), true);
=======
    assert_eq!(
        node.resources.total_resources.get_cu() <= limit.cu.unwrap(),
        true
    );
    assert_eq!(
        node.resources.total_resources.get_su() <= limit.su.unwrap(),
        true
    );
>>>>>>> e46685ac

    // Link farming policy to farm
    assert_ok!(TfgridModule::attach_policy_to_farm(
        RawOrigin::Root.into(),
        farm.id,
        Some(limit.clone())
    ));

    // Get updated farm
    farm = TfgridModule::farms(farm_id).unwrap();
    // Check updated farm limits
    let farm_limit = farm.clone().farming_policy_limits.unwrap();
    assert_eq!(farm_limit.farming_policy_id, limit.farming_policy_id);
    assert_eq!(farm_limit.cu, Some(0)); // No more CU available
    assert_eq!(farm_limit.su, Some(0)); // No more SU available
    assert_eq!(farm_limit.end, limit.end);
    assert_eq!(farm_limit.node_certification, limit.node_certification);
    assert_eq!(farm_limit.node_count, Some(9)); // Remains 9 spots for nodes
    assert_eq!(farm.certification, fp.farm_certification);

    // Get updated node
    node = TfgridModule::nodes(node_id).unwrap();
    // farming policy id 2 is a default farming policy
    // so it should have been overriden
    // see attach_policy_to_farm()
    assert_eq!(node.farming_policy_id, fp.id);
    assert_eq!(node.certification, fp.node_certification);

    // Check events sequence
    let our_events = System::events();
    assert_eq!(
        our_events[our_events.len() - 3],
        record(MockEvent::TfgridModule(
            TfgridEvent::<TestRuntime>::FarmUpdated(farm.clone())
        ))
    );
    assert_eq!(
        our_events[our_events.len() - 2],
        record(MockEvent::TfgridModule(
            TfgridEvent::<TestRuntime>::NodeUpdated(node)
        ))
    );
    assert_eq!(
        our_events[our_events.len() - 1],
        record(MockEvent::TfgridModule(
            TfgridEvent::<TestRuntime>::FarmingPolicySet(farm.id, Some(limit))
        ))
    );
}<|MERGE_RESOLUTION|>--- conflicted
+++ resolved
@@ -713,11 +713,7 @@
         assert_eq!(node.certification, NodeCertification::Certified);
 
         // Change cores to 2
-<<<<<<< HEAD
-        let mut node_resources = node.resources.total_resources;
-=======
         let mut node_resources: ResourcesInput = node.resources.total_resources;
->>>>>>> e46685ac
         node_resources.cru = 2;
 
         let node_location = LocationInput {
@@ -788,17 +784,9 @@
             Origin::signed(alice()),
             1,
             1,
-<<<<<<< HEAD
-            node.resources.total_resources,
-            node.location,
-            node.country,
-            node.city,
-            Vec::new().try_into().unwrap(),
-=======
             node_resources,
             node_location,
             bounded_vec![],
->>>>>>> e46685ac
             true,
             true,
             None,
@@ -2432,10 +2420,6 @@
 
     // Provide enough CU and SU limits to avoid attaching default policy to node
     // For node: [CU = 20; SU = 2]
-<<<<<<< HEAD
-    assert_eq!(resources::get_cu(node.resources.total_resources) <= limit.cu.unwrap(), true);
-    assert_eq!(resources::get_su(node.resources.total_resources) <= limit.su.unwrap(), true);
-=======
     assert_eq!(
         node.resources.total_resources.get_cu() <= limit.cu.unwrap(),
         true
@@ -2444,7 +2428,6 @@
         node.resources.total_resources.get_su() <= limit.su.unwrap(),
         true
     );
->>>>>>> e46685ac
 
     // Link farming policy to farm
     assert_ok!(TfgridModule::attach_policy_to_farm(
