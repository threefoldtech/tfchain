--- conflicted
+++ resolved
@@ -1,14 +1,9 @@
 use super::Event as TfgridEvent;
 use crate::{
-<<<<<<< HEAD
     mock::RuntimeEvent as MockEvent,
     mock::*,
     types::{LocationInput, PublicIpInput},
     Error, InterfaceInput, InterfaceIpsInput, PubConfigInput, PublicIpListInput, ResourcesInput,
-=======
-    mock::Event as MockEvent, mock::*, types::LocationInput, Error, InterfaceInput,
-    InterfaceIpsInput, PublicIpListInput, ResourcesInput,
->>>>>>> 22bd1843
 };
 use frame_support::{assert_noop, assert_ok, bounded_vec};
 use frame_system::{EventRecord, Phase, RawOrigin};
