#![cfg_attr(not(feature = "std"), no_std)]

/// Edit this file to define custom logic or remove it if it is not needed.
/// Learn more about FRAME and the core library of Substrate FRAME pallets:
/// https://substrate.dev/docs/en/knowledgebase/runtime/frame
use sp_std::prelude::*;

use codec::Encode;
use frame_support::dispatch::DispatchErrorWithPostInfo;
use frame_support::{ensure, traits::EnsureOrigin};
use frame_system::{self as system, ensure_signed};
use hex::FromHex;
use pallet_timestamp as timestamp;
use sp_runtime::SaturatedConversion;
use tfchain_support::{resources, types::Node};

// Re-export pallet items so that they can be accessed from the crate namespace.
pub use pallet::*;

#[cfg(test)]
mod mock;

#[cfg(test)]
mod tests;

pub mod weights;

pub mod types;

pub mod farm;
pub mod pub_config;
pub mod pub_ip;
pub mod twin;

// Definition of the pallet logic, to be aggregated at runtime definition
// through `construct_runtime`.
#[frame_support::pallet]
pub mod pallet {
    use super::types;
    use super::weights::WeightInfo;
    use super::*;
    use frame_support::pallet_prelude::*;
    use frame_support::{traits::ConstU32, BoundedVec};
    use frame_system::pallet_prelude::*;
    use pallet_timestamp as timestamp;
    use sp_std::{convert::TryInto, fmt::Debug, vec::Vec};
    use tfchain_support::{
        traits::ChangeNode,
        types::{
            Farm, FarmCertification, FarmingPolicyLimit, Interface, Location, Node,
            NodeCertification, PublicConfig, PublicIP, Resources,
        },
    };

    use codec::FullCodec;

    #[pallet::pallet]
    #[pallet::generate_store(pub(super) trait Store)]
    #[pallet::without_storage_info]
    pub struct Pallet<T>(_);

    // Version constant that referenced the struct version
    pub const TFGRID_ENTITY_VERSION: u32 = 1;
    pub const TFGRID_FARM_VERSION: u32 = 3;
    pub const TFGRID_TWIN_VERSION: u32 = 1;
    pub const TFGRID_NODE_VERSION: u32 = 4;
    pub const TFGRID_PRICING_POLICY_VERSION: u32 = 2;
    pub const TFGRID_CERTIFICATION_CODE_VERSION: u32 = 1;
    pub const TFGRID_FARMING_POLICY_VERSION: u32 = 2;

    pub type FarmNameInput<T> = BoundedVec<u8, <T as Config>::MaxFarmNameLength>;
    pub type FarmNameOf<T> = <T as Config>::FarmName;
    pub type PublicIpOf<T> = PublicIP<<T as Config>::PublicIP, <T as Config>::GatewayIP>;
    pub type FarmInfoOf<T> = Farm<<T as Config>::FarmName, PublicIpOf<T>>;
    #[pallet::storage]
    #[pallet::getter(fn farms)]
    pub type Farms<T: Config> = StorageMap<_, Blake2_128Concat, u32, FarmInfoOf<T>, OptionQuery>;

    #[pallet::storage]
    #[pallet::getter(fn farms_by_name_id)]
    pub type FarmIdByName<T: Config> = StorageMap<_, Blake2_128Concat, Vec<u8>, u32, ValueQuery>;

    #[pallet::storage]
    #[pallet::getter(fn farm_payout_address_by_farm_id)]
    pub type FarmPayoutV2AddressByFarmID<T: Config> =
        StorageMap<_, Blake2_128Concat, u32, Vec<u8>, ValueQuery>;

    pub type PubConfigOf<T> = PublicConfig<
        <T as Config>::IP4,
        <T as Config>::IP6,
        <T as Config>::GW4,
        <T as Config>::GW6,
        <T as Config>::Domain,
    >;

    #[pallet::storage]
    #[pallet::getter(fn nodes)]
    pub type Nodes<T> = StorageMap<_, Blake2_128Concat, u32, Node<PubConfigOf<T>>, OptionQuery>;

    #[pallet::storage]
    #[pallet::getter(fn node_by_twin_id)]
    pub type NodeIdByTwinID<T> = StorageMap<_, Blake2_128Concat, u32, u32, ValueQuery>;

    #[pallet::storage]
    #[pallet::getter(fn entities)]
    pub type Entities<T: Config> =
        StorageMap<_, Blake2_128Concat, u32, types::Entity<T::AccountId>, OptionQuery>;

    #[pallet::storage]
    #[pallet::getter(fn entities_by_pubkey_id)]
    pub type EntityIdByAccountID<T: Config> =
        StorageMap<_, Blake2_128Concat, T::AccountId, u32, OptionQuery>;

    #[pallet::storage]
    #[pallet::getter(fn entities_by_name_id)]
    pub type EntityIdByName<T> = StorageMap<_, Blake2_128Concat, Vec<u8>, u32, ValueQuery>;

    pub type TwinIndex = u32;
    type AccountIdOf<T> = <T as frame_system::Config>::AccountId;
    type TwinInfoOf<T> = types::Twin<<T as Config>::TwinIp, AccountIdOf<T>>;
    pub type TwinIpInput = BoundedVec<u8, ConstU32<39>>;
    pub type TwinIpOf<T> = <T as Config>::TwinIp;

    #[pallet::storage]
    #[pallet::getter(fn twins)]
    pub type Twins<T: Config> =
        StorageMap<_, Blake2_128Concat, TwinIndex, TwinInfoOf<T>, OptionQuery>;

    #[pallet::storage]
    #[pallet::getter(fn twin_ids_by_pubkey)]
    pub type TwinIdByAccountID<T: Config> =
        StorageMap<_, Blake2_128Concat, T::AccountId, u32, OptionQuery>;

    #[pallet::storage]
    #[pallet::getter(fn pricing_policies)]
    pub type PricingPolicies<T: Config> =
        StorageMap<_, Blake2_128Concat, u32, types::PricingPolicy<T::AccountId>, OptionQuery>;

    #[pallet::storage]
    #[pallet::getter(fn pricing_policies_by_name_id)]
    pub type PricingPolicyIdByName<T> = StorageMap<_, Blake2_128Concat, Vec<u8>, u32, ValueQuery>;

    #[pallet::storage]
    #[pallet::getter(fn farming_policies_map)]
    pub type FarmingPoliciesMap<T: Config> =
        StorageMap<_, Blake2_128Concat, u32, types::FarmingPolicy<T::BlockNumber>, ValueQuery>;

    #[pallet::storage]
    #[pallet::getter(fn users_terms_and_condition)]
    pub type UsersTermsAndConditions<T: Config> = StorageMap<
        _,
        Blake2_128Concat,
        T::AccountId,
        Vec<types::TermsAndConditions<T::AccountId>>,
        OptionQuery,
    >;

    #[pallet::storage]
    #[pallet::getter(fn allowed_node_certifiers)]
    pub type AllowedNodeCertifiers<T: Config> = StorageValue<_, Vec<T::AccountId>, OptionQuery>;

    #[pallet::storage]
    #[pallet::getter(fn connection_price)]
    pub type ConnectionPrice<T> = StorageValue<_, u32, ValueQuery>;

    #[pallet::storage]
    #[pallet::getter(fn farm_id)]
    pub type FarmID<T> = StorageValue<_, u32, ValueQuery>;

    #[pallet::storage]
    #[pallet::getter(fn node_id)]
    pub type NodeID<T> = StorageValue<_, u32, ValueQuery>;

    #[pallet::storage]
    #[pallet::getter(fn entity_id)]
    pub type EntityID<T> = StorageValue<_, u32, ValueQuery>;

    #[pallet::storage]
    #[pallet::getter(fn twin_id)]
    pub type TwinID<T> = StorageValue<_, u32, ValueQuery>;

    #[pallet::storage]
    #[pallet::getter(fn pricing_policy_id)]
    pub type PricingPolicyID<T> = StorageValue<_, u32, ValueQuery>;

    #[pallet::storage]
    #[pallet::getter(fn farming_policy_id)]
    pub type FarmingPolicyID<T> = StorageValue<_, u32, ValueQuery>;

    #[pallet::storage]
    #[pallet::getter(fn pallet_version)]
    pub type PalletVersion<T> = StorageValue<_, types::StorageVersion, ValueQuery>;

    #[pallet::config]
    pub trait Config: frame_system::Config + pallet_timestamp::Config {
        type Event: From<Event<Self>> + IsType<<Self as frame_system::Config>::Event>;

        /// Origin for restricted extrinsics
        /// Can be the root or another origin configured in the runtime
        type RestrictedOrigin: EnsureOrigin<Self::Origin>;
        /// Weight information for extrinsics in this pallet.
        type WeightInfo: WeightInfo;

        type NodeChanged: ChangeNode<super::PubConfigOf<Self>>;

        /// The type of a name.
        type TwinIp: FullCodec
            + Debug
            + PartialEq
            + Clone
            + TypeInfo
            + TryFrom<Vec<u8>, Error = Error<Self>>
            + MaxEncodedLen;

        /// The type of a name.
        type FarmName: FullCodec
            + Debug
            + PartialEq
            + Clone
            + TypeInfo
            + TryFrom<Vec<u8>, Error = Error<Self>>
            + Into<Vec<u8>>
            + MaxEncodedLen;

        /// The type of a name.
        type PublicIP: FullCodec
            + Debug
            + PartialEq
            + Eq
            + Clone
            + TypeInfo
            + TryFrom<Vec<u8>, Error = Error<Self>>
            + MaxEncodedLen;

        /// The type of a name.
        type GatewayIP: FullCodec
            + Debug
            + PartialEq
            + Eq
            + Clone
            + TypeInfo
            + TryFrom<Vec<u8>, Error = Error<Self>>
            + MaxEncodedLen;

        /// The type of a name.
        type IP4: FullCodec
            + Debug
            + PartialEq
            + Eq
            + Clone
            + TypeInfo
            + TryFrom<Vec<u8>, Error = Error<Self>>
            + MaxEncodedLen;

        /// The type of a name.
        type GW4: FullCodec
            + Debug
            + PartialEq
            + Eq
            + Clone
            + TypeInfo
            + TryFrom<Vec<u8>, Error = Error<Self>>
            + MaxEncodedLen;

        /// The type of a name.
        type IP6: FullCodec
            + Debug
            + PartialEq
            + Eq
            + Clone
            + TypeInfo
            + TryFrom<Vec<u8>, Error = Error<Self>>
            + MaxEncodedLen;

        /// The type of a name.
        type GW6: FullCodec
            + Debug
            + PartialEq
            + Eq
            + Clone
            + TypeInfo
            + TryFrom<Vec<u8>, Error = Error<Self>>
            + MaxEncodedLen;

        /// The type of a name.
        type Domain: FullCodec
            + Debug
            + PartialEq
            + Eq
            + Clone
            + TypeInfo
            + TryFrom<Vec<u8>, Error = Error<Self>>
            + MaxEncodedLen;

        #[pallet::constant]
        type MaxFarmNameLength: Get<u32>;

        // #[pallet::constant]
        // type MaxFarmIPs: Get<u32>;
    }

    #[pallet::event]
    #[pallet::generate_deposit(pub(super) fn deposit_event)]
    pub enum Event<T: Config> {
        FarmStored(FarmInfoOf<T>),
        FarmUpdated(FarmInfoOf<T>),
        FarmDeleted(u32),

        NodeStored(Node<pallet::PubConfigOf<T>>),
        NodeUpdated(Node<pallet::PubConfigOf<T>>),
        NodeDeleted(u32),
        NodeUptimeReported(u32, u64, u64),
        NodePublicConfigStored(u32, pallet::PubConfigOf<T>),

        EntityStored(types::Entity<T::AccountId>),
        EntityUpdated(types::Entity<T::AccountId>),
        EntityDeleted(u32),

        TwinStored(types::Twin<T::TwinIp, T::AccountId>),
        TwinUpdated(types::Twin<T::TwinIp, T::AccountId>),

        TwinEntityStored(u32, u32, Vec<u8>),
        TwinEntityRemoved(u32, u32),
        TwinDeleted(u32),

        PricingPolicyStored(types::PricingPolicy<T::AccountId>),
        // CertificationCodeStored(types::CertificationCodes),
        FarmingPolicyStored(types::FarmingPolicy<T::BlockNumber>),
        FarmPayoutV2AddressRegistered(u32, Vec<u8>),
        FarmMarkedAsDedicated(u32),
        ConnectionPriceSet(u32),
        NodeCertificationSet(u32, NodeCertification),
        NodeCertifierAdded(T::AccountId),
        NodeCertifierRemoved(T::AccountId),
        FarmingPolicyUpdated(types::FarmingPolicy<T::BlockNumber>),
        FarmingPolicySet(u32, Option<FarmingPolicyLimit>),
        FarmCertificationSet(u32, FarmCertification),
    }

    #[pallet::error]
    pub enum Error<T> {
        NoneValue,
        StorageOverflow,

        CannotCreateNode,
        NodeNotExists,
        NodeWithTwinIdExists,
        CannotDeleteNode,
        NodeDeleteNotAuthorized,
        NodeUpdateNotAuthorized,

        FarmExists,
        FarmNotExists,
        CannotCreateFarmWrongTwin,
        CannotUpdateFarmWrongTwin,
        CannotDeleteFarm,
        CannotDeleteFarmWithPublicIPs,
        CannotDeleteFarmWithNodesAssigned,
        CannotDeleteFarmWrongTwin,
        IpExists,
        IpNotExists,

        EntityWithNameExists,
        EntityWithPubkeyExists,
        EntityNotExists,
        EntitySignatureDoesNotMatch,
        EntityWithSignatureAlreadyExists,
        CannotUpdateEntity,
        CannotDeleteEntity,
        SignatureLenghtIsIncorrect,

        TwinExists,
        TwinNotExists,
        TwinWithPubkeyExists,
        CannotCreateTwin,
        UnauthorizedToUpdateTwin,

        PricingPolicyExists,
        PricingPolicyNotExists,
        PricingPolicyWithDifferentIdExists,
        CertificationCodeExists,
        FarmingPolicyAlreadyExists,
        FarmPayoutAdressAlreadyRegistered,
        FarmerDoesNotHaveEnoughFunds,
        UserDidNotSignTermsAndConditions,
        FarmerDidNotSignTermsAndConditions,
        FarmerNotAuthorized,
        InvalidFarmName,

        AlreadyCertifier,
        NotCertifier,
        NotAllowedToCertifyNode,

        FarmingPolicyNotExists,

        TwinIpTooShort,
        TwinIpTooLong,
        InvalidTwinIp,

        FarmNameTooShort,
        FarmNameTooLong,
        InvalidPublicIP,
<<<<<<< HEAD
        PublicIPToShort,
        PublicIPToLong,
        GatewayIPToShort,
        GatewayIPToLong,

        IP4ToShort,
        IP4ToLong,
        InvalidIP4,
        GW4ToShort,
        GW4ToLong,
        InvalidGW4,
        IP6ToShort,
        IP6ToLong,
        InvalidIP6,
        GW6ToShort,
        GW6ToLong,
        InvalidGW6,
        DomainToShort,
        DomainToLong,
        InvalidDomain,
=======
>>>>>>> f38a9e52
        MethodIsDeprecated,
    }

    #[pallet::genesis_config]
    pub struct GenesisConfig<T: Config> {
        pub su_price_value: u32,
        pub su_price_unit: u32,
        pub nu_price_value: u32,
        pub nu_price_unit: u32,
        pub ipu_price_value: u32,
        pub ipu_price_unit: u32,
        pub cu_price_value: u32,
        pub cu_price_unit: u32,
        pub domain_name_price_value: u32,
        pub unique_name_price_value: u32,
        pub foundation_account: Option<T::AccountId>,
        pub sales_account: Option<T::AccountId>,
        pub discount_for_dedication_nodes: u8,
        pub farming_policy_diy_cu: u32,
        pub farming_policy_diy_nu: u32,
        pub farming_policy_diy_su: u32,
        pub farming_policy_diy_ipu: u32,
        pub farming_policy_diy_minimal_uptime: u16,
        pub farming_policy_certified_cu: u32,
        pub farming_policy_certified_nu: u32,
        pub farming_policy_certified_su: u32,
        pub farming_policy_certified_ipu: u32,
        pub farming_policy_certified_minimal_uptime: u16,
        pub connection_price: u32,
    }

    // The default value for the genesis config type.
    #[cfg(feature = "std")]
    impl<T: Config> Default for GenesisConfig<T> {
        fn default() -> Self {
            Self {
                su_price_value: Default::default(),
                su_price_unit: Default::default(),
                nu_price_value: Default::default(),
                nu_price_unit: Default::default(),
                ipu_price_value: Default::default(),
                ipu_price_unit: Default::default(),
                cu_price_value: Default::default(),
                cu_price_unit: Default::default(),
                domain_name_price_value: Default::default(),
                unique_name_price_value: Default::default(),
                foundation_account: None,
                sales_account: None,
                discount_for_dedication_nodes: Default::default(),
                farming_policy_diy_cu: Default::default(),
                farming_policy_diy_nu: Default::default(),
                farming_policy_diy_su: Default::default(),
                farming_policy_diy_ipu: Default::default(),
                farming_policy_diy_minimal_uptime: Default::default(),
                farming_policy_certified_cu: Default::default(),
                farming_policy_certified_nu: Default::default(),
                farming_policy_certified_su: Default::default(),
                farming_policy_certified_ipu: Default::default(),
                farming_policy_certified_minimal_uptime: Default::default(),
                connection_price: Default::default(),
            }
        }
    }

    #[pallet::genesis_build]
    impl<T: Config> GenesisBuild<T> for GenesisConfig<T> {
        fn build(&self) {
            let su = types::Policy {
                value: self.su_price_value,
                unit: types::Unit::from_u32(self.su_price_unit),
            };

            let cu = types::Policy {
                value: self.cu_price_value,
                unit: types::Unit::from_u32(self.cu_price_unit),
            };

            let nu = types::Policy {
                value: self.nu_price_value,
                unit: types::Unit::from_u32(self.nu_price_unit),
            };

            let ipu = types::Policy {
                value: self.ipu_price_value,
                unit: types::Unit::from_u32(self.ipu_price_unit),
            };

            let unique_name = types::Policy {
                value: self.unique_name_price_value,
                unit: types::Unit::default(),
            };

            let domain_name = types::Policy {
                value: self.domain_name_price_value,
                unit: types::Unit::default(),
            };

            match &self.foundation_account {
                Some(foundation_account) => match &self.sales_account {
                    Some(certified_sales_account) => {
                        let p_policy = types::PricingPolicy {
                            version: 1,
                            id: 1,
                            name: "threefold_default_pricing_policy".as_bytes().to_vec(),
                            su,
                            cu,
                            nu,
                            ipu,
                            unique_name,
                            domain_name,
                            foundation_account: foundation_account.clone(),
                            certified_sales_account: certified_sales_account.clone(),
                            discount_for_dedication_nodes: self.discount_for_dedication_nodes,
                        };
                        PricingPolicies::<T>::insert(1, p_policy);
                        PricingPolicyID::<T>::put(1);
                    }
                    None => (),
                },
                None => (),
            };

            FarmingPoliciesMap::<T>::insert(
                1,
                types::FarmingPolicy {
                    version: 1,
                    id: 1,
                    name: "threefold_default_diy_farming_policy".as_bytes().to_vec(),
                    su: self.farming_policy_diy_su,
                    cu: self.farming_policy_diy_cu,
                    nu: self.farming_policy_diy_nu,
                    ipv4: self.farming_policy_diy_ipu,
                    minimal_uptime: self.farming_policy_diy_minimal_uptime,
                    policy_created: T::BlockNumber::from(0 as u32),
                    policy_end: T::BlockNumber::from(0 as u32),
                    immutable: false,
                    default: true,
                    node_certification: NodeCertification::Diy,
                    farm_certification: FarmCertification::NotCertified,
                },
            );

            FarmingPoliciesMap::<T>::insert(
                2,
                types::FarmingPolicy {
                    version: 1,
                    id: 2,
                    name: "threefold_default_certified_farming_policy"
                        .as_bytes()
                        .to_vec(),
                    su: self.farming_policy_certified_su,
                    cu: self.farming_policy_certified_cu,
                    nu: self.farming_policy_certified_nu,
                    ipv4: self.farming_policy_certified_ipu,
                    minimal_uptime: self.farming_policy_certified_minimal_uptime,
                    policy_created: T::BlockNumber::from(0 as u32),
                    policy_end: T::BlockNumber::from(0 as u32),
                    immutable: false,
                    default: true,
                    node_certification: NodeCertification::Certified,
                    farm_certification: FarmCertification::NotCertified,
                },
            );
            FarmingPolicyID::<T>::put(2);

            ConnectionPrice::<T>::put(self.connection_price)
        }
    }

    #[pallet::call]
    impl<T: Config> Pallet<T> {
        #[pallet::weight(10_000 + T::DbWeight::get().writes(1))]
        pub fn set_storage_version(
            origin: OriginFor<T>,
            version: types::StorageVersion,
        ) -> DispatchResultWithPostInfo {
            T::RestrictedOrigin::ensure_origin(origin)?;

            PalletVersion::<T>::set(version);

            Ok(().into())
        }

        #[pallet::weight(10_000 + T::DbWeight::get().writes(1))]
        pub fn create_farm(
            origin: OriginFor<T>,
            name: FarmNameInput<T>,
            public_ips: Vec<PublicIP<T::PublicIP, T::GatewayIP>>,
        ) -> DispatchResultWithPostInfo {
            let address = ensure_signed(origin)?;

            let farm_name = FarmNameOf::<T>::try_from(name.to_vec())
                .map_err(DispatchErrorWithPostInfo::from)?;

            ensure!(
                !FarmIdByName::<T>::contains_key(name.clone()),
                Error::<T>::FarmExists
            );
            let twin_id = TwinIdByAccountID::<T>::get(&address).ok_or(Error::<T>::TwinNotExists)?;
            let twin = Twins::<T>::get(twin_id).ok_or(Error::<T>::TwinNotExists)?;
            ensure!(
                twin.account_id == address,
                Error::<T>::CannotCreateFarmWrongTwin
            );

            let mut id = FarmID::<T>::get();
            id = id + 1;

            // reset all public ip contract id's
            // just a safeguard
            // filter out doubles
            let mut public_ips_list: BoundedVec<
                PublicIP<T::PublicIP, T::GatewayIP>,
                ConstU32<256>,
            > = vec![].try_into().unwrap();

            for ip in public_ips {
                match public_ips_list.iter().position(|pub_ip| pub_ip.ip == ip.ip) {
                    Some(_) => return Err(Error::<T>::IpExists.into()),
                    None => {
                        public_ips_list
                            .try_push(PublicIP {
                                ip: ip.ip,
                                gateway: ip.gateway,
                                contract_id: 0,
                            })
                            .or_else(|_| {
                                return Err(DispatchErrorWithPostInfo::from(
                                    Error::<T>::InvalidPublicIP,
                                ));
                            })?;
                    }
                };
            }

            let new_farm = Farm {
                version: TFGRID_FARM_VERSION,
                id,
                twin_id,
                name: farm_name,
                pricing_policy_id: 1,
                certification: FarmCertification::NotCertified,
                public_ips: public_ips_list,
                dedicated_farm: false,
                farming_policy_limits: None,
            };

            Farms::<T>::insert(id, &new_farm);
            FarmIdByName::<T>::insert(name.to_vec().clone(), id);
            FarmID::<T>::put(id);

            Self::deposit_event(Event::FarmStored(new_farm));

            Ok(().into())
        }

        #[pallet::weight(10_000 + T::DbWeight::get().writes(3) + T::DbWeight::get().reads(2))]
        pub fn update_farm(
            origin: OriginFor<T>,
            id: u32,
            name: FarmNameInput<T>,
            pricing_policy_id: u32,
        ) -> DispatchResultWithPostInfo {
            let address = ensure_signed(origin)?;

            let new_farm_name = FarmNameOf::<T>::try_from(name.to_vec())
                .map_err(DispatchErrorWithPostInfo::from)?;

            let twin_id = TwinIdByAccountID::<T>::get(&address).ok_or(Error::<T>::TwinNotExists)?;

            let mut stored_farm = Farms::<T>::get(id).ok_or(Error::<T>::FarmNotExists)?;

            ensure!(
                stored_farm.twin_id == twin_id,
                Error::<T>::CannotUpdateFarmWrongTwin
            );

            if FarmIdByName::<T>::contains_key(name.clone()) {
                let farm_id_by_new_name = FarmIdByName::<T>::get(name.clone());
                // if the user picks a new name but it is taken by another farmer, don't allow it
                if farm_id_by_new_name != id {
                    return Err(Error::<T>::InvalidFarmName.into());
                }
            }

            let name: Vec<u8> = stored_farm.name.into();
            // Remove stored farm by name and insert new one
            FarmIdByName::<T>::remove(name.clone());

            stored_farm.name = new_farm_name;
            stored_farm.pricing_policy_id = pricing_policy_id;

            Farms::<T>::insert(id, &stored_farm);
            FarmIdByName::<T>::insert(name, stored_farm.id);

            Self::deposit_event(Event::FarmUpdated(stored_farm));

            Ok(().into())
        }

        #[pallet::weight(10_000 + T::DbWeight::get().writes(1) + T::DbWeight::get().reads(2))]
        pub fn add_stellar_payout_v2address(
            origin: OriginFor<T>,
            farm_id: u32,
            stellar_address: Vec<u8>,
        ) -> DispatchResultWithPostInfo {
            let address = ensure_signed(origin)?;

            let twin_id = TwinIdByAccountID::<T>::get(&address).ok_or(Error::<T>::TwinNotExists)?;

            let farm = Farms::<T>::get(farm_id).ok_or(Error::<T>::FarmNotExists)?;

            ensure!(
                farm.twin_id == twin_id,
                Error::<T>::CannotUpdateFarmWrongTwin
            );

            FarmPayoutV2AddressByFarmID::<T>::insert(&farm_id, &stellar_address);

            Self::deposit_event(Event::FarmPayoutV2AddressRegistered(
                farm_id,
                stellar_address,
            ));

            Ok(().into())
        }

        #[pallet::weight(100_000_000 + T::DbWeight::get().writes(1) + T::DbWeight::get().reads(1))]
        pub fn set_farm_certification(
            origin: OriginFor<T>,
            farm_id: u32,
            certification: FarmCertification,
        ) -> DispatchResultWithPostInfo {
            T::RestrictedOrigin::ensure_origin(origin)?;

            let mut stored_farm = Farms::<T>::get(farm_id).ok_or(Error::<T>::FarmNotExists)?;

            stored_farm.certification = certification;

            Farms::<T>::insert(farm_id, &stored_farm);

            Self::deposit_event(Event::FarmCertificationSet(farm_id, certification));

            Ok(().into())
        }

        #[pallet::weight(100_000_000 + T::DbWeight::get().writes(1) + T::DbWeight::get().reads(2))]
        pub fn add_farm_ip(
            origin: OriginFor<T>,
            id: u32,
            ip: Vec<u8>,
            gateway: Vec<u8>,
        ) -> DispatchResultWithPostInfo {
            let address = ensure_signed(origin)?;

            let mut stored_farm = Farms::<T>::get(id).ok_or(Error::<T>::FarmNotExists)?;

            let twin = Twins::<T>::get(stored_farm.twin_id).ok_or(Error::<T>::TwinNotExists)?;
            ensure!(
                twin.account_id == address,
                Error::<T>::CannotUpdateFarmWrongTwin
            );

            let parsed_ip =
                <T as Config>::PublicIP::try_from(ip).map_err(DispatchErrorWithPostInfo::from)?;

            let parsed_gateway = <T as Config>::GatewayIP::try_from(gateway)
                .map_err(DispatchErrorWithPostInfo::from)?;

            let new_ip = PublicIP {
                ip: parsed_ip,
                gateway: parsed_gateway,
                contract_id: 0,
            };

            match stored_farm
                .public_ips
                .iter()
                .position(|public_ip| public_ip.ip == new_ip.ip)
            {
                Some(_) => return Err(Error::<T>::IpExists.into()),
                None => {
                    stored_farm.public_ips.try_push(new_ip).or_else(|_| {
                        return Err(DispatchErrorWithPostInfo::from(Error::<T>::InvalidPublicIP));
                    })?;
                    Farms::<T>::insert(stored_farm.id, &stored_farm);
                    Self::deposit_event(Event::FarmUpdated(stored_farm));
                    return Ok(().into());
                }
            };
        }

        #[pallet::weight(100_000_000 + T::DbWeight::get().writes(1) + T::DbWeight::get().reads(2))]
        pub fn remove_farm_ip(
            origin: OriginFor<T>,
            id: u32,
            ip: Vec<u8>,
        ) -> DispatchResultWithPostInfo {
            let address = ensure_signed(origin)?;

            let mut stored_farm = Farms::<T>::get(id).ok_or(Error::<T>::FarmNotExists)?;

            let twin = Twins::<T>::get(stored_farm.twin_id).ok_or(Error::<T>::TwinNotExists)?;
            ensure!(
                twin.account_id == address,
                Error::<T>::CannotUpdateFarmWrongTwin
            );

            let parsed_ip =
                <T as Config>::PublicIP::try_from(ip).map_err(DispatchErrorWithPostInfo::from)?;

            match stored_farm
                .public_ips
                .iter()
                .position(|pubip| pubip.ip == parsed_ip && pubip.contract_id == 0)
            {
                Some(index) => {
                    stored_farm.public_ips.remove(index);
                    Farms::<T>::insert(stored_farm.id, &stored_farm);
                    Self::deposit_event(Event::FarmUpdated(stored_farm));
                    Ok(().into())
                }
                None => Err(Error::<T>::IpNotExists.into()),
            }
        }

        #[pallet::weight(100_000_000 + T::DbWeight::get().writes(2) + T::DbWeight::get().reads(2))]
        pub fn delete_farm(_origin: OriginFor<T>, _id: u32) -> DispatchResultWithPostInfo {
            Err(DispatchErrorWithPostInfo::from(Error::<T>::MethodIsDeprecated).into())
        }

        #[pallet::weight(<T as Config>::WeightInfo::create_node())]
        pub fn create_node(
            origin: OriginFor<T>,
            farm_id: u32,
            resources: Resources,
            location: Location,
            country: Vec<u8>,
            city: Vec<u8>,
            interfaces: Vec<Interface>,
            secure_boot: bool,
            virtualized: bool,
            serial_number: Vec<u8>,
        ) -> DispatchResultWithPostInfo {
            let account_id = ensure_signed(origin)?;

            ensure!(Farms::<T>::contains_key(farm_id), Error::<T>::FarmNotExists);
            ensure!(
                TwinIdByAccountID::<T>::contains_key(&account_id),
                Error::<T>::TwinNotExists
            );
            let twin_id =
                TwinIdByAccountID::<T>::get(&account_id).ok_or(Error::<T>::TwinNotExists)?;

            ensure!(
                !NodeIdByTwinID::<T>::contains_key(twin_id),
                Error::<T>::NodeWithTwinIdExists
            );

            let mut id = NodeID::<T>::get();
            id = id + 1;

            let created = <timestamp::Pallet<T>>::get().saturated_into::<u64>() / 1000;

            let mut new_node = Node {
                version: TFGRID_NODE_VERSION,
                id,
                farm_id,
                twin_id,
                resources,
                location,
                country,
                city,
                public_config: None,
                created,
                farming_policy_id: 0,
                interfaces,
                certification: NodeCertification::default(),
                secure_boot,
                virtualized,
                serial_number,
                connection_price: ConnectionPrice::<T>::get(),
            };

            let farming_policy = Self::get_farming_policy(&new_node)?;
            new_node.farming_policy_id = farming_policy.id;

            Nodes::<T>::insert(id, &new_node);
            NodeID::<T>::put(id);
            NodeIdByTwinID::<T>::insert(twin_id, new_node.id);

            T::NodeChanged::node_changed(None, &new_node);

            Self::deposit_event(Event::NodeStored(new_node));

            Ok(().into())
        }

        #[pallet::weight(<T as Config>::WeightInfo::update_node())]
        pub fn update_node(
            origin: OriginFor<T>,
            node_id: u32,
            farm_id: u32,
            resources: Resources,
            location: Location,
            country: Vec<u8>,
            city: Vec<u8>,
            interfaces: Vec<Interface>,
            secure_boot: bool,
            virtualized: bool,
            serial_number: Vec<u8>,
        ) -> DispatchResultWithPostInfo {
            let account_id = ensure_signed(origin)?;

            let mut stored_node = Nodes::<T>::get(&node_id).ok_or(Error::<T>::NodeNotExists)?;
            ensure!(
                TwinIdByAccountID::<T>::contains_key(&account_id),
                Error::<T>::TwinNotExists
            );

            let twin_id =
                TwinIdByAccountID::<T>::get(&account_id).ok_or(Error::<T>::TwinNotExists)?;
            ensure!(
                stored_node.twin_id == twin_id,
                Error::<T>::NodeUpdateNotAuthorized
            );

            ensure!(Farms::<T>::contains_key(farm_id), Error::<T>::FarmNotExists);

            let old_node = Nodes::<T>::get(node_id).ok_or(Error::<T>::NodeNotExists)?;

            stored_node.farm_id = farm_id;
            stored_node.resources = resources;
            stored_node.location = location;
            stored_node.country = country;
            stored_node.city = city;
            stored_node.interfaces = interfaces;
            stored_node.secure_boot = secure_boot;
            stored_node.virtualized = virtualized;
            stored_node.serial_number = serial_number;

            // override node in storage
            Nodes::<T>::insert(stored_node.id, &stored_node);

            T::NodeChanged::node_changed(Some(&old_node), &stored_node);

            Self::deposit_event(Event::NodeUpdated(stored_node));

            Ok(Pays::No.into())
        }

        #[pallet::weight(100_000_000 + T::DbWeight::get().writes(1) + T::DbWeight::get().reads(1))]
        pub fn set_node_certification(
            origin: OriginFor<T>,
            node_id: u32,
            node_certification: NodeCertification,
        ) -> DispatchResultWithPostInfo {
            let account_id = ensure_signed(origin)?;

            if let Some(certifiers) = AllowedNodeCertifiers::<T>::get() {
                ensure!(
                    certifiers.contains(&account_id),
                    Error::<T>::NotAllowedToCertifyNode
                );

                ensure!(
                    Nodes::<T>::contains_key(&node_id),
                    Error::<T>::NodeNotExists
                );
                let mut stored_node = Nodes::<T>::get(node_id).ok_or(Error::<T>::NodeNotExists)?;

                stored_node.certification = node_certification;

                // Refetch farming policy and save it on the node
                let farming_policy = Self::get_farming_policy(&stored_node)?;
                stored_node.farming_policy_id = farming_policy.id;

                // override node in storage
                Nodes::<T>::insert(stored_node.id, &stored_node);

                Self::deposit_event(Event::NodeUpdated(stored_node));
                Self::deposit_event(Event::NodeCertificationSet(node_id, node_certification));
            }

            Ok(().into())
        }

        #[pallet::weight(<T as Config>::WeightInfo::report_uptime())]
        pub fn report_uptime(origin: OriginFor<T>, uptime: u64) -> DispatchResultWithPostInfo {
            let account_id = ensure_signed(origin)?;

            let twin_id =
                TwinIdByAccountID::<T>::get(account_id).ok_or(Error::<T>::TwinNotExists)?;

            ensure!(
                NodeIdByTwinID::<T>::contains_key(twin_id),
                Error::<T>::TwinNotExists
            );
            let node_id = NodeIdByTwinID::<T>::get(twin_id);

            ensure!(Nodes::<T>::contains_key(node_id), Error::<T>::NodeNotExists);

            let now = <timestamp::Pallet<T>>::get().saturated_into::<u64>() / 1000;

            Self::deposit_event(Event::NodeUptimeReported(node_id, now, uptime));

            Ok(Pays::No.into())
        }

        #[pallet::weight(100_000_000 + T::DbWeight::get().writes(1) + T::DbWeight::get().reads(3))]
        pub fn add_node_public_config(
            origin: OriginFor<T>,
            farm_id: u32,
            node_id: u32,
            public_config: pallet::PubConfigOf<T>,
        ) -> DispatchResultWithPostInfo {
            let account_id = ensure_signed(origin)?;

            // check if this twin can update the farm with id passed
            let farm = Farms::<T>::get(farm_id).ok_or(Error::<T>::FarmNotExists)?;

            ensure!(
                Twins::<T>::contains_key(farm.twin_id),
                Error::<T>::TwinNotExists
            );
            let farm_twin = Twins::<T>::get(farm.twin_id).ok_or(Error::<T>::TwinNotExists)?;
            ensure!(
                farm_twin.account_id == account_id,
                Error::<T>::CannotUpdateFarmWrongTwin
            );

            // check if the node belong to the farm
            let mut node = Nodes::<T>::get(node_id).ok_or(Error::<T>::NodeNotExists)?;
            ensure!(node.farm_id == farm_id, Error::<T>::NodeUpdateNotAuthorized);

            // update the public config and save
            node.public_config = Some(public_config.clone());
            Nodes::<T>::insert(node_id, node);

            Self::deposit_event(Event::NodePublicConfigStored(node_id, public_config));

            Ok(().into())
        }

        #[pallet::weight(100_000_000 + T::DbWeight::get().writes(1) + T::DbWeight::get().reads(2))]
        pub fn delete_node(origin: OriginFor<T>, id: u32) -> DispatchResultWithPostInfo {
            let account_id = ensure_signed(origin)?;

            let stored_node = Nodes::<T>::get(id).ok_or(Error::<T>::NodeNotExists)?;
            let twin_id =
                TwinIdByAccountID::<T>::get(&account_id).ok_or(Error::<T>::TwinNotExists)?;
            ensure!(
                stored_node.twin_id == twin_id,
                Error::<T>::NodeUpdateNotAuthorized
            );

            // Call node deleted
            T::NodeChanged::node_deleted(&stored_node);

            Nodes::<T>::remove(id);

            Self::deposit_event(Event::NodeDeleted(id));

            // Call node deleted
            T::NodeChanged::node_deleted(&stored_node);

            Ok(().into())
        }

        #[pallet::weight(100_000_000 + T::DbWeight::get().writes(4) + T::DbWeight::get().reads(3))]
        pub fn create_entity(
            origin: OriginFor<T>,
            target: T::AccountId,
            name: Vec<u8>,
            country: Vec<u8>,
            city: Vec<u8>,
            signature: Vec<u8>,
        ) -> DispatchResultWithPostInfo {
            let _ = ensure_signed(origin)?;

            ensure!(
                !EntityIdByName::<T>::contains_key(&name),
                Error::<T>::EntityWithNameExists
            );
            ensure!(
                !EntityIdByAccountID::<T>::contains_key(&target),
                Error::<T>::EntityWithPubkeyExists
            );
            ensure!(
                signature.len() == 128,
                Error::<T>::SignatureLenghtIsIncorrect
            );
            let decoded_signature_as_byteslice =
                <[u8; 64]>::from_hex(signature.clone()).expect("Decoding failed");
            let mut message = Vec::new();
            message.extend_from_slice(&name);
            message.extend_from_slice(&country);
            message.extend_from_slice(&city);

            ensure!(
                Self::verify_signature(decoded_signature_as_byteslice, &target, &message),
                Error::<T>::EntitySignatureDoesNotMatch
            );

            let mut id = EntityID::<T>::get();
            id = id + 1;

            let entity = types::Entity::<T::AccountId> {
                version: TFGRID_ENTITY_VERSION,
                id,
                name: name.clone(),
                country,
                city,
                account_id: target.clone(),
            };

            Entities::<T>::insert(&id, &entity);
            EntityIdByName::<T>::insert(&name, id);
            EntityIdByAccountID::<T>::insert(&target, id);
            EntityID::<T>::put(id);

            Self::deposit_event(Event::EntityStored(entity));

            Ok(().into())
        }

        #[pallet::weight(100_000_000 + T::DbWeight::get().writes(3) + T::DbWeight::get().reads(3))]
        pub fn update_entity(
            origin: OriginFor<T>,
            name: Vec<u8>,
            country: Vec<u8>,
            city: Vec<u8>,
        ) -> DispatchResultWithPostInfo {
            let account_id = ensure_signed(origin)?;

            ensure!(
                !EntityIdByName::<T>::contains_key(&name),
                Error::<T>::EntityWithNameExists
            );

            let stored_entity_id =
                EntityIdByAccountID::<T>::get(&account_id).ok_or(Error::<T>::EntityNotExists)?;

            ensure!(
                Entities::<T>::contains_key(&stored_entity_id),
                Error::<T>::EntityNotExists
            );
            let mut stored_entity =
                Entities::<T>::get(stored_entity_id).ok_or(Error::<T>::EntityNotExists)?;

            ensure!(
                stored_entity.account_id == account_id,
                Error::<T>::CannotUpdateEntity
            );

            // remove entity by name id
            EntityIdByName::<T>::remove(&stored_entity.name);

            stored_entity.name = name.clone();
            stored_entity.country = country;
            stored_entity.city = city;

            // overwrite entity
            Entities::<T>::insert(&stored_entity_id, &stored_entity);

            // re-insert with new name
            EntityIdByName::<T>::insert(&name, stored_entity_id);

            Self::deposit_event(Event::EntityUpdated(stored_entity));

            Ok(().into())
        }

        // TODO: delete all object that have an entity id reference?
        #[pallet::weight(100_000_000 + T::DbWeight::get().writes(3) + T::DbWeight::get().reads(2))]
        pub fn delete_entity(origin: OriginFor<T>) -> DispatchResultWithPostInfo {
            let account_id = ensure_signed(origin)?;

            let stored_entity_id =
                EntityIdByAccountID::<T>::get(&account_id).ok_or(Error::<T>::EntityNotExists)?;

            let stored_entity =
                Entities::<T>::get(stored_entity_id).ok_or(Error::<T>::EntityNotExists)?;

            ensure!(
                stored_entity.account_id == account_id,
                Error::<T>::CannotDeleteEntity
            );

            // Remove entity from storage
            Entities::<T>::remove(&stored_entity_id);

            // remove entity by name id
            EntityIdByName::<T>::remove(&stored_entity.name);

            // remove entity by pubkey id
            EntityIdByAccountID::<T>::remove(&account_id);

            Self::deposit_event(Event::EntityDeleted(stored_entity_id));

            Ok(().into())
        }

        #[pallet::weight(<T as Config>::WeightInfo::create_twin())]
        pub fn create_twin(origin: OriginFor<T>, ip: TwinIpInput) -> DispatchResultWithPostInfo {
            let account_id = ensure_signed(origin)?;

            ensure!(
                UsersTermsAndConditions::<T>::contains_key(account_id.clone()),
                Error::<T>::UserDidNotSignTermsAndConditions
            );

            ensure!(
                !TwinIdByAccountID::<T>::contains_key(&account_id),
                Error::<T>::TwinWithPubkeyExists
            );

            let mut twin_id = TwinID::<T>::get();
            twin_id = twin_id + 1;

            let twin_ip = Self::check_twin_ip(ip)?;

            let twin = types::Twin::<T::TwinIp, T::AccountId> {
                version: TFGRID_TWIN_VERSION,
                id: twin_id,
                account_id: account_id.clone(),
                entities: Vec::new(),
                ip: twin_ip,
            };

            Twins::<T>::insert(&twin_id, &twin);
            TwinID::<T>::put(twin_id);

            // add the twin id to this users map of twin ids
            TwinIdByAccountID::<T>::insert(&account_id.clone(), twin_id);

            Self::deposit_event(Event::TwinStored(twin));

            Ok(().into())
        }

        #[pallet::weight(100_000_000 + T::DbWeight::get().writes(1) + T::DbWeight::get().reads(3))]
        pub fn update_twin(origin: OriginFor<T>, ip: TwinIpInput) -> DispatchResultWithPostInfo {
            let account_id = ensure_signed(origin)?;

            let twin_id =
                TwinIdByAccountID::<T>::get(account_id.clone()).ok_or(Error::<T>::TwinNotExists)?;

            let mut twin = Twins::<T>::get(&twin_id).ok_or(Error::<T>::TwinNotExists)?;

            // Make sure only the owner of this twin can update his twin
            ensure!(
                twin.account_id == account_id,
                Error::<T>::UnauthorizedToUpdateTwin
            );

            let twin_ip = Self::check_twin_ip(ip)?;

            twin.ip = twin_ip;

            Twins::<T>::insert(&twin_id, &twin);

            Self::deposit_event(Event::TwinUpdated(twin));
            Ok(().into())
        }

        // Method for twins only
        #[pallet::weight(100_000_000 + T::DbWeight::get().writes(1) + T::DbWeight::get().reads(2))]
        pub fn add_twin_entity(
            origin: OriginFor<T>,
            twin_id: u32,
            entity_id: u32,
            signature: Vec<u8>,
        ) -> DispatchResultWithPostInfo {
            let account_id = ensure_signed(origin)?;

            let stored_entity = Entities::<T>::get(entity_id).ok_or(Error::<T>::EntityNotExists)?;

            let mut twin = Twins::<T>::get(&twin_id).ok_or(Error::<T>::TwinNotExists)?;
            // Make sure only the owner of this twin can call this method
            ensure!(
                twin.account_id == account_id,
                Error::<T>::UnauthorizedToUpdateTwin
            );

            let entity_proof = types::EntityProof {
                entity_id,
                signature: signature.clone(),
            };

            ensure!(
                !twin.entities.contains(&entity_proof),
                Error::<T>::EntityWithSignatureAlreadyExists
            );

            let decoded_signature_as_byteslice =
                <[u8; 64]>::from_hex(signature.clone()).expect("Decoding failed");

            let mut message = Vec::new();
            message.extend_from_slice(&entity_id.to_be_bytes());
            message.extend_from_slice(&twin_id.to_be_bytes());

            ensure!(
                Self::verify_signature(
                    decoded_signature_as_byteslice,
                    &stored_entity.account_id,
                    &message
                ),
                Error::<T>::EntitySignatureDoesNotMatch
            );

            // Store proof
            twin.entities.push(entity_proof);

            // Update twin
            Twins::<T>::insert(&twin_id, &twin);

            Self::deposit_event(Event::TwinEntityStored(twin_id, entity_id, signature));

            Ok(().into())
        }

        #[pallet::weight(100_000_000 + T::DbWeight::get().writes(1) + T::DbWeight::get().reads(1))]
        pub fn delete_twin_entity(
            origin: OriginFor<T>,
            twin_id: u32,
            entity_id: u32,
        ) -> DispatchResultWithPostInfo {
            let account_id = ensure_signed(origin)?;

            let mut twin = Twins::<T>::get(&twin_id).ok_or(Error::<T>::TwinNotExists)?;
            // Make sure only the owner of this twin can call this method
            ensure!(
                twin.account_id == account_id,
                Error::<T>::UnauthorizedToUpdateTwin
            );

            ensure!(
                twin.entities.iter().any(|v| v.entity_id == entity_id),
                Error::<T>::EntityNotExists
            );

            let index = twin
                .entities
                .iter()
                .position(|x| x.entity_id == entity_id)
                .unwrap();
            twin.entities.remove(index);

            // Update twin
            Twins::<T>::insert(&twin_id, &twin);

            Self::deposit_event(Event::TwinEntityRemoved(twin_id, entity_id));

            Ok(().into())
        }

        #[pallet::weight(100_000_000 + T::DbWeight::get().writes(2) + T::DbWeight::get().reads(1))]
        pub fn delete_twin(origin: OriginFor<T>, twin_id: u32) -> DispatchResultWithPostInfo {
            let account_id = ensure_signed(origin)?;

            let twin = Twins::<T>::get(&twin_id).ok_or(Error::<T>::TwinNotExists)?;
            // Make sure only the owner of this twin can call this method
            ensure!(
                twin.account_id == account_id,
                Error::<T>::UnauthorizedToUpdateTwin
            );

            Twins::<T>::remove(&twin_id);

            // remove twin id from this users map of twin ids
            TwinIdByAccountID::<T>::remove(&account_id.clone());

            Self::deposit_event(Event::TwinDeleted(twin_id));

            Ok(().into())
        }

        #[pallet::weight(100_000_000 + T::DbWeight::get().writes(3) + T::DbWeight::get().reads(2))]
        pub fn create_pricing_policy(
            origin: OriginFor<T>,
            name: Vec<u8>,
            su: types::Policy,
            cu: types::Policy,
            nu: types::Policy,
            ipu: types::Policy,
            unique_name: types::Policy,
            domain_name: types::Policy,
            foundation_account: T::AccountId,
            certified_sales_account: T::AccountId,
            discount_for_dedication_nodes: u8,
        ) -> DispatchResultWithPostInfo {
            T::RestrictedOrigin::ensure_origin(origin)?;

            ensure!(
                !PricingPolicyIdByName::<T>::contains_key(&name),
                Error::<T>::PricingPolicyExists
            );

            let mut id = PricingPolicyID::<T>::get();
            id = id + 1;

            let new_policy = types::PricingPolicy {
                version: TFGRID_PRICING_POLICY_VERSION,
                id,
                name,
                su,
                cu,
                nu,
                ipu,
                unique_name,
                domain_name,
                foundation_account,
                certified_sales_account,
                discount_for_dedication_nodes,
            };

            PricingPolicies::<T>::insert(&id, &new_policy);
            PricingPolicyIdByName::<T>::insert(&new_policy.name, &id);
            PricingPolicyID::<T>::put(id);

            Self::deposit_event(Event::PricingPolicyStored(new_policy));
            Ok(().into())
        }

        #[pallet::weight(100_000_000 + T::DbWeight::get().writes(4) + T::DbWeight::get().reads(2))]
        pub fn update_pricing_policy(
            origin: OriginFor<T>,
            id: u32,
            name: Vec<u8>,
            su: types::Policy,
            cu: types::Policy,
            nu: types::Policy,
            ipu: types::Policy,
            unique_name: types::Policy,
            domain_name: types::Policy,
            foundation_account: T::AccountId,
            certified_sales_account: T::AccountId,
            discount_for_dedication_nodes: u8,
        ) -> DispatchResultWithPostInfo {
            T::RestrictedOrigin::ensure_origin(origin)?;

            // Ensure pricing policy with same id already exists
            let mut pricing_policy =
                PricingPolicies::<T>::get(id).ok_or(Error::<T>::PricingPolicyNotExists)?;

            // if name exists ensure that it belongs to the same policy id
            if PricingPolicyIdByName::<T>::contains_key(&name) {
                let stored_id = PricingPolicyIdByName::<T>::get(&name);
                ensure!(
                    stored_id == id,
                    Error::<T>::PricingPolicyWithDifferentIdExists
                );
            }

            if name != pricing_policy.name {
                PricingPolicyIdByName::<T>::remove(&pricing_policy.name);
            }

            pricing_policy.name = name;
            pricing_policy.su = su;
            pricing_policy.cu = cu;
            pricing_policy.nu = nu;
            pricing_policy.ipu = ipu;
            pricing_policy.unique_name = unique_name;
            pricing_policy.domain_name = domain_name;
            pricing_policy.foundation_account = foundation_account;
            pricing_policy.certified_sales_account = certified_sales_account;
            pricing_policy.discount_for_dedication_nodes = discount_for_dedication_nodes;

            PricingPolicies::<T>::insert(&id, &pricing_policy);
            PricingPolicyIdByName::<T>::insert(&pricing_policy.name, &id);
            PricingPolicyID::<T>::put(id);

            Self::deposit_event(Event::PricingPolicyStored(pricing_policy));

            Ok(().into())
        }

        #[pallet::weight(100_000_000 + T::DbWeight::get().writes(2) + T::DbWeight::get().reads(3))]
        pub fn create_farming_policy(
            origin: OriginFor<T>,
            name: Vec<u8>,
            su: u32,
            cu: u32,
            nu: u32,
            ipv4: u32,
            minimal_uptime: u16,
            policy_end: T::BlockNumber,
            immutable: bool,
            default: bool,
            node_certification: NodeCertification,
            farm_certification: FarmCertification,
        ) -> DispatchResultWithPostInfo {
            T::RestrictedOrigin::ensure_origin(origin)?;

            let mut id = FarmingPolicyID::<T>::get();
            id = id + 1;

            let now_block = system::Pallet::<T>::block_number();

            let new_policy = types::FarmingPolicy {
                version: TFGRID_FARMING_POLICY_VERSION,
                id,
                name,
                su,
                cu,
                nu,
                ipv4,
                minimal_uptime,
                policy_created: now_block,
                policy_end,
                immutable,
                default,
                node_certification,
                farm_certification,
            };

            FarmingPoliciesMap::<T>::insert(id, &new_policy);
            FarmingPolicyID::<T>::put(id);

            Self::deposit_event(Event::FarmingPolicyStored(new_policy));

            Ok(().into())
        }

        #[pallet::weight(100_000_000 + T::DbWeight::get().writes(1) + T::DbWeight::get().reads(2))]
        pub fn user_accept_tc(
            origin: OriginFor<T>,
            document_link: Vec<u8>,
            document_hash: Vec<u8>,
        ) -> DispatchResultWithPostInfo {
            let account_id = ensure_signed(origin)?;
            let timestamp = <timestamp::Pallet<T>>::get().saturated_into::<u64>() / 1000;

            let t_and_c = types::TermsAndConditions {
                account_id: account_id.clone(),
                timestamp,
                document_link,
                document_hash,
            };

            let mut users_terms_and_condition =
                UsersTermsAndConditions::<T>::get(account_id.clone()).unwrap_or(vec![]);
            users_terms_and_condition.push(t_and_c);
            UsersTermsAndConditions::<T>::insert(account_id, users_terms_and_condition);

            Ok(().into())
        }

        #[pallet::weight(100_000_000 + T::DbWeight::get().writes(2) + T::DbWeight::get().reads(5))]
        pub fn delete_node_farm(origin: OriginFor<T>, node_id: u32) -> DispatchResultWithPostInfo {
            let account_id = ensure_signed(origin)?;

            // check if the farmer twin is authorized
            let farm_twin_id =
                TwinIdByAccountID::<T>::get(&account_id).ok_or(Error::<T>::TwinNotExists)?;
            // check if the ndode belong to said farm
            let node = Nodes::<T>::get(&node_id).ok_or(Error::<T>::NodeNotExists)?;
            let farm = Farms::<T>::get(node.farm_id).ok_or(Error::<T>::FarmNotExists)?;

            ensure!(
                Twins::<T>::contains_key(&farm.twin_id),
                Error::<T>::TwinNotExists
            );
            let farm_twin = Twins::<T>::get(farm.twin_id).ok_or(Error::<T>::TwinNotExists)?;
            ensure!(
                farm_twin_id == farm_twin.id,
                Error::<T>::FarmerNotAuthorized
            );

            // Call node deleted
            T::NodeChanged::node_deleted(&node);

            Nodes::<T>::remove(node_id);
            NodeIdByTwinID::<T>::remove(node.twin_id);

            // Call node deleted
            T::NodeChanged::node_deleted(&node);

            Self::deposit_event(Event::NodeDeleted(node_id));

            Ok(().into())
        }

        #[pallet::weight(100_000_000 + T::DbWeight::get().writes(3) + T::DbWeight::get().reads(2))]
        pub fn set_farm_dedicated(
            origin: OriginFor<T>,
            farm_id: u32,
            dedicated: bool,
        ) -> DispatchResultWithPostInfo {
            T::RestrictedOrigin::ensure_origin(origin)?;

            let mut farm = Farms::<T>::get(farm_id).ok_or(Error::<T>::FarmNotExists)?;
            farm.dedicated_farm = dedicated;
            Farms::<T>::insert(farm_id, &farm);

            Self::deposit_event(Event::FarmUpdated(farm));

            Ok(().into())
        }

        #[pallet::weight(100_000_000 + T::DbWeight::get().writes(1) + T::DbWeight::get().reads(1))]
        pub fn force_reset_farm_ip(
            origin: OriginFor<T>,
            farm_id: u32,
            ip: Vec<u8>,
        ) -> DispatchResultWithPostInfo {
            T::RestrictedOrigin::ensure_origin(origin)?;

            ensure!(Farms::<T>::contains_key(farm_id), Error::<T>::FarmNotExists);
            let mut stored_farm = Farms::<T>::get(farm_id).ok_or(Error::<T>::FarmNotExists)?;

            let parsed_ip =
                <T as Config>::PublicIP::try_from(ip).map_err(DispatchErrorWithPostInfo::from)?;

            match stored_farm
                .public_ips
                .iter_mut()
                .find(|pubip| pubip.ip == parsed_ip)
            {
                Some(ip) => {
                    ip.contract_id = 0;
                }
                None => return Err(Error::<T>::IpNotExists.into()),
            };

            Farms::<T>::insert(stored_farm.id, &stored_farm);

            Self::deposit_event(Event::FarmUpdated(stored_farm));

            Ok(().into())
        }

        #[pallet::weight(100_000_000 + T::DbWeight::get().writes(1) + T::DbWeight::get().reads(1))]
        pub fn set_connection_price(
            origin: OriginFor<T>,
            price: u32,
        ) -> DispatchResultWithPostInfo {
            T::RestrictedOrigin::ensure_origin(origin)?;

            ConnectionPrice::<T>::set(price);

            Self::deposit_event(Event::ConnectionPriceSet(price));

            Ok(().into())
        }

        #[pallet::weight(100_000_000 + T::DbWeight::get().writes(1) + T::DbWeight::get().reads(1))]
        pub fn add_node_certifier(
            origin: OriginFor<T>,
            who: T::AccountId,
        ) -> DispatchResultWithPostInfo {
            T::RestrictedOrigin::ensure_origin(origin)?;

            match AllowedNodeCertifiers::<T>::get() {
                Some(mut certifiers) => {
                    let location = certifiers
                        .binary_search(&who)
                        .err()
                        .ok_or(Error::<T>::AlreadyCertifier)?;
                    certifiers.insert(location, who.clone());
                    AllowedNodeCertifiers::<T>::put(certifiers);

                    Self::deposit_event(Event::NodeCertifierAdded(who));
                }
                None => {
                    let certifiers = vec![who.clone()];
                    AllowedNodeCertifiers::<T>::put(certifiers);
                    Self::deposit_event(Event::NodeCertifierAdded(who));
                }
            }

            Ok(().into())
        }

        #[pallet::weight(100_000_000 + T::DbWeight::get().writes(1) + T::DbWeight::get().reads(1))]
        pub fn remove_node_certifier(
            origin: OriginFor<T>,
            who: T::AccountId,
        ) -> DispatchResultWithPostInfo {
            T::RestrictedOrigin::ensure_origin(origin)?;

            if let Some(mut certifiers) = AllowedNodeCertifiers::<T>::get() {
                let location = certifiers
                    .binary_search(&who)
                    .ok()
                    .ok_or(Error::<T>::NotCertifier)?;
                certifiers.remove(location);
                AllowedNodeCertifiers::<T>::put(&certifiers);

                Self::deposit_event(Event::NodeCertifierRemoved(who));
            }
            Ok(().into())
        }

        #[pallet::weight(100_000_000 + T::DbWeight::get().writes(1) + T::DbWeight::get().reads(1))]
        pub fn update_farming_policy(
            origin: OriginFor<T>,
            id: u32,
            name: Vec<u8>,
            su: u32,
            cu: u32,
            nu: u32,
            ipv4: u32,
            minimal_uptime: u16,
            policy_end: T::BlockNumber,
            default: bool,
            node_certification: NodeCertification,
            farm_certification: FarmCertification,
        ) -> DispatchResultWithPostInfo {
            T::RestrictedOrigin::ensure_origin(origin)?;

            ensure!(
                FarmingPoliciesMap::<T>::contains_key(id),
                Error::<T>::FarmingPolicyNotExists
            );

            let mut farming_policy = FarmingPoliciesMap::<T>::get(id);

            farming_policy.name = name;
            farming_policy.su = su;
            farming_policy.cu = cu;
            farming_policy.nu = nu;
            farming_policy.ipv4 = ipv4;
            farming_policy.minimal_uptime = minimal_uptime;
            farming_policy.policy_end = policy_end;
            farming_policy.default = default;
            farming_policy.node_certification = node_certification;
            farming_policy.farm_certification = farm_certification;

            FarmingPoliciesMap::<T>::insert(id, &farming_policy);

            Self::deposit_event(Event::FarmingPolicyUpdated(farming_policy));

            Ok(().into())
        }

        #[pallet::weight(100_000_000 + T::DbWeight::get().writes(1) + T::DbWeight::get().reads(1))]
        pub fn attach_policy_to_farm(
            origin: OriginFor<T>,
            farm_id: u32,
            limits: Option<FarmingPolicyLimit>,
        ) -> DispatchResultWithPostInfo {
            T::RestrictedOrigin::ensure_origin(origin)?;

            let mut farm = Farms::<T>::get(farm_id).ok_or(Error::<T>::FarmNotExists)?;
            farm.farming_policy_limits = limits.clone();
            Farms::<T>::insert(farm_id, farm);

            Self::deposit_event(Event::FarmingPolicySet(farm_id, limits));

            Ok(().into())
        }
    }
}

use frame_support::pallet_prelude::DispatchResultWithPostInfo;
// Internal functions of the pallet
impl<T: Config> Pallet<T> {
    pub fn verify_signature(signature: [u8; 64], target: &T::AccountId, payload: &Vec<u8>) -> bool {
        if Self::verify_ed_signature(signature, target, payload) {
            return true;
        } else if Self::verify_sr_signature(signature, target, payload) {
            return true;
        }

        false
    }

    fn verify_ed_signature(signature: [u8; 64], target: &T::AccountId, payload: &Vec<u8>) -> bool {
        let entity_pubkey_ed25519 = Self::convert_account_to_ed25519(target);
        // Decode signature into a ed25519 signature
        let ed25519_signature = sp_core::ed25519::Signature::from_raw(signature);

        sp_io::crypto::ed25519_verify(&ed25519_signature, &payload, &entity_pubkey_ed25519)
    }

    fn verify_sr_signature(signature: [u8; 64], target: &T::AccountId, payload: &Vec<u8>) -> bool {
        let entity_pubkey_sr25519 = Self::convert_account_to_sr25519(target);
        // Decode signature into a sr25519 signature
        let sr25519_signature = sp_core::sr25519::Signature::from_raw(signature);

        sp_io::crypto::sr25519_verify(&sr25519_signature, &payload, &entity_pubkey_sr25519)
    }

    fn convert_account_to_ed25519(account: &T::AccountId) -> sp_core::ed25519::Public {
        // Decode entity's public key
        let account_vec = &account.encode();
        let mut bytes = [0u8; 32];
        bytes.copy_from_slice(&account_vec);
        sp_core::ed25519::Public::from_raw(bytes)
    }

    fn convert_account_to_sr25519(account: &T::AccountId) -> sp_core::sr25519::Public {
        // Decode entity's public key
        let account_vec = &account.encode();
        let mut bytes = [0u8; 32];
        bytes.copy_from_slice(&account_vec);
        sp_core::sr25519::Public::from_raw(bytes)
    }

    fn get_farming_policy(
        node: &Node<pallet::PubConfigOf<T>>,
    ) -> Result<types::FarmingPolicy<T::BlockNumber>, DispatchErrorWithPostInfo> {
        let mut farm = Farms::<T>::get(node.farm_id).ok_or(Error::<T>::FarmNotExists)?;

        // If there is a farming policy defined on the
        // farm policy limits, use that one
        match farm.farming_policy_limits {
            Some(mut limits) => {
                ensure!(
                    FarmingPoliciesMap::<T>::contains_key(limits.farming_policy_id),
                    Error::<T>::FarmingPolicyNotExists
                );
                match limits.end {
                    Some(end_timestamp) => {
                        let now = <timestamp::Pallet<T>>::get().saturated_into::<u64>() / 1000;
                        if now > end_timestamp {
                            return Self::get_default_farming_policy();
                        }
                    }
                    None => (),
                };

                match limits.cu {
                    Some(cu_limit) => {
                        let cu = resources::get_cu(node.resources);
                        if cu > cu_limit {
                            return Self::get_default_farming_policy();
                        }
                        limits.cu = Some(cu_limit - cu);
                    }
                    None => (),
                };

                match limits.su {
                    Some(su_limit) => {
                        let su = resources::get_su(node.resources);
                        if su > su_limit {
                            return Self::get_default_farming_policy();
                        }
                        limits.su = Some(su_limit - su);
                    }
                    None => (),
                };

                match limits.node_count {
                    Some(node_count) => {
                        if node_count == 0 {
                            return Self::get_default_farming_policy();
                        }
                        limits.node_count = Some(node_count - 1);
                    }
                    None => (),
                };

                // Save limits when decrement is done
                farm.farming_policy_limits = Some(limits.clone());
                Farms::<T>::insert(node.farm_id, farm);

                return Ok(FarmingPoliciesMap::<T>::get(limits.farming_policy_id));
            }
            None => (),
        };

        let mut policies: Vec<types::FarmingPolicy<T::BlockNumber>> =
            FarmingPoliciesMap::<T>::iter().map(|p| p.1).collect();

        policies.sort();
        policies.reverse();

        let possible_policy = policies
            .into_iter()
            .filter(|policy| {
                policy.node_certification <= node.certification
                    && policy.farm_certification <= farm.certification
            })
            .take(1)
            .next();

        match possible_policy {
            Some(policy) => Ok(policy),
            None => {
                return Err(DispatchErrorWithPostInfo::from(
                    Error::<T>::FarmingPolicyNotExists,
                ))
            }
        }
    }

    fn get_default_farming_policy(
    ) -> Result<types::FarmingPolicy<T::BlockNumber>, DispatchErrorWithPostInfo> {
        let mut policies: Vec<types::FarmingPolicy<T::BlockNumber>> =
            FarmingPoliciesMap::<T>::iter().map(|p| p.1).collect();

        policies.sort();
        policies.reverse();

        let possible_policy = policies
            .into_iter()
            .filter(|policy| policy.default)
            .take(1)
            .next();

        match possible_policy {
            Some(policy) => Ok(policy),
            None => {
                return Err(DispatchErrorWithPostInfo::from(
                    Error::<T>::FarmingPolicyNotExists,
                ))
            }
        }
    }

    fn check_twin_ip(ip: TwinIpInput) -> Result<TwinIpOf<T>, DispatchErrorWithPostInfo> {
        let ip = TwinIpOf::<T>::try_from(ip.to_vec()).map_err(DispatchErrorWithPostInfo::from)?;

        Ok(ip)
    }
}

impl<T: Config> tfchain_support::traits::Tfgrid<T::AccountId, T::FarmName, pallet::PublicIpOf<T>>
    for Pallet<T>
{
    fn get_farm(
        farm_id: u32,
    ) -> Option<tfchain_support::types::Farm<T::FarmName, pallet::PublicIpOf<T>>> {
        Farms::<T>::get(farm_id)
    }

    fn is_farm_owner(farm_id: u32, who: T::AccountId) -> bool {
        let farm = Farms::<T>::get(farm_id);
        if let Some(f) = farm {
            match Twins::<T>::get(f.twin_id) {
                Some(twin) => twin.account_id == who,
                None => false,
            }
        } else {
            false
        }
    }

    fn is_twin_owner(twin_id: u32, who: T::AccountId) -> bool {
        match Twins::<T>::get(twin_id) {
            Some(twin) => twin.account_id == who,
            None => false,
        }
    }
}<|MERGE_RESOLUTION|>--- conflicted
+++ resolved
@@ -400,7 +400,6 @@
         FarmNameTooShort,
         FarmNameTooLong,
         InvalidPublicIP,
-<<<<<<< HEAD
         PublicIPToShort,
         PublicIPToLong,
         GatewayIPToShort,
@@ -421,8 +420,6 @@
         DomainToShort,
         DomainToLong,
         InvalidDomain,
-=======
->>>>>>> f38a9e52
         MethodIsDeprecated,
     }
 
