#![cfg_attr(not(feature = "std"), no_std)]

/// Edit this file to define custom logic or remove it if it is not needed.
/// Learn more about FRAME and the core library of Substrate FRAME pallets:
/// https://substrate.dev/docs/en/knowledgebase/runtime/frame
use sp_std::prelude::*;

use codec::Encode;
use frame_support::dispatch::DispatchErrorWithPostInfo;
use frame_support::{ensure, traits::EnsureOrigin};
use frame_system::{self as system, ensure_signed};
use hex::FromHex;
use pallet_timestamp as timestamp;
use sp_runtime::SaturatedConversion;
use tfchain_support::{resources, types::Node};

// Re-export pallet items so that they can be accessed from the crate namespace.
pub use pallet::*;

#[cfg(test)]
mod mock;

#[cfg(test)]
mod tests;

pub mod weights;

pub mod types;

pub mod farm;
pub mod grid_migration;
pub mod interface;
pub mod pub_config;
pub mod pub_ip;
pub mod twin;

// Definition of the pallet logic, to be aggregated at runtime definition
// through `construct_runtime`.
#[frame_support::pallet]
pub mod pallet {
    use super::types;
    use super::weights::WeightInfo;
    use super::*;
    use frame_support::pallet_prelude::*;
    use frame_support::{traits::ConstU32, BoundedVec};
    use frame_system::pallet_prelude::*;
    use pallet_timestamp as timestamp;
    use sp_std::{convert::TryInto, fmt::Debug, vec::Vec};
    use tfchain_support::{
        traits::ChangeNode,
        types::{
            Farm, FarmCertification, FarmingPolicyLimit, Interface, Location, Node,
            NodeCertification, PublicConfig, PublicIP, Resources, IP,
        },
    };

    use codec::FullCodec;

    #[pallet::pallet]
    #[pallet::generate_store(pub(super) trait Store)]
    #[pallet::without_storage_info]
    pub struct Pallet<T>(_);

    // Version constant that referenced the struct version
    pub const TFGRID_ENTITY_VERSION: u32 = 1;
    pub const TFGRID_FARM_VERSION: u32 = 4;
    pub const TFGRID_TWIN_VERSION: u32 = 1;
    pub const TFGRID_NODE_VERSION: u32 = 5;
    pub const TFGRID_PRICING_POLICY_VERSION: u32 = 2;
    pub const TFGRID_CERTIFICATION_CODE_VERSION: u32 = 1;
    pub const TFGRID_FARMING_POLICY_VERSION: u32 = 2;

    pub type FarmNameInput<T> = BoundedVec<u8, <T as Config>::MaxFarmNameLength>;
    pub type FarmNameOf<T> = <T as Config>::FarmName;
    pub type PublicIpOf<T> = PublicIP<<T as Config>::PublicIP, <T as Config>::GatewayIP>;
    pub type FarmInfoOf<T> = Farm<<T as Config>::FarmName, PublicIpOf<T>>;
    #[pallet::storage]
    #[pallet::getter(fn farms)]
    pub type Farms<T: Config> = StorageMap<_, Blake2_128Concat, u32, FarmInfoOf<T>, OptionQuery>;

    #[pallet::storage]
    #[pallet::getter(fn farms_by_name_id)]
    pub type FarmIdByName<T: Config> = StorageMap<_, Blake2_128Concat, Vec<u8>, u32, ValueQuery>;

    #[pallet::storage]
    #[pallet::getter(fn farm_payout_address_by_farm_id)]
    pub type FarmPayoutV2AddressByFarmID<T: Config> =
        StorageMap<_, Blake2_128Concat, u32, Vec<u8>, ValueQuery>;

    pub type Ip4ConfigOf<T> = IP<<T as Config>::IP4, <T as Config>::GW4>;
    pub type Ip6ConfigOf<T> = IP<<T as Config>::IP6, <T as Config>::GW6>;

    pub type PubConfigOf<T> =
        PublicConfig<Ip4ConfigOf<T>, Option<Ip6ConfigOf<T>>, Option<<T as Config>::Domain>>;

    pub type InterfaceIp<T> = <T as Config>::InterfaceIP;
    pub type InterfaceIpsOf<T> =
        BoundedVec<<T as Config>::InterfaceIP, <T as Config>::MaxInterfaceIpsLength>;
    pub type InterfaceOf<T> =
        Interface<<T as Config>::InterfaceName, <T as Config>::InterfaceMac, InterfaceIpsOf<T>>;

    #[pallet::storage]
    #[pallet::getter(fn nodes)]
    pub type Nodes<T> =
        StorageMap<_, Blake2_128Concat, u32, Node<PubConfigOf<T>, InterfaceOf<T>>, OptionQuery>;

    #[pallet::storage]
    #[pallet::getter(fn node_by_twin_id)]
    pub type NodeIdByTwinID<T> = StorageMap<_, Blake2_128Concat, u32, u32, ValueQuery>;

    #[pallet::storage]
    #[pallet::getter(fn entities)]
    pub type Entities<T: Config> =
        StorageMap<_, Blake2_128Concat, u32, types::Entity<T::AccountId>, OptionQuery>;

    #[pallet::storage]
    #[pallet::getter(fn entities_by_pubkey_id)]
    pub type EntityIdByAccountID<T: Config> =
        StorageMap<_, Blake2_128Concat, T::AccountId, u32, OptionQuery>;

    #[pallet::storage]
    #[pallet::getter(fn entities_by_name_id)]
    pub type EntityIdByName<T> = StorageMap<_, Blake2_128Concat, Vec<u8>, u32, ValueQuery>;

    pub type TwinIndex = u32;
    type AccountIdOf<T> = <T as frame_system::Config>::AccountId;
    type TwinInfoOf<T> = types::Twin<<T as Config>::TwinIp, AccountIdOf<T>>;
    pub type TwinIpInput = BoundedVec<u8, ConstU32<39>>;
    pub type TwinIpOf<T> = <T as Config>::TwinIp;

    #[pallet::storage]
    #[pallet::getter(fn twins)]
    pub type Twins<T: Config> =
        StorageMap<_, Blake2_128Concat, TwinIndex, TwinInfoOf<T>, OptionQuery>;

    #[pallet::storage]
    #[pallet::getter(fn twin_ids_by_pubkey)]
    pub type TwinIdByAccountID<T: Config> =
        StorageMap<_, Blake2_128Concat, T::AccountId, u32, OptionQuery>;

    #[pallet::storage]
    #[pallet::getter(fn pricing_policies)]
    pub type PricingPolicies<T: Config> =
        StorageMap<_, Blake2_128Concat, u32, types::PricingPolicy<T::AccountId>, OptionQuery>;

    #[pallet::storage]
    #[pallet::getter(fn pricing_policies_by_name_id)]
    pub type PricingPolicyIdByName<T> = StorageMap<_, Blake2_128Concat, Vec<u8>, u32, ValueQuery>;

    #[pallet::storage]
    #[pallet::getter(fn farming_policies_map)]
    pub type FarmingPoliciesMap<T: Config> =
        StorageMap<_, Blake2_128Concat, u32, types::FarmingPolicy<T::BlockNumber>, ValueQuery>;

    #[pallet::storage]
    #[pallet::getter(fn users_terms_and_condition)]
    pub type UsersTermsAndConditions<T: Config> = StorageMap<
        _,
        Blake2_128Concat,
        T::AccountId,
        Vec<types::TermsAndConditions<T::AccountId>>,
        OptionQuery,
    >;

    #[pallet::storage]
    #[pallet::getter(fn allowed_node_certifiers)]
    pub type AllowedNodeCertifiers<T: Config> = StorageValue<_, Vec<T::AccountId>, OptionQuery>;

    #[pallet::storage]
    #[pallet::getter(fn connection_price)]
    pub type ConnectionPrice<T> = StorageValue<_, u32, ValueQuery>;

    #[pallet::storage]
    #[pallet::getter(fn farm_id)]
    pub type FarmID<T> = StorageValue<_, u32, ValueQuery>;

    #[pallet::storage]
    #[pallet::getter(fn node_id)]
    pub type NodeID<T> = StorageValue<_, u32, ValueQuery>;

    #[pallet::storage]
    #[pallet::getter(fn entity_id)]
    pub type EntityID<T> = StorageValue<_, u32, ValueQuery>;

    #[pallet::storage]
    #[pallet::getter(fn twin_id)]
    pub type TwinID<T> = StorageValue<_, u32, ValueQuery>;

    #[pallet::storage]
    #[pallet::getter(fn pricing_policy_id)]
    pub type PricingPolicyID<T> = StorageValue<_, u32, ValueQuery>;

    #[pallet::storage]
    #[pallet::getter(fn farming_policy_id)]
    pub type FarmingPolicyID<T> = StorageValue<_, u32, ValueQuery>;

    #[pallet::storage]
    #[pallet::getter(fn pallet_version)]
    pub type PalletVersion<T> = StorageValue<_, types::StorageVersion, ValueQuery>;

    #[pallet::storage]
    #[pallet::getter(fn zos_version)]
    pub type ZosVersion<T> = StorageValue<_, Vec<u8>, ValueQuery>;

    #[pallet::config]
    pub trait Config: frame_system::Config + pallet_timestamp::Config {
        type Event: From<Event<Self>> + IsType<<Self as frame_system::Config>::Event>;

        /// Origin for restricted extrinsics
        /// Can be the root or another origin configured in the runtime
        type RestrictedOrigin: EnsureOrigin<Self::Origin>;
        /// Weight information for extrinsics in this pallet.
        type WeightInfo: WeightInfo;

        type NodeChanged: ChangeNode<super::PubConfigOf<Self>, super::InterfaceOf<Self>>;

        /// The type of a name.
        type TwinIp: FullCodec
            + Debug
            + PartialEq
            + Clone
            + TypeInfo
            + TryFrom<Vec<u8>, Error = Error<Self>>
            + MaxEncodedLen;

        /// The type of a name.
        type FarmName: FullCodec
            + Debug
            + PartialEq
            + Clone
            + TypeInfo
            + TryFrom<Vec<u8>, Error = Error<Self>>
            + Into<Vec<u8>>
            + MaxEncodedLen;

        /// The type of a name.
        type PublicIP: FullCodec
            + Debug
            + PartialEq
            + Eq
            + Clone
            + TypeInfo
            + TryFrom<Vec<u8>, Error = Error<Self>>
            + MaxEncodedLen;

        /// The type of a name.
        type GatewayIP: FullCodec
            + Debug
            + PartialEq
            + Eq
            + Clone
            + TypeInfo
            + TryFrom<Vec<u8>, Error = Error<Self>>
            + MaxEncodedLen;

        /// The type of a name.
        type IP4: FullCodec
            + Debug
            + PartialEq
            + Eq
            + Clone
            + TypeInfo
            + TryFrom<Vec<u8>, Error = Error<Self>>
            + MaxEncodedLen;

        /// The type of a name.
        type GW4: FullCodec
            + Debug
            + PartialEq
            + Eq
            + Clone
            + TypeInfo
            + TryFrom<Vec<u8>, Error = Error<Self>>
            + MaxEncodedLen;

        /// The type of a name.
        type IP6: FullCodec
            + Debug
            + PartialEq
            + Eq
            + Clone
            + TypeInfo
            + TryFrom<Vec<u8>, Error = Error<Self>>
            + MaxEncodedLen;

        /// The type of a name.
        type GW6: FullCodec
            + Debug
            + PartialEq
            + Eq
            + Clone
            + TypeInfo
            + TryFrom<Vec<u8>, Error = Error<Self>>
            + MaxEncodedLen;

        /// The type of a name.
        type Domain: FullCodec
            + Debug
            + PartialEq
            + Eq
            + Clone
            + TypeInfo
            + TryFrom<Vec<u8>, Error = Error<Self>>
            + MaxEncodedLen;

        /// The type of an interface name.
        type InterfaceName: FullCodec
            + Debug
            + PartialEq
            + Eq
            + Clone
            + TypeInfo
            + TryFrom<Vec<u8>, Error = Error<Self>>
            + MaxEncodedLen;

        /// The type of an interface mac address.
        type InterfaceMac: FullCodec
            + Debug
            + PartialEq
            + Eq
            + Clone
            + TypeInfo
            + TryFrom<Vec<u8>, Error = Error<Self>>
            + MaxEncodedLen;

        /// The type of an interface IP.
        type InterfaceIP: FullCodec
            + Debug
            + PartialEq
            + Eq
            + Clone
            + TypeInfo
            + TryFrom<Vec<u8>, Error = Error<Self>>
            + MaxEncodedLen;

        #[pallet::constant]
        type MaxFarmNameLength: Get<u32>;

        #[pallet::constant]
        type MaxInterfaceIpsLength: Get<u32>;

        // #[pallet::constant]
        // type MaxFarmIPs: Get<u32>;
    }

    #[pallet::event]
    #[pallet::generate_deposit(pub(super) fn deposit_event)]
    pub enum Event<T: Config> {
        FarmStored(FarmInfoOf<T>),
        FarmUpdated(FarmInfoOf<T>),
        FarmDeleted(u32),

        NodeStored(Node<pallet::PubConfigOf<T>, pallet::InterfaceOf<T>>),
        NodeUpdated(Node<pallet::PubConfigOf<T>, pallet::InterfaceOf<T>>),
        NodeDeleted(u32),
        NodeUptimeReported(u32, u64, u64),
        NodePublicConfigStored(u32, Option<pallet::PubConfigOf<T>>),

        EntityStored(types::Entity<T::AccountId>),
        EntityUpdated(types::Entity<T::AccountId>),
        EntityDeleted(u32),

        TwinStored(types::Twin<T::TwinIp, T::AccountId>),
        TwinUpdated(types::Twin<T::TwinIp, T::AccountId>),

        TwinEntityStored(u32, u32, Vec<u8>),
        TwinEntityRemoved(u32, u32),
        TwinDeleted(u32),

        PricingPolicyStored(types::PricingPolicy<T::AccountId>),
        // CertificationCodeStored(types::CertificationCodes),
        FarmingPolicyStored(types::FarmingPolicy<T::BlockNumber>),
        FarmPayoutV2AddressRegistered(u32, Vec<u8>),
        FarmMarkedAsDedicated(u32),
        ConnectionPriceSet(u32),
        NodeCertificationSet(u32, NodeCertification),
        NodeCertifierAdded(T::AccountId),
        NodeCertifierRemoved(T::AccountId),
        FarmingPolicyUpdated(types::FarmingPolicy<T::BlockNumber>),
        FarmingPolicySet(u32, Option<FarmingPolicyLimit>),
        FarmCertificationSet(u32, FarmCertification),

        ZosVersionUpdated(Vec<u8>),
    }

    #[pallet::error]
    pub enum Error<T> {
        NoneValue,
        StorageOverflow,

        CannotCreateNode,
        NodeNotExists,
        NodeWithTwinIdExists,
        CannotDeleteNode,
        NodeDeleteNotAuthorized,
        NodeUpdateNotAuthorized,

        FarmExists,
        FarmNotExists,
        CannotCreateFarmWrongTwin,
        CannotUpdateFarmWrongTwin,
        CannotDeleteFarm,
        CannotDeleteFarmWithPublicIPs,
        CannotDeleteFarmWithNodesAssigned,
        CannotDeleteFarmWrongTwin,
        IpExists,
        IpNotExists,

        EntityWithNameExists,
        EntityWithPubkeyExists,
        EntityNotExists,
        EntitySignatureDoesNotMatch,
        EntityWithSignatureAlreadyExists,
        CannotUpdateEntity,
        CannotDeleteEntity,
        SignatureLenghtIsIncorrect,

        TwinExists,
        TwinNotExists,
        TwinWithPubkeyExists,
        CannotCreateTwin,
        UnauthorizedToUpdateTwin,

        PricingPolicyExists,
        PricingPolicyNotExists,
        PricingPolicyWithDifferentIdExists,
        CertificationCodeExists,
        FarmingPolicyAlreadyExists,
        FarmPayoutAdressAlreadyRegistered,
        FarmerDoesNotHaveEnoughFunds,
        UserDidNotSignTermsAndConditions,
        FarmerDidNotSignTermsAndConditions,
        FarmerNotAuthorized,
        InvalidFarmName,

        AlreadyCertifier,
        NotCertifier,
        NotAllowedToCertifyNode,

        FarmingPolicyNotExists,

        TwinIpTooShort,
        TwinIpTooLong,
        InvalidTwinIp,

        FarmNameTooShort,
        FarmNameTooLong,
        InvalidPublicIP,
        PublicIPToShort,
        PublicIPToLong,
        GatewayIPToShort,
        GatewayIPToLong,

        IP4ToShort,
        IP4ToLong,
        InvalidIP4,
        GW4ToShort,
        GW4ToLong,
        InvalidGW4,
        IP6ToShort,
        IP6ToLong,
        InvalidIP6,
        GW6ToShort,
        GW6ToLong,
        InvalidGW6,
        DomainToShort,
        DomainToLong,
        InvalidDomain,
        MethodIsDeprecated,
<<<<<<< HEAD

=======
        InterfaceNameToShort,
        InterfaceNameToLong,
        InvalidInterfaceName,
        InterfaceMacToShort,
        InterfaceMacToLong,
        InvalidMacAddress,
        InterfaceIpToShort,
        InterfaceIpToLong,
        InvalidInterfaceIP,
>>>>>>> 1fa07666
        InvalidZosVersion,
    }

    #[pallet::genesis_config]
    pub struct GenesisConfig<T: Config> {
        pub su_price_value: u32,
        pub su_price_unit: u32,
        pub nu_price_value: u32,
        pub nu_price_unit: u32,
        pub ipu_price_value: u32,
        pub ipu_price_unit: u32,
        pub cu_price_value: u32,
        pub cu_price_unit: u32,
        pub domain_name_price_value: u32,
        pub unique_name_price_value: u32,
        pub foundation_account: Option<T::AccountId>,
        pub sales_account: Option<T::AccountId>,
        pub discount_for_dedication_nodes: u8,
        pub farming_policy_diy_cu: u32,
        pub farming_policy_diy_nu: u32,
        pub farming_policy_diy_su: u32,
        pub farming_policy_diy_ipu: u32,
        pub farming_policy_diy_minimal_uptime: u16,
        pub farming_policy_certified_cu: u32,
        pub farming_policy_certified_nu: u32,
        pub farming_policy_certified_su: u32,
        pub farming_policy_certified_ipu: u32,
        pub farming_policy_certified_minimal_uptime: u16,
        pub connection_price: u32,
    }

    // The default value for the genesis config type.
    #[cfg(feature = "std")]
    impl<T: Config> Default for GenesisConfig<T> {
        fn default() -> Self {
            Self {
                su_price_value: Default::default(),
                su_price_unit: Default::default(),
                nu_price_value: Default::default(),
                nu_price_unit: Default::default(),
                ipu_price_value: Default::default(),
                ipu_price_unit: Default::default(),
                cu_price_value: Default::default(),
                cu_price_unit: Default::default(),
                domain_name_price_value: Default::default(),
                unique_name_price_value: Default::default(),
                foundation_account: None,
                sales_account: None,
                discount_for_dedication_nodes: Default::default(),
                farming_policy_diy_cu: Default::default(),
                farming_policy_diy_nu: Default::default(),
                farming_policy_diy_su: Default::default(),
                farming_policy_diy_ipu: Default::default(),
                farming_policy_diy_minimal_uptime: Default::default(),
                farming_policy_certified_cu: Default::default(),
                farming_policy_certified_nu: Default::default(),
                farming_policy_certified_su: Default::default(),
                farming_policy_certified_ipu: Default::default(),
                farming_policy_certified_minimal_uptime: Default::default(),
                connection_price: Default::default(),
            }
        }
    }

    #[pallet::genesis_build]
    impl<T: Config> GenesisBuild<T> for GenesisConfig<T> {
        fn build(&self) {
            let su = types::Policy {
                value: self.su_price_value,
                unit: types::Unit::from_u32(self.su_price_unit),
            };

            let cu = types::Policy {
                value: self.cu_price_value,
                unit: types::Unit::from_u32(self.cu_price_unit),
            };

            let nu = types::Policy {
                value: self.nu_price_value,
                unit: types::Unit::from_u32(self.nu_price_unit),
            };

            let ipu = types::Policy {
                value: self.ipu_price_value,
                unit: types::Unit::from_u32(self.ipu_price_unit),
            };

            let unique_name = types::Policy {
                value: self.unique_name_price_value,
                unit: types::Unit::default(),
            };

            let domain_name = types::Policy {
                value: self.domain_name_price_value,
                unit: types::Unit::default(),
            };

            match &self.foundation_account {
                Some(foundation_account) => match &self.sales_account {
                    Some(certified_sales_account) => {
                        let p_policy = types::PricingPolicy {
                            version: 1,
                            id: 1,
                            name: "threefold_default_pricing_policy".as_bytes().to_vec(),
                            su,
                            cu,
                            nu,
                            ipu,
                            unique_name,
                            domain_name,
                            foundation_account: foundation_account.clone(),
                            certified_sales_account: certified_sales_account.clone(),
                            discount_for_dedication_nodes: self.discount_for_dedication_nodes,
                        };
                        PricingPolicies::<T>::insert(1, p_policy);
                        PricingPolicyID::<T>::put(1);
                    }
                    None => (),
                },
                None => (),
            };

            FarmingPoliciesMap::<T>::insert(
                1,
                types::FarmingPolicy {
                    version: 1,
                    id: 1,
                    name: "threefold_default_diy_farming_policy".as_bytes().to_vec(),
                    su: self.farming_policy_diy_su,
                    cu: self.farming_policy_diy_cu,
                    nu: self.farming_policy_diy_nu,
                    ipv4: self.farming_policy_diy_ipu,
                    minimal_uptime: self.farming_policy_diy_minimal_uptime,
                    policy_created: T::BlockNumber::from(0 as u32),
                    policy_end: T::BlockNumber::from(0 as u32),
                    immutable: false,
                    default: true,
                    node_certification: NodeCertification::Diy,
                    farm_certification: FarmCertification::NotCertified,
                },
            );

            FarmingPoliciesMap::<T>::insert(
                2,
                types::FarmingPolicy {
                    version: 1,
                    id: 2,
                    name: "threefold_default_certified_farming_policy"
                        .as_bytes()
                        .to_vec(),
                    su: self.farming_policy_certified_su,
                    cu: self.farming_policy_certified_cu,
                    nu: self.farming_policy_certified_nu,
                    ipv4: self.farming_policy_certified_ipu,
                    minimal_uptime: self.farming_policy_certified_minimal_uptime,
                    policy_created: T::BlockNumber::from(0 as u32),
                    policy_end: T::BlockNumber::from(0 as u32),
                    immutable: false,
                    default: true,
                    node_certification: NodeCertification::Certified,
                    farm_certification: FarmCertification::NotCertified,
                },
            );
            FarmingPolicyID::<T>::put(2);

            ConnectionPrice::<T>::put(self.connection_price)
        }
    }

    #[pallet::call]
    impl<T: Config> Pallet<T> {
        #[pallet::weight(10_000 + T::DbWeight::get().writes(1))]
        pub fn set_storage_version(
            origin: OriginFor<T>,
            version: types::StorageVersion,
        ) -> DispatchResultWithPostInfo {
            T::RestrictedOrigin::ensure_origin(origin)?;

            PalletVersion::<T>::set(version);

            Ok(().into())
        }

        #[pallet::weight(10_000 + T::DbWeight::get().writes(1))]
        pub fn create_farm(
            origin: OriginFor<T>,
            name: FarmNameInput<T>,
            public_ips: Vec<PublicIP<T::PublicIP, T::GatewayIP>>,
        ) -> DispatchResultWithPostInfo {
            let address = ensure_signed(origin)?;

            let farm_name = FarmNameOf::<T>::try_from(name.to_vec())
                .map_err(DispatchErrorWithPostInfo::from)?;

            ensure!(
                !FarmIdByName::<T>::contains_key(name.clone()),
                Error::<T>::FarmExists
            );
            let twin_id = TwinIdByAccountID::<T>::get(&address).ok_or(Error::<T>::TwinNotExists)?;
            let twin = Twins::<T>::get(twin_id).ok_or(Error::<T>::TwinNotExists)?;
            ensure!(
                twin.account_id == address,
                Error::<T>::CannotCreateFarmWrongTwin
            );

            let mut id = FarmID::<T>::get();
            id = id + 1;

            // reset all public ip contract id's
            // just a safeguard
            // filter out doubles
            let mut public_ips_list: BoundedVec<
                PublicIP<T::PublicIP, T::GatewayIP>,
                ConstU32<256>,
            > = vec![].try_into().unwrap();

            for ip in public_ips {
                match public_ips_list.iter().position(|pub_ip| pub_ip.ip == ip.ip) {
                    Some(_) => return Err(Error::<T>::IpExists.into()),
                    None => {
                        public_ips_list
                            .try_push(PublicIP {
                                ip: ip.ip,
                                gateway: ip.gateway,
                                contract_id: 0,
                            })
                            .or_else(|_| {
                                return Err(DispatchErrorWithPostInfo::from(
                                    Error::<T>::InvalidPublicIP,
                                ));
                            })?;
                    }
                };
            }

            let new_farm = Farm {
                version: TFGRID_FARM_VERSION,
                id,
                twin_id,
                name: farm_name,
                pricing_policy_id: 1,
                certification: FarmCertification::NotCertified,
                public_ips: public_ips_list,
                dedicated_farm: false,
                farming_policy_limits: None,
            };

            Farms::<T>::insert(id, &new_farm);
            FarmIdByName::<T>::insert(name.to_vec().clone(), id);
            FarmID::<T>::put(id);

            Self::deposit_event(Event::FarmStored(new_farm));

            Ok(().into())
        }

        #[pallet::weight(10_000 + T::DbWeight::get().writes(3) + T::DbWeight::get().reads(2))]
        pub fn update_farm(
            origin: OriginFor<T>,
            id: u32,
            name: FarmNameInput<T>,
            pricing_policy_id: u32,
        ) -> DispatchResultWithPostInfo {
            let address = ensure_signed(origin)?;

            let new_farm_name = FarmNameOf::<T>::try_from(name.to_vec())
                .map_err(DispatchErrorWithPostInfo::from)?;

            let twin_id = TwinIdByAccountID::<T>::get(&address).ok_or(Error::<T>::TwinNotExists)?;

            let mut stored_farm = Farms::<T>::get(id).ok_or(Error::<T>::FarmNotExists)?;

            ensure!(
                stored_farm.twin_id == twin_id,
                Error::<T>::CannotUpdateFarmWrongTwin
            );

            if FarmIdByName::<T>::contains_key(name.clone()) {
                let farm_id_by_new_name = FarmIdByName::<T>::get(name.clone());
                // if the user picks a new name but it is taken by another farmer, don't allow it
                if farm_id_by_new_name != id {
                    return Err(Error::<T>::InvalidFarmName.into());
                }
            }

            let name: Vec<u8> = stored_farm.name.into();
            // Remove stored farm by name and insert new one
            FarmIdByName::<T>::remove(name.clone());

            stored_farm.name = new_farm_name;
            stored_farm.pricing_policy_id = pricing_policy_id;

            Farms::<T>::insert(id, &stored_farm);
            FarmIdByName::<T>::insert(name, stored_farm.id);

            Self::deposit_event(Event::FarmUpdated(stored_farm));

            Ok(().into())
        }

        #[pallet::weight(10_000 + T::DbWeight::get().writes(1) + T::DbWeight::get().reads(2))]
        pub fn add_stellar_payout_v2address(
            origin: OriginFor<T>,
            farm_id: u32,
            stellar_address: Vec<u8>,
        ) -> DispatchResultWithPostInfo {
            let address = ensure_signed(origin)?;

            let twin_id = TwinIdByAccountID::<T>::get(&address).ok_or(Error::<T>::TwinNotExists)?;

            let farm = Farms::<T>::get(farm_id).ok_or(Error::<T>::FarmNotExists)?;

            ensure!(
                farm.twin_id == twin_id,
                Error::<T>::CannotUpdateFarmWrongTwin
            );

            FarmPayoutV2AddressByFarmID::<T>::insert(&farm_id, &stellar_address);

            Self::deposit_event(Event::FarmPayoutV2AddressRegistered(
                farm_id,
                stellar_address,
            ));

            Ok(().into())
        }

        #[pallet::weight(100_000_000 + T::DbWeight::get().writes(1) + T::DbWeight::get().reads(1))]
        pub fn set_farm_certification(
            origin: OriginFor<T>,
            farm_id: u32,
            certification: FarmCertification,
        ) -> DispatchResultWithPostInfo {
            T::RestrictedOrigin::ensure_origin(origin)?;

            let mut stored_farm = Farms::<T>::get(farm_id).ok_or(Error::<T>::FarmNotExists)?;

            stored_farm.certification = certification;

            Farms::<T>::insert(farm_id, &stored_farm);

            Self::deposit_event(Event::FarmCertificationSet(farm_id, certification));

            Ok(().into())
        }

        #[pallet::weight(100_000_000 + T::DbWeight::get().writes(1) + T::DbWeight::get().reads(2))]
        pub fn add_farm_ip(
            origin: OriginFor<T>,
            id: u32,
            ip: Vec<u8>,
            gateway: Vec<u8>,
        ) -> DispatchResultWithPostInfo {
            let address = ensure_signed(origin)?;

            let mut stored_farm = Farms::<T>::get(id).ok_or(Error::<T>::FarmNotExists)?;

            let twin = Twins::<T>::get(stored_farm.twin_id).ok_or(Error::<T>::TwinNotExists)?;
            ensure!(
                twin.account_id == address,
                Error::<T>::CannotUpdateFarmWrongTwin
            );

            let parsed_ip =
                <T as Config>::PublicIP::try_from(ip).map_err(DispatchErrorWithPostInfo::from)?;

            let parsed_gateway = <T as Config>::GatewayIP::try_from(gateway)
                .map_err(DispatchErrorWithPostInfo::from)?;

            let new_ip = PublicIP {
                ip: parsed_ip,
                gateway: parsed_gateway,
                contract_id: 0,
            };

            match stored_farm
                .public_ips
                .iter()
                .position(|public_ip| public_ip.ip == new_ip.ip)
            {
                Some(_) => return Err(Error::<T>::IpExists.into()),
                None => {
                    stored_farm.public_ips.try_push(new_ip).or_else(|_| {
                        return Err(DispatchErrorWithPostInfo::from(Error::<T>::InvalidPublicIP));
                    })?;
                    Farms::<T>::insert(stored_farm.id, &stored_farm);
                    Self::deposit_event(Event::FarmUpdated(stored_farm));
                    return Ok(().into());
                }
            };
        }

        #[pallet::weight(100_000_000 + T::DbWeight::get().writes(1) + T::DbWeight::get().reads(2))]
        pub fn remove_farm_ip(
            origin: OriginFor<T>,
            id: u32,
            ip: Vec<u8>,
        ) -> DispatchResultWithPostInfo {
            let address = ensure_signed(origin)?;

            let mut stored_farm = Farms::<T>::get(id).ok_or(Error::<T>::FarmNotExists)?;

            let twin = Twins::<T>::get(stored_farm.twin_id).ok_or(Error::<T>::TwinNotExists)?;
            ensure!(
                twin.account_id == address,
                Error::<T>::CannotUpdateFarmWrongTwin
            );

            let parsed_ip =
                <T as Config>::PublicIP::try_from(ip).map_err(DispatchErrorWithPostInfo::from)?;

            match stored_farm
                .public_ips
                .iter()
                .position(|pubip| pubip.ip == parsed_ip && pubip.contract_id == 0)
            {
                Some(index) => {
                    stored_farm.public_ips.remove(index);
                    Farms::<T>::insert(stored_farm.id, &stored_farm);
                    Self::deposit_event(Event::FarmUpdated(stored_farm));
                    Ok(().into())
                }
                None => Err(Error::<T>::IpNotExists.into()),
            }
        }

        #[pallet::weight(100_000_000 + T::DbWeight::get().writes(2) + T::DbWeight::get().reads(2))]
        pub fn delete_farm(_origin: OriginFor<T>, _id: u32) -> DispatchResultWithPostInfo {
            Err(DispatchErrorWithPostInfo::from(Error::<T>::MethodIsDeprecated).into())
        }

        #[pallet::weight(<T as Config>::WeightInfo::create_node())]
        pub fn create_node(
            origin: OriginFor<T>,
            farm_id: u32,
            resources: Resources,
            location: Location,
            country: Vec<u8>,
            city: Vec<u8>,
            interfaces: Vec<pallet::InterfaceOf<T>>,
            secure_boot: bool,
            virtualized: bool,
            serial_number: Vec<u8>,
        ) -> DispatchResultWithPostInfo {
            let account_id = ensure_signed(origin)?;

            ensure!(Farms::<T>::contains_key(farm_id), Error::<T>::FarmNotExists);
            ensure!(
                TwinIdByAccountID::<T>::contains_key(&account_id),
                Error::<T>::TwinNotExists
            );
            let twin_id =
                TwinIdByAccountID::<T>::get(&account_id).ok_or(Error::<T>::TwinNotExists)?;

            ensure!(
                !NodeIdByTwinID::<T>::contains_key(twin_id),
                Error::<T>::NodeWithTwinIdExists
            );

            let mut id = NodeID::<T>::get();
            id = id + 1;

            let created = <timestamp::Pallet<T>>::get().saturated_into::<u64>() / 1000;

            let mut new_node = Node {
                version: TFGRID_NODE_VERSION,
                id,
                farm_id,
                twin_id,
                resources,
                location,
                country,
                city,
                public_config: None,
                created,
                farming_policy_id: 0,
                interfaces,
                certification: NodeCertification::default(),
                secure_boot,
                virtualized,
                serial_number,
                connection_price: ConnectionPrice::<T>::get(),
            };

            let farming_policy = Self::get_farming_policy(&new_node)?;
            new_node.farming_policy_id = farming_policy.id;

            Nodes::<T>::insert(id, &new_node);
            NodeID::<T>::put(id);
            NodeIdByTwinID::<T>::insert(twin_id, new_node.id);

            T::NodeChanged::node_changed(None, &new_node);

            Self::deposit_event(Event::NodeStored(new_node));

            Ok(().into())
        }

        #[pallet::weight(<T as Config>::WeightInfo::update_node())]
        pub fn update_node(
            origin: OriginFor<T>,
            node_id: u32,
            farm_id: u32,
            resources: Resources,
            location: Location,
            country: Vec<u8>,
            city: Vec<u8>,
            interfaces: Vec<pallet::InterfaceOf<T>>,
            secure_boot: bool,
            virtualized: bool,
            serial_number: Vec<u8>,
        ) -> DispatchResultWithPostInfo {
            let account_id = ensure_signed(origin)?;

            let mut stored_node = Nodes::<T>::get(&node_id).ok_or(Error::<T>::NodeNotExists)?;
            ensure!(
                TwinIdByAccountID::<T>::contains_key(&account_id),
                Error::<T>::TwinNotExists
            );

            let twin_id =
                TwinIdByAccountID::<T>::get(&account_id).ok_or(Error::<T>::TwinNotExists)?;
            ensure!(
                stored_node.twin_id == twin_id,
                Error::<T>::NodeUpdateNotAuthorized
            );

            ensure!(Farms::<T>::contains_key(farm_id), Error::<T>::FarmNotExists);

            let old_node = Nodes::<T>::get(node_id).ok_or(Error::<T>::NodeNotExists)?;

            stored_node.farm_id = farm_id;
            stored_node.resources = resources;
            stored_node.location = location;
            stored_node.country = country;
            stored_node.city = city;
            stored_node.interfaces = interfaces;
            stored_node.secure_boot = secure_boot;
            stored_node.virtualized = virtualized;
            stored_node.serial_number = serial_number;

            // override node in storage
            Nodes::<T>::insert(stored_node.id, &stored_node);

            T::NodeChanged::node_changed(Some(&old_node), &stored_node);

            Self::deposit_event(Event::NodeUpdated(stored_node));

            Ok(Pays::No.into())
        }

        #[pallet::weight(100_000_000 + T::DbWeight::get().writes(1) + T::DbWeight::get().reads(1))]
        pub fn set_node_certification(
            origin: OriginFor<T>,
            node_id: u32,
            node_certification: NodeCertification,
        ) -> DispatchResultWithPostInfo {
            let account_id = ensure_signed(origin)?;

            if let Some(certifiers) = AllowedNodeCertifiers::<T>::get() {
                ensure!(
                    certifiers.contains(&account_id),
                    Error::<T>::NotAllowedToCertifyNode
                );

                ensure!(
                    Nodes::<T>::contains_key(&node_id),
                    Error::<T>::NodeNotExists
                );
                let mut stored_node = Nodes::<T>::get(node_id).ok_or(Error::<T>::NodeNotExists)?;

                stored_node.certification = node_certification;

                // Refetch farming policy and save it on the node
                let farming_policy = Self::get_farming_policy(&stored_node)?;
                stored_node.farming_policy_id = farming_policy.id;

                // override node in storage
                Nodes::<T>::insert(stored_node.id, &stored_node);

                Self::deposit_event(Event::NodeUpdated(stored_node));
                Self::deposit_event(Event::NodeCertificationSet(node_id, node_certification));
            }

            Ok(().into())
        }

        #[pallet::weight(<T as Config>::WeightInfo::report_uptime())]
        pub fn report_uptime(origin: OriginFor<T>, uptime: u64) -> DispatchResultWithPostInfo {
            let account_id = ensure_signed(origin)?;

            let twin_id =
                TwinIdByAccountID::<T>::get(account_id).ok_or(Error::<T>::TwinNotExists)?;

            ensure!(
                NodeIdByTwinID::<T>::contains_key(twin_id),
                Error::<T>::TwinNotExists
            );
            let node_id = NodeIdByTwinID::<T>::get(twin_id);

            ensure!(Nodes::<T>::contains_key(node_id), Error::<T>::NodeNotExists);

            let now = <timestamp::Pallet<T>>::get().saturated_into::<u64>() / 1000;

            Self::deposit_event(Event::NodeUptimeReported(node_id, now, uptime));

            Ok(Pays::No.into())
        }

        #[pallet::weight(100_000_000 + T::DbWeight::get().writes(1) + T::DbWeight::get().reads(3))]
        pub fn add_node_public_config(
            origin: OriginFor<T>,
            farm_id: u32,
            node_id: u32,
            public_config: Option<pallet::PubConfigOf<T>>,
        ) -> DispatchResultWithPostInfo {
            let account_id = ensure_signed(origin)?;

            // check if this twin can update the farm with id passed
            let farm = Farms::<T>::get(farm_id).ok_or(Error::<T>::FarmNotExists)?;

            ensure!(
                Twins::<T>::contains_key(farm.twin_id),
                Error::<T>::TwinNotExists
            );
            let farm_twin = Twins::<T>::get(farm.twin_id).ok_or(Error::<T>::TwinNotExists)?;
            ensure!(
                farm_twin.account_id == account_id,
                Error::<T>::CannotUpdateFarmWrongTwin
            );

            // check if the node belong to the farm
            let mut node = Nodes::<T>::get(node_id).ok_or(Error::<T>::NodeNotExists)?;
            ensure!(node.farm_id == farm_id, Error::<T>::NodeUpdateNotAuthorized);

            // update the public config and save
            node.public_config = public_config.clone();
            Nodes::<T>::insert(node_id, node);

            Self::deposit_event(Event::NodePublicConfigStored(node_id, public_config));

            Ok(().into())
        }

        #[pallet::weight(100_000_000 + T::DbWeight::get().writes(1) + T::DbWeight::get().reads(2))]
        pub fn delete_node(origin: OriginFor<T>, id: u32) -> DispatchResultWithPostInfo {
            let account_id = ensure_signed(origin)?;

            let stored_node = Nodes::<T>::get(id).ok_or(Error::<T>::NodeNotExists)?;
            let twin_id =
                TwinIdByAccountID::<T>::get(&account_id).ok_or(Error::<T>::TwinNotExists)?;
            ensure!(
                stored_node.twin_id == twin_id,
                Error::<T>::NodeUpdateNotAuthorized
            );

            // Call node deleted
            T::NodeChanged::node_deleted(&stored_node);

            Nodes::<T>::remove(id);

            Self::deposit_event(Event::NodeDeleted(id));

            // Call node deleted
            T::NodeChanged::node_deleted(&stored_node);

            Ok(().into())
        }

        #[pallet::weight(100_000_000 + T::DbWeight::get().writes(4) + T::DbWeight::get().reads(3))]
        pub fn create_entity(
            origin: OriginFor<T>,
            target: T::AccountId,
            name: Vec<u8>,
            country: Vec<u8>,
            city: Vec<u8>,
            signature: Vec<u8>,
        ) -> DispatchResultWithPostInfo {
            let _ = ensure_signed(origin)?;

            ensure!(
                !EntityIdByName::<T>::contains_key(&name),
                Error::<T>::EntityWithNameExists
            );
            ensure!(
                !EntityIdByAccountID::<T>::contains_key(&target),
                Error::<T>::EntityWithPubkeyExists
            );
            ensure!(
                signature.len() == 128,
                Error::<T>::SignatureLenghtIsIncorrect
            );
            let decoded_signature_as_byteslice =
                <[u8; 64]>::from_hex(signature.clone()).expect("Decoding failed");
            let mut message = Vec::new();
            message.extend_from_slice(&name);
            message.extend_from_slice(&country);
            message.extend_from_slice(&city);

            ensure!(
                Self::verify_signature(decoded_signature_as_byteslice, &target, &message),
                Error::<T>::EntitySignatureDoesNotMatch
            );

            let mut id = EntityID::<T>::get();
            id = id + 1;

            let entity = types::Entity::<T::AccountId> {
                version: TFGRID_ENTITY_VERSION,
                id,
                name: name.clone(),
                country,
                city,
                account_id: target.clone(),
            };

            Entities::<T>::insert(&id, &entity);
            EntityIdByName::<T>::insert(&name, id);
            EntityIdByAccountID::<T>::insert(&target, id);
            EntityID::<T>::put(id);

            Self::deposit_event(Event::EntityStored(entity));

            Ok(().into())
        }

        #[pallet::weight(100_000_000 + T::DbWeight::get().writes(3) + T::DbWeight::get().reads(3))]
        pub fn update_entity(
            origin: OriginFor<T>,
            name: Vec<u8>,
            country: Vec<u8>,
            city: Vec<u8>,
        ) -> DispatchResultWithPostInfo {
            let account_id = ensure_signed(origin)?;

            ensure!(
                !EntityIdByName::<T>::contains_key(&name),
                Error::<T>::EntityWithNameExists
            );

            let stored_entity_id =
                EntityIdByAccountID::<T>::get(&account_id).ok_or(Error::<T>::EntityNotExists)?;

            ensure!(
                Entities::<T>::contains_key(&stored_entity_id),
                Error::<T>::EntityNotExists
            );
            let mut stored_entity =
                Entities::<T>::get(stored_entity_id).ok_or(Error::<T>::EntityNotExists)?;

            ensure!(
                stored_entity.account_id == account_id,
                Error::<T>::CannotUpdateEntity
            );

            // remove entity by name id
            EntityIdByName::<T>::remove(&stored_entity.name);

            stored_entity.name = name.clone();
            stored_entity.country = country;
            stored_entity.city = city;

            // overwrite entity
            Entities::<T>::insert(&stored_entity_id, &stored_entity);

            // re-insert with new name
            EntityIdByName::<T>::insert(&name, stored_entity_id);

            Self::deposit_event(Event::EntityUpdated(stored_entity));

            Ok(().into())
        }

        // TODO: delete all object that have an entity id reference?
        #[pallet::weight(100_000_000 + T::DbWeight::get().writes(3) + T::DbWeight::get().reads(2))]
        pub fn delete_entity(origin: OriginFor<T>) -> DispatchResultWithPostInfo {
            let account_id = ensure_signed(origin)?;

            let stored_entity_id =
                EntityIdByAccountID::<T>::get(&account_id).ok_or(Error::<T>::EntityNotExists)?;

            let stored_entity =
                Entities::<T>::get(stored_entity_id).ok_or(Error::<T>::EntityNotExists)?;

            ensure!(
                stored_entity.account_id == account_id,
                Error::<T>::CannotDeleteEntity
            );

            // Remove entity from storage
            Entities::<T>::remove(&stored_entity_id);

            // remove entity by name id
            EntityIdByName::<T>::remove(&stored_entity.name);

            // remove entity by pubkey id
            EntityIdByAccountID::<T>::remove(&account_id);

            Self::deposit_event(Event::EntityDeleted(stored_entity_id));

            Ok(().into())
        }

        #[pallet::weight(<T as Config>::WeightInfo::create_twin())]
        pub fn create_twin(origin: OriginFor<T>, ip: TwinIpInput) -> DispatchResultWithPostInfo {
            let account_id = ensure_signed(origin)?;

            ensure!(
                UsersTermsAndConditions::<T>::contains_key(account_id.clone()),
                Error::<T>::UserDidNotSignTermsAndConditions
            );

            ensure!(
                !TwinIdByAccountID::<T>::contains_key(&account_id),
                Error::<T>::TwinWithPubkeyExists
            );

            let mut twin_id = TwinID::<T>::get();
            twin_id = twin_id + 1;

            let twin_ip = Self::check_twin_ip(ip)?;

            let twin = types::Twin::<T::TwinIp, T::AccountId> {
                version: TFGRID_TWIN_VERSION,
                id: twin_id,
                account_id: account_id.clone(),
                entities: Vec::new(),
                ip: twin_ip,
            };

            Twins::<T>::insert(&twin_id, &twin);
            TwinID::<T>::put(twin_id);

            // add the twin id to this users map of twin ids
            TwinIdByAccountID::<T>::insert(&account_id.clone(), twin_id);

            Self::deposit_event(Event::TwinStored(twin));

            Ok(().into())
        }

        #[pallet::weight(100_000_000 + T::DbWeight::get().writes(1) + T::DbWeight::get().reads(3))]
        pub fn update_twin(origin: OriginFor<T>, ip: TwinIpInput) -> DispatchResultWithPostInfo {
            let account_id = ensure_signed(origin)?;

            let twin_id =
                TwinIdByAccountID::<T>::get(account_id.clone()).ok_or(Error::<T>::TwinNotExists)?;

            let mut twin = Twins::<T>::get(&twin_id).ok_or(Error::<T>::TwinNotExists)?;

            // Make sure only the owner of this twin can update his twin
            ensure!(
                twin.account_id == account_id,
                Error::<T>::UnauthorizedToUpdateTwin
            );

            let twin_ip = Self::check_twin_ip(ip)?;

            twin.ip = twin_ip;

            Twins::<T>::insert(&twin_id, &twin);

            Self::deposit_event(Event::TwinUpdated(twin));
            Ok(().into())
        }

        // Method for twins only
        #[pallet::weight(100_000_000 + T::DbWeight::get().writes(1) + T::DbWeight::get().reads(2))]
        pub fn add_twin_entity(
            origin: OriginFor<T>,
            twin_id: u32,
            entity_id: u32,
            signature: Vec<u8>,
        ) -> DispatchResultWithPostInfo {
            let account_id = ensure_signed(origin)?;

            let stored_entity = Entities::<T>::get(entity_id).ok_or(Error::<T>::EntityNotExists)?;

            let mut twin = Twins::<T>::get(&twin_id).ok_or(Error::<T>::TwinNotExists)?;
            // Make sure only the owner of this twin can call this method
            ensure!(
                twin.account_id == account_id,
                Error::<T>::UnauthorizedToUpdateTwin
            );

            let entity_proof = types::EntityProof {
                entity_id,
                signature: signature.clone(),
            };

            ensure!(
                !twin.entities.contains(&entity_proof),
                Error::<T>::EntityWithSignatureAlreadyExists
            );

            let decoded_signature_as_byteslice =
                <[u8; 64]>::from_hex(signature.clone()).expect("Decoding failed");

            let mut message = Vec::new();
            message.extend_from_slice(&entity_id.to_be_bytes());
            message.extend_from_slice(&twin_id.to_be_bytes());

            ensure!(
                Self::verify_signature(
                    decoded_signature_as_byteslice,
                    &stored_entity.account_id,
                    &message
                ),
                Error::<T>::EntitySignatureDoesNotMatch
            );

            // Store proof
            twin.entities.push(entity_proof);

            // Update twin
            Twins::<T>::insert(&twin_id, &twin);

            Self::deposit_event(Event::TwinEntityStored(twin_id, entity_id, signature));

            Ok(().into())
        }

        #[pallet::weight(100_000_000 + T::DbWeight::get().writes(1) + T::DbWeight::get().reads(1))]
        pub fn delete_twin_entity(
            origin: OriginFor<T>,
            twin_id: u32,
            entity_id: u32,
        ) -> DispatchResultWithPostInfo {
            let account_id = ensure_signed(origin)?;

            let mut twin = Twins::<T>::get(&twin_id).ok_or(Error::<T>::TwinNotExists)?;
            // Make sure only the owner of this twin can call this method
            ensure!(
                twin.account_id == account_id,
                Error::<T>::UnauthorizedToUpdateTwin
            );

            ensure!(
                twin.entities.iter().any(|v| v.entity_id == entity_id),
                Error::<T>::EntityNotExists
            );

            let index = twin
                .entities
                .iter()
                .position(|x| x.entity_id == entity_id)
                .unwrap();
            twin.entities.remove(index);

            // Update twin
            Twins::<T>::insert(&twin_id, &twin);

            Self::deposit_event(Event::TwinEntityRemoved(twin_id, entity_id));

            Ok(().into())
        }

        #[pallet::weight(100_000_000 + T::DbWeight::get().writes(2) + T::DbWeight::get().reads(1))]
        pub fn delete_twin(origin: OriginFor<T>, twin_id: u32) -> DispatchResultWithPostInfo {
            let account_id = ensure_signed(origin)?;

            let twin = Twins::<T>::get(&twin_id).ok_or(Error::<T>::TwinNotExists)?;
            // Make sure only the owner of this twin can call this method
            ensure!(
                twin.account_id == account_id,
                Error::<T>::UnauthorizedToUpdateTwin
            );

            Twins::<T>::remove(&twin_id);

            // remove twin id from this users map of twin ids
            TwinIdByAccountID::<T>::remove(&account_id.clone());

            Self::deposit_event(Event::TwinDeleted(twin_id));

            Ok(().into())
        }

        #[pallet::weight(100_000_000 + T::DbWeight::get().writes(3) + T::DbWeight::get().reads(2))]
        pub fn create_pricing_policy(
            origin: OriginFor<T>,
            name: Vec<u8>,
            su: types::Policy,
            cu: types::Policy,
            nu: types::Policy,
            ipu: types::Policy,
            unique_name: types::Policy,
            domain_name: types::Policy,
            foundation_account: T::AccountId,
            certified_sales_account: T::AccountId,
            discount_for_dedication_nodes: u8,
        ) -> DispatchResultWithPostInfo {
            T::RestrictedOrigin::ensure_origin(origin)?;

            ensure!(
                !PricingPolicyIdByName::<T>::contains_key(&name),
                Error::<T>::PricingPolicyExists
            );

            let mut id = PricingPolicyID::<T>::get();
            id = id + 1;

            let new_policy = types::PricingPolicy {
                version: TFGRID_PRICING_POLICY_VERSION,
                id,
                name,
                su,
                cu,
                nu,
                ipu,
                unique_name,
                domain_name,
                foundation_account,
                certified_sales_account,
                discount_for_dedication_nodes,
            };

            PricingPolicies::<T>::insert(&id, &new_policy);
            PricingPolicyIdByName::<T>::insert(&new_policy.name, &id);
            PricingPolicyID::<T>::put(id);

            Self::deposit_event(Event::PricingPolicyStored(new_policy));
            Ok(().into())
        }

        #[pallet::weight(100_000_000 + T::DbWeight::get().writes(4) + T::DbWeight::get().reads(2))]
        pub fn update_pricing_policy(
            origin: OriginFor<T>,
            id: u32,
            name: Vec<u8>,
            su: types::Policy,
            cu: types::Policy,
            nu: types::Policy,
            ipu: types::Policy,
            unique_name: types::Policy,
            domain_name: types::Policy,
            foundation_account: T::AccountId,
            certified_sales_account: T::AccountId,
            discount_for_dedication_nodes: u8,
        ) -> DispatchResultWithPostInfo {
            T::RestrictedOrigin::ensure_origin(origin)?;

            // Ensure pricing policy with same id already exists
            let mut pricing_policy =
                PricingPolicies::<T>::get(id).ok_or(Error::<T>::PricingPolicyNotExists)?;

            // if name exists ensure that it belongs to the same policy id
            if PricingPolicyIdByName::<T>::contains_key(&name) {
                let stored_id = PricingPolicyIdByName::<T>::get(&name);
                ensure!(
                    stored_id == id,
                    Error::<T>::PricingPolicyWithDifferentIdExists
                );
            }

            if name != pricing_policy.name {
                PricingPolicyIdByName::<T>::remove(&pricing_policy.name);
            }

            pricing_policy.name = name;
            pricing_policy.su = su;
            pricing_policy.cu = cu;
            pricing_policy.nu = nu;
            pricing_policy.ipu = ipu;
            pricing_policy.unique_name = unique_name;
            pricing_policy.domain_name = domain_name;
            pricing_policy.foundation_account = foundation_account;
            pricing_policy.certified_sales_account = certified_sales_account;
            pricing_policy.discount_for_dedication_nodes = discount_for_dedication_nodes;

            PricingPolicies::<T>::insert(&id, &pricing_policy);
            PricingPolicyIdByName::<T>::insert(&pricing_policy.name, &id);
            PricingPolicyID::<T>::put(id);

            Self::deposit_event(Event::PricingPolicyStored(pricing_policy));

            Ok(().into())
        }

        #[pallet::weight(100_000_000 + T::DbWeight::get().writes(2) + T::DbWeight::get().reads(3))]
        pub fn create_farming_policy(
            origin: OriginFor<T>,
            name: Vec<u8>,
            su: u32,
            cu: u32,
            nu: u32,
            ipv4: u32,
            minimal_uptime: u16,
            policy_end: T::BlockNumber,
            immutable: bool,
            default: bool,
            node_certification: NodeCertification,
            farm_certification: FarmCertification,
        ) -> DispatchResultWithPostInfo {
            T::RestrictedOrigin::ensure_origin(origin)?;

            let mut id = FarmingPolicyID::<T>::get();
            id = id + 1;

            let now_block = system::Pallet::<T>::block_number();

            let new_policy = types::FarmingPolicy {
                version: TFGRID_FARMING_POLICY_VERSION,
                id,
                name,
                su,
                cu,
                nu,
                ipv4,
                minimal_uptime,
                policy_created: now_block,
                policy_end,
                immutable,
                default,
                node_certification,
                farm_certification,
            };

            FarmingPoliciesMap::<T>::insert(id, &new_policy);
            FarmingPolicyID::<T>::put(id);

            Self::deposit_event(Event::FarmingPolicyStored(new_policy));

            Ok(().into())
        }

        #[pallet::weight(100_000_000 + T::DbWeight::get().writes(1) + T::DbWeight::get().reads(2))]
        pub fn user_accept_tc(
            origin: OriginFor<T>,
            document_link: Vec<u8>,
            document_hash: Vec<u8>,
        ) -> DispatchResultWithPostInfo {
            let account_id = ensure_signed(origin)?;
            let timestamp = <timestamp::Pallet<T>>::get().saturated_into::<u64>() / 1000;

            let t_and_c = types::TermsAndConditions {
                account_id: account_id.clone(),
                timestamp,
                document_link,
                document_hash,
            };

            let mut users_terms_and_condition =
                UsersTermsAndConditions::<T>::get(account_id.clone()).unwrap_or(vec![]);
            users_terms_and_condition.push(t_and_c);
            UsersTermsAndConditions::<T>::insert(account_id, users_terms_and_condition);

            Ok(().into())
        }

        #[pallet::weight(100_000_000 + T::DbWeight::get().writes(2) + T::DbWeight::get().reads(5))]
        pub fn delete_node_farm(origin: OriginFor<T>, node_id: u32) -> DispatchResultWithPostInfo {
            let account_id = ensure_signed(origin)?;

            // check if the farmer twin is authorized
            let farm_twin_id =
                TwinIdByAccountID::<T>::get(&account_id).ok_or(Error::<T>::TwinNotExists)?;
            // check if the ndode belong to said farm
            let node = Nodes::<T>::get(&node_id).ok_or(Error::<T>::NodeNotExists)?;
            let farm = Farms::<T>::get(node.farm_id).ok_or(Error::<T>::FarmNotExists)?;

            ensure!(
                Twins::<T>::contains_key(&farm.twin_id),
                Error::<T>::TwinNotExists
            );
            let farm_twin = Twins::<T>::get(farm.twin_id).ok_or(Error::<T>::TwinNotExists)?;
            ensure!(
                farm_twin_id == farm_twin.id,
                Error::<T>::FarmerNotAuthorized
            );

            // Call node deleted
            T::NodeChanged::node_deleted(&node);

            Nodes::<T>::remove(node_id);
            NodeIdByTwinID::<T>::remove(node.twin_id);

            // Call node deleted
            T::NodeChanged::node_deleted(&node);

            Self::deposit_event(Event::NodeDeleted(node_id));

            Ok(().into())
        }

        #[pallet::weight(100_000_000 + T::DbWeight::get().writes(3) + T::DbWeight::get().reads(2))]
        pub fn set_farm_dedicated(
            origin: OriginFor<T>,
            farm_id: u32,
            dedicated: bool,
        ) -> DispatchResultWithPostInfo {
            T::RestrictedOrigin::ensure_origin(origin)?;

            let mut farm = Farms::<T>::get(farm_id).ok_or(Error::<T>::FarmNotExists)?;
            farm.dedicated_farm = dedicated;
            Farms::<T>::insert(farm_id, &farm);

            Self::deposit_event(Event::FarmUpdated(farm));

            Ok(().into())
        }

        #[pallet::weight(100_000_000 + T::DbWeight::get().writes(1) + T::DbWeight::get().reads(1))]
        pub fn force_reset_farm_ip(
            origin: OriginFor<T>,
            farm_id: u32,
            ip: Vec<u8>,
        ) -> DispatchResultWithPostInfo {
            T::RestrictedOrigin::ensure_origin(origin)?;

            ensure!(Farms::<T>::contains_key(farm_id), Error::<T>::FarmNotExists);
            let mut stored_farm = Farms::<T>::get(farm_id).ok_or(Error::<T>::FarmNotExists)?;

            let parsed_ip =
                <T as Config>::PublicIP::try_from(ip).map_err(DispatchErrorWithPostInfo::from)?;

            match stored_farm
                .public_ips
                .iter_mut()
                .find(|pubip| pubip.ip == parsed_ip)
            {
                Some(ip) => {
                    ip.contract_id = 0;
                }
                None => return Err(Error::<T>::IpNotExists.into()),
            };

            Farms::<T>::insert(stored_farm.id, &stored_farm);

            Self::deposit_event(Event::FarmUpdated(stored_farm));

            Ok(().into())
        }

        #[pallet::weight(100_000_000 + T::DbWeight::get().writes(1) + T::DbWeight::get().reads(1))]
        pub fn set_connection_price(
            origin: OriginFor<T>,
            price: u32,
        ) -> DispatchResultWithPostInfo {
            T::RestrictedOrigin::ensure_origin(origin)?;

            ConnectionPrice::<T>::set(price);

            Self::deposit_event(Event::ConnectionPriceSet(price));

            Ok(().into())
        }

        #[pallet::weight(100_000_000 + T::DbWeight::get().writes(1) + T::DbWeight::get().reads(1))]
        pub fn add_node_certifier(
            origin: OriginFor<T>,
            who: T::AccountId,
        ) -> DispatchResultWithPostInfo {
            T::RestrictedOrigin::ensure_origin(origin)?;

            match AllowedNodeCertifiers::<T>::get() {
                Some(mut certifiers) => {
                    let location = certifiers
                        .binary_search(&who)
                        .err()
                        .ok_or(Error::<T>::AlreadyCertifier)?;
                    certifiers.insert(location, who.clone());
                    AllowedNodeCertifiers::<T>::put(certifiers);

                    Self::deposit_event(Event::NodeCertifierAdded(who));
                }
                None => {
                    let certifiers = vec![who.clone()];
                    AllowedNodeCertifiers::<T>::put(certifiers);
                    Self::deposit_event(Event::NodeCertifierAdded(who));
                }
            }

            Ok(().into())
        }

        #[pallet::weight(100_000_000 + T::DbWeight::get().writes(1) + T::DbWeight::get().reads(1))]
        pub fn remove_node_certifier(
            origin: OriginFor<T>,
            who: T::AccountId,
        ) -> DispatchResultWithPostInfo {
            T::RestrictedOrigin::ensure_origin(origin)?;

            if let Some(mut certifiers) = AllowedNodeCertifiers::<T>::get() {
                let location = certifiers
                    .binary_search(&who)
                    .ok()
                    .ok_or(Error::<T>::NotCertifier)?;
                certifiers.remove(location);
                AllowedNodeCertifiers::<T>::put(&certifiers);

                Self::deposit_event(Event::NodeCertifierRemoved(who));
            }
            Ok(().into())
        }

        #[pallet::weight(100_000_000 + T::DbWeight::get().writes(1) + T::DbWeight::get().reads(1))]
        pub fn update_farming_policy(
            origin: OriginFor<T>,
            id: u32,
            name: Vec<u8>,
            su: u32,
            cu: u32,
            nu: u32,
            ipv4: u32,
            minimal_uptime: u16,
            policy_end: T::BlockNumber,
            default: bool,
            node_certification: NodeCertification,
            farm_certification: FarmCertification,
        ) -> DispatchResultWithPostInfo {
            T::RestrictedOrigin::ensure_origin(origin)?;

            ensure!(
                FarmingPoliciesMap::<T>::contains_key(id),
                Error::<T>::FarmingPolicyNotExists
            );

            let mut farming_policy = FarmingPoliciesMap::<T>::get(id);

            farming_policy.name = name;
            farming_policy.su = su;
            farming_policy.cu = cu;
            farming_policy.nu = nu;
            farming_policy.ipv4 = ipv4;
            farming_policy.minimal_uptime = minimal_uptime;
            farming_policy.policy_end = policy_end;
            farming_policy.default = default;
            farming_policy.node_certification = node_certification;
            farming_policy.farm_certification = farm_certification;

            FarmingPoliciesMap::<T>::insert(id, &farming_policy);

            Self::deposit_event(Event::FarmingPolicyUpdated(farming_policy));

            Ok(().into())
        }

        #[pallet::weight(100_000_000 + T::DbWeight::get().writes(1) + T::DbWeight::get().reads(1))]
        pub fn attach_policy_to_farm(
            origin: OriginFor<T>,
            farm_id: u32,
            limits: Option<FarmingPolicyLimit>,
        ) -> DispatchResultWithPostInfo {
            T::RestrictedOrigin::ensure_origin(origin)?;

            let mut farm = Farms::<T>::get(farm_id).ok_or(Error::<T>::FarmNotExists)?;
            farm.farming_policy_limits = limits.clone();
            Farms::<T>::insert(farm_id, farm);

            Self::deposit_event(Event::FarmingPolicySet(farm_id, limits));

            Ok(().into())
        }

        #[pallet::weight(100_000_000 + T::DbWeight::get().writes(1) + T::DbWeight::get().reads(1))]
        pub fn set_zos_version(
            origin: OriginFor<T>,
            zos_version: Vec<u8>,
        ) -> DispatchResultWithPostInfo {
            T::RestrictedOrigin::ensure_origin(origin)?;

            ensure!(
                ZosVersion::<T>::get() != zos_version,
                Error::<T>::InvalidZosVersion
            );

            ZosVersion::<T>::put(&zos_version);

            Self::deposit_event(Event::ZosVersionUpdated(zos_version));

            Ok(().into())
        }
    }
}

use frame_support::pallet_prelude::DispatchResultWithPostInfo;
// Internal functions of the pallet
impl<T: Config> Pallet<T> {
    pub fn verify_signature(signature: [u8; 64], target: &T::AccountId, payload: &Vec<u8>) -> bool {
        if Self::verify_ed_signature(signature, target, payload) {
            return true;
        } else if Self::verify_sr_signature(signature, target, payload) {
            return true;
        }

        false
    }

    fn verify_ed_signature(signature: [u8; 64], target: &T::AccountId, payload: &Vec<u8>) -> bool {
        let entity_pubkey_ed25519 = Self::convert_account_to_ed25519(target);
        // Decode signature into a ed25519 signature
        let ed25519_signature = sp_core::ed25519::Signature::from_raw(signature);

        sp_io::crypto::ed25519_verify(&ed25519_signature, &payload, &entity_pubkey_ed25519)
    }

    fn verify_sr_signature(signature: [u8; 64], target: &T::AccountId, payload: &Vec<u8>) -> bool {
        let entity_pubkey_sr25519 = Self::convert_account_to_sr25519(target);
        // Decode signature into a sr25519 signature
        let sr25519_signature = sp_core::sr25519::Signature::from_raw(signature);

        sp_io::crypto::sr25519_verify(&sr25519_signature, &payload, &entity_pubkey_sr25519)
    }

    fn convert_account_to_ed25519(account: &T::AccountId) -> sp_core::ed25519::Public {
        // Decode entity's public key
        let account_vec = &account.encode();
        let mut bytes = [0u8; 32];
        bytes.copy_from_slice(&account_vec);
        sp_core::ed25519::Public::from_raw(bytes)
    }

    fn convert_account_to_sr25519(account: &T::AccountId) -> sp_core::sr25519::Public {
        // Decode entity's public key
        let account_vec = &account.encode();
        let mut bytes = [0u8; 32];
        bytes.copy_from_slice(&account_vec);
        sp_core::sr25519::Public::from_raw(bytes)
    }

    fn get_farming_policy(
        node: &Node<pallet::PubConfigOf<T>, pallet::InterfaceOf<T>>,
    ) -> Result<types::FarmingPolicy<T::BlockNumber>, DispatchErrorWithPostInfo> {
        let mut farm = Farms::<T>::get(node.farm_id).ok_or(Error::<T>::FarmNotExists)?;

        // If there is a farming policy defined on the
        // farm policy limits, use that one
        match farm.farming_policy_limits {
            Some(mut limits) => {
                ensure!(
                    FarmingPoliciesMap::<T>::contains_key(limits.farming_policy_id),
                    Error::<T>::FarmingPolicyNotExists
                );
                match limits.end {
                    Some(end_timestamp) => {
                        let now = <timestamp::Pallet<T>>::get().saturated_into::<u64>() / 1000;
                        if now > end_timestamp {
                            return Self::get_default_farming_policy();
                        }
                    }
                    None => (),
                };

                match limits.cu {
                    Some(cu_limit) => {
                        let cu = resources::get_cu(node.resources);
                        if cu > cu_limit {
                            return Self::get_default_farming_policy();
                        }
                        limits.cu = Some(cu_limit - cu);
                    }
                    None => (),
                };

                match limits.su {
                    Some(su_limit) => {
                        let su = resources::get_su(node.resources);
                        if su > su_limit {
                            return Self::get_default_farming_policy();
                        }
                        limits.su = Some(su_limit - su);
                    }
                    None => (),
                };

                match limits.node_count {
                    Some(node_count) => {
                        if node_count == 0 {
                            return Self::get_default_farming_policy();
                        }
                        limits.node_count = Some(node_count - 1);
                    }
                    None => (),
                };

                // Save limits when decrement is done
                farm.farming_policy_limits = Some(limits.clone());
                Farms::<T>::insert(node.farm_id, farm);

                return Ok(FarmingPoliciesMap::<T>::get(limits.farming_policy_id));
            }
            None => (),
        };

        let mut policies: Vec<types::FarmingPolicy<T::BlockNumber>> =
            FarmingPoliciesMap::<T>::iter().map(|p| p.1).collect();

        policies.sort();
        policies.reverse();

        let possible_policy = policies
            .into_iter()
            .filter(|policy| {
                policy.node_certification <= node.certification
                    && policy.farm_certification <= farm.certification
            })
            .take(1)
            .next();

        match possible_policy {
            Some(policy) => Ok(policy),
            None => {
                return Err(DispatchErrorWithPostInfo::from(
                    Error::<T>::FarmingPolicyNotExists,
                ))
            }
        }
    }

    fn get_default_farming_policy(
    ) -> Result<types::FarmingPolicy<T::BlockNumber>, DispatchErrorWithPostInfo> {
        let mut policies: Vec<types::FarmingPolicy<T::BlockNumber>> =
            FarmingPoliciesMap::<T>::iter().map(|p| p.1).collect();

        policies.sort();
        policies.reverse();

        let possible_policy = policies
            .into_iter()
            .filter(|policy| policy.default)
            .take(1)
            .next();

        match possible_policy {
            Some(policy) => Ok(policy),
            None => {
                return Err(DispatchErrorWithPostInfo::from(
                    Error::<T>::FarmingPolicyNotExists,
                ))
            }
        }
    }

    fn check_twin_ip(ip: TwinIpInput) -> Result<TwinIpOf<T>, DispatchErrorWithPostInfo> {
        let ip = TwinIpOf::<T>::try_from(ip.to_vec()).map_err(DispatchErrorWithPostInfo::from)?;

        Ok(ip)
    }
}

impl<T: Config> tfchain_support::traits::Tfgrid<T::AccountId, T::FarmName, pallet::PublicIpOf<T>>
    for Pallet<T>
{
    fn get_farm(
        farm_id: u32,
    ) -> Option<tfchain_support::types::Farm<T::FarmName, pallet::PublicIpOf<T>>> {
        Farms::<T>::get(farm_id)
    }

    fn is_farm_owner(farm_id: u32, who: T::AccountId) -> bool {
        let farm = Farms::<T>::get(farm_id);
        if let Some(f) = farm {
            match Twins::<T>::get(f.twin_id) {
                Some(twin) => twin.account_id == who,
                None => false,
            }
        } else {
            false
        }
    }

    fn is_twin_owner(twin_id: u32, who: T::AccountId) -> bool {
        match Twins::<T>::get(twin_id) {
            Some(twin) => twin.account_id == who,
            None => false,
        }
    }
}<|MERGE_RESOLUTION|>--- conflicted
+++ resolved
@@ -467,9 +467,6 @@
         DomainToLong,
         InvalidDomain,
         MethodIsDeprecated,
-<<<<<<< HEAD
-
-=======
         InterfaceNameToShort,
         InterfaceNameToLong,
         InvalidInterfaceName,
@@ -479,7 +476,6 @@
         InterfaceIpToShort,
         InterfaceIpToLong,
         InvalidInterfaceIP,
->>>>>>> 1fa07666
         InvalidZosVersion,
     }
 
