--- conflicted
+++ resolved
@@ -1251,9 +1251,6 @@
             Ok(Pays::No.into())
         }
 
-<<<<<<< HEAD
-        #[pallet::weight(100_000_000 + T::DbWeight::get().writes(1).ref_time() + T::DbWeight::get().reads(1).ref_time())]
-=======
         #[pallet::weight(100_000_000 + T::DbWeight::get().writes(1) + T::DbWeight::get().reads(1))]
         pub fn change_power_state(
             origin: OriginFor<T>,
@@ -1274,7 +1271,6 @@
         }
 
         #[pallet::weight(100_000_000 + T::DbWeight::get().writes(1) + T::DbWeight::get().reads(1))]
->>>>>>> f03270fe
         pub fn set_node_certification(
             origin: OriginFor<T>,
             node_id: u32,
