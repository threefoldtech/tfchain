--- conflicted
+++ resolved
@@ -33,10 +33,7 @@
 
 pub mod farm;
 pub mod interface;
-<<<<<<< HEAD
 pub mod node;
-=======
->>>>>>> 7b91d112
 pub mod pub_config;
 pub mod pub_ip;
 pub mod terms_cond;
