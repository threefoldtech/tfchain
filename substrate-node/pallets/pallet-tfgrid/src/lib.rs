#![cfg_attr(not(feature = "std"), no_std)]

/// Edit this file to define custom logic or remove it if it is not needed.
/// Learn more about FRAME and the core library of Substrate FRAME pallets:
/// https://substrate.dev/docs/en/knowledgebase/runtime/frame
use sp_std::prelude::*;

use codec::Encode;
use frame_support::dispatch::DispatchErrorWithPostInfo;
use frame_support::{ensure, traits::EnsureOrigin};
use frame_system::{self as system, ensure_signed};
use hex::FromHex;
use pallet_timestamp as timestamp;
use sp_runtime::SaturatedConversion;
use tfchain_support::{resources, types::Node};

// Re-export pallet items so that they can be accessed from the crate namespace.
pub use pallet::*;

#[cfg(test)]
mod mock;

#[cfg(test)]
mod tests;

pub mod weights;

pub mod types;

pub mod farm;
pub mod grid_migration;
pub mod interface;
pub mod nodes_migration;
pub mod pub_config;
pub mod pub_ip;
pub mod twin;

// Definition of the pallet logic, to be aggregated at runtime definition
// through `construct_runtime`.
#[frame_support::pallet]
pub mod pallet {
    use super::types;
    use super::weights::WeightInfo;
    use super::*;
    use frame_support::pallet_prelude::*;
    use frame_support::{traits::ConstU32, BoundedVec};
    use frame_system::pallet_prelude::*;
    use pallet_timestamp as timestamp;
    use sp_std::{convert::TryInto, fmt::Debug, vec::Vec};
    use tfchain_support::{
        traits::ChangeNode,
        types::{
            Farm, FarmCertification, FarmingPolicyLimit, Interface, Location, Node,
            NodeCertification, PublicConfig, PublicIP, Resources, IP,
        },
    };

    use codec::FullCodec;

    #[pallet::pallet]
    #[pallet::generate_store(pub(super) trait Store)]
    #[pallet::without_storage_info]
    pub struct Pallet<T>(_);

    // Version constant that referenced the struct version
    pub const TFGRID_ENTITY_VERSION: u32 = 1;
    pub const TFGRID_FARM_VERSION: u32 = 4;
    pub const TFGRID_TWIN_VERSION: u32 = 1;
    pub const TFGRID_NODE_VERSION: u32 = 5;
    pub const TFGRID_PRICING_POLICY_VERSION: u32 = 2;
    pub const TFGRID_CERTIFICATION_CODE_VERSION: u32 = 1;
    pub const TFGRID_FARMING_POLICY_VERSION: u32 = 2;

    pub type FarmNameInput<T> = BoundedVec<u8, <T as Config>::MaxFarmNameLength>;
    pub type FarmNameOf<T> = <T as Config>::FarmName;
    pub type PublicIpOf<T> = PublicIP<<T as Config>::PublicIP, <T as Config>::GatewayIP>;
    pub type FarmInfoOf<T> = Farm<<T as Config>::FarmName, PublicIpOf<T>>;
    #[pallet::storage]
    #[pallet::getter(fn farms)]
    pub type Farms<T: Config> = StorageMap<_, Blake2_128Concat, u32, FarmInfoOf<T>, OptionQuery>;

    #[pallet::storage]
    #[pallet::getter(fn nodes_by_farm_id)]
    pub type NodesByFarmID<T: Config> = StorageMap<_, Blake2_128Concat, u32, Vec<u32>, ValueQuery>;

    #[pallet::storage]
    #[pallet::getter(fn farms_by_name_id)]
    pub type FarmIdByName<T: Config> = StorageMap<_, Blake2_128Concat, Vec<u8>, u32, ValueQuery>;

    #[pallet::storage]
    #[pallet::getter(fn farm_payout_address_by_farm_id)]
    pub type FarmPayoutV2AddressByFarmID<T: Config> =
        StorageMap<_, Blake2_128Concat, u32, Vec<u8>, ValueQuery>;

    pub type Ip4ConfigOf<T> = IP<<T as Config>::IP4, <T as Config>::GW4>;
    pub type Ip6ConfigOf<T> = IP<<T as Config>::IP6, <T as Config>::GW6>;

    pub type PubConfigOf<T> =
        PublicConfig<Ip4ConfigOf<T>, Option<Ip6ConfigOf<T>>, Option<<T as Config>::Domain>>;

    pub type InterfaceIp<T> = <T as Config>::InterfaceIP;
    pub type InterfaceIpsOf<T> =
        BoundedVec<<T as Config>::InterfaceIP, <T as Config>::MaxInterfaceIpsLength>;
    pub type InterfaceOf<T> =
        Interface<<T as Config>::InterfaceName, <T as Config>::InterfaceMac, InterfaceIpsOf<T>>;

    #[pallet::storage]
    #[pallet::getter(fn nodes)]
    pub type Nodes<T> =
        StorageMap<_, Blake2_128Concat, u32, Node<PubConfigOf<T>, InterfaceOf<T>>, OptionQuery>;

    #[pallet::storage]
    #[pallet::getter(fn node_by_twin_id)]
    pub type NodeIdByTwinID<T> = StorageMap<_, Blake2_128Concat, u32, u32, ValueQuery>;

    #[pallet::storage]
    #[pallet::getter(fn entities)]
    pub type Entities<T: Config> =
        StorageMap<_, Blake2_128Concat, u32, types::Entity<T::AccountId>, OptionQuery>;

    #[pallet::storage]
    #[pallet::getter(fn entities_by_pubkey_id)]
    pub type EntityIdByAccountID<T: Config> =
        StorageMap<_, Blake2_128Concat, T::AccountId, u32, OptionQuery>;

    #[pallet::storage]
    #[pallet::getter(fn entities_by_name_id)]
    pub type EntityIdByName<T> = StorageMap<_, Blake2_128Concat, Vec<u8>, u32, ValueQuery>;

    pub type TwinIndex = u32;
    type AccountIdOf<T> = <T as frame_system::Config>::AccountId;
    type TwinInfoOf<T> = types::Twin<<T as Config>::TwinIp, AccountIdOf<T>>;
    pub type TwinIpInput = BoundedVec<u8, ConstU32<39>>;
    pub type TwinIpOf<T> = <T as Config>::TwinIp;

    #[pallet::storage]
    #[pallet::getter(fn twins)]
    pub type Twins<T: Config> =
        StorageMap<_, Blake2_128Concat, TwinIndex, TwinInfoOf<T>, OptionQuery>;

    #[pallet::storage]
    #[pallet::getter(fn twin_ids_by_pubkey)]
    pub type TwinIdByAccountID<T: Config> =
        StorageMap<_, Blake2_128Concat, T::AccountId, u32, OptionQuery>;

    #[pallet::storage]
    #[pallet::getter(fn pricing_policies)]
    pub type PricingPolicies<T: Config> =
        StorageMap<_, Blake2_128Concat, u32, types::PricingPolicy<T::AccountId>, OptionQuery>;

    #[pallet::storage]
    #[pallet::getter(fn pricing_policies_by_name_id)]
    pub type PricingPolicyIdByName<T> = StorageMap<_, Blake2_128Concat, Vec<u8>, u32, ValueQuery>;

    #[pallet::storage]
    #[pallet::getter(fn farming_policies_map)]
    pub type FarmingPoliciesMap<T: Config> =
        StorageMap<_, Blake2_128Concat, u32, types::FarmingPolicy<T::BlockNumber>, ValueQuery>;

    #[pallet::storage]
    #[pallet::getter(fn users_terms_and_condition)]
    pub type UsersTermsAndConditions<T: Config> = StorageMap<
        _,
        Blake2_128Concat,
        T::AccountId,
        Vec<types::TermsAndConditions<T::AccountId>>,
        OptionQuery,
    >;

    #[pallet::storage]
    #[pallet::getter(fn allowed_node_certifiers)]
    pub type AllowedNodeCertifiers<T: Config> = StorageValue<_, Vec<T::AccountId>, OptionQuery>;

    #[pallet::storage]
    #[pallet::getter(fn connection_price)]
    pub type ConnectionPrice<T> = StorageValue<_, u32, ValueQuery>;

    #[pallet::storage]
    #[pallet::getter(fn farm_id)]
    pub type FarmID<T> = StorageValue<_, u32, ValueQuery>;

    #[pallet::storage]
    #[pallet::getter(fn node_id)]
    pub type NodeID<T> = StorageValue<_, u32, ValueQuery>;

    #[pallet::storage]
    #[pallet::getter(fn entity_id)]
    pub type EntityID<T> = StorageValue<_, u32, ValueQuery>;

    #[pallet::storage]
    #[pallet::getter(fn twin_id)]
    pub type TwinID<T> = StorageValue<_, u32, ValueQuery>;

    #[pallet::storage]
    #[pallet::getter(fn pricing_policy_id)]
    pub type PricingPolicyID<T> = StorageValue<_, u32, ValueQuery>;

    #[pallet::storage]
    #[pallet::getter(fn farming_policy_id)]
    pub type FarmingPolicyID<T> = StorageValue<_, u32, ValueQuery>;

    #[pallet::storage]
    #[pallet::getter(fn pallet_version)]
    pub type PalletVersion<T> = StorageValue<_, types::StorageVersion, ValueQuery>;

    #[pallet::storage]
    #[pallet::getter(fn zos_version)]
    pub type ZosVersion<T> = StorageValue<_, Vec<u8>, ValueQuery>;

    #[pallet::config]
    pub trait Config: frame_system::Config + pallet_timestamp::Config {
        type Event: From<Event<Self>> + IsType<<Self as frame_system::Config>::Event>;

        /// Origin for restricted extrinsics
        /// Can be the root or another origin configured in the runtime
        type RestrictedOrigin: EnsureOrigin<Self::Origin>;
        /// Weight information for extrinsics in this pallet.
        type WeightInfo: WeightInfo;

        type NodeChanged: ChangeNode<super::PubConfigOf<Self>, super::InterfaceOf<Self>>;

        /// The type of a name.
        type TwinIp: FullCodec
            + Debug
            + PartialEq
            + Clone
            + TypeInfo
            + TryFrom<Vec<u8>, Error = Error<Self>>
            + MaxEncodedLen;

        /// The type of a name.
        type FarmName: FullCodec
            + Debug
            + PartialEq
            + Clone
            + TypeInfo
            + TryFrom<Vec<u8>, Error = Error<Self>>
            + Into<Vec<u8>>
            + MaxEncodedLen;

        /// The type of a name.
        type PublicIP: FullCodec
            + Debug
            + PartialEq
            + Eq
            + Clone
            + TypeInfo
            + TryFrom<Vec<u8>, Error = Error<Self>>
            + MaxEncodedLen;

        /// The type of a name.
        type GatewayIP: FullCodec
            + Debug
            + PartialEq
            + Eq
            + Clone
            + TypeInfo
            + TryFrom<Vec<u8>, Error = Error<Self>>
            + MaxEncodedLen;

        /// The type of a name.
        type IP4: FullCodec
            + Debug
            + PartialEq
            + Eq
            + Clone
            + TypeInfo
            + TryFrom<Vec<u8>, Error = Error<Self>>
            + MaxEncodedLen;

        /// The type of a name.
        type GW4: FullCodec
            + Debug
            + PartialEq
            + Eq
            + Clone
            + TypeInfo
            + TryFrom<Vec<u8>, Error = Error<Self>>
            + MaxEncodedLen;

        /// The type of a name.
        type IP6: FullCodec
            + Debug
            + PartialEq
            + Eq
            + Clone
            + TypeInfo
            + TryFrom<Vec<u8>, Error = Error<Self>>
            + MaxEncodedLen;

        /// The type of a name.
        type GW6: FullCodec
            + Debug
            + PartialEq
            + Eq
            + Clone
            + TypeInfo
            + TryFrom<Vec<u8>, Error = Error<Self>>
            + MaxEncodedLen;

        /// The type of a name.
        type Domain: FullCodec
            + Debug
            + PartialEq
            + Eq
            + Clone
            + TypeInfo
            + TryFrom<Vec<u8>, Error = Error<Self>>
            + MaxEncodedLen;

        /// The type of an interface name.
        type InterfaceName: FullCodec
            + Debug
            + PartialEq
            + Eq
            + Clone
            + TypeInfo
            + TryFrom<Vec<u8>, Error = Error<Self>>
            + MaxEncodedLen;

        /// The type of an interface mac address.
        type InterfaceMac: FullCodec
            + Debug
            + PartialEq
            + Eq
            + Clone
            + TypeInfo
            + TryFrom<Vec<u8>, Error = Error<Self>>
            + MaxEncodedLen;

        /// The type of an interface IP.
        type InterfaceIP: FullCodec
            + Debug
            + PartialEq
            + Eq
            + Clone
            + TypeInfo
            + TryFrom<Vec<u8>, Error = Error<Self>>
            + MaxEncodedLen;

        #[pallet::constant]
        type MaxFarmNameLength: Get<u32>;

        #[pallet::constant]
        type MaxInterfaceIpsLength: Get<u32>;

        // #[pallet::constant]
        // type MaxFarmIPs: Get<u32>;
    }

    #[pallet::event]
    #[pallet::generate_deposit(pub(super) fn deposit_event)]
    pub enum Event<T: Config> {
        FarmStored(FarmInfoOf<T>),
        FarmUpdated(FarmInfoOf<T>),
        FarmDeleted(u32),

        NodeStored(Node<pallet::PubConfigOf<T>, pallet::InterfaceOf<T>>),
        NodeUpdated(Node<pallet::PubConfigOf<T>, pallet::InterfaceOf<T>>),
        NodeDeleted(u32),
        NodeUptimeReported(u32, u64, u64),
        NodePublicConfigStored(u32, Option<pallet::PubConfigOf<T>>),

        EntityStored(types::Entity<T::AccountId>),
        EntityUpdated(types::Entity<T::AccountId>),
        EntityDeleted(u32),

        TwinStored(types::Twin<T::TwinIp, T::AccountId>),
        TwinUpdated(types::Twin<T::TwinIp, T::AccountId>),

        TwinEntityStored(u32, u32, Vec<u8>),
        TwinEntityRemoved(u32, u32),
        TwinDeleted(u32),

        PricingPolicyStored(types::PricingPolicy<T::AccountId>),
        // CertificationCodeStored(types::CertificationCodes),
        FarmingPolicyStored(types::FarmingPolicy<T::BlockNumber>),
        FarmPayoutV2AddressRegistered(u32, Vec<u8>),
        FarmMarkedAsDedicated(u32),
        ConnectionPriceSet(u32),
        NodeCertificationSet(u32, NodeCertification),
        NodeCertifierAdded(T::AccountId),
        NodeCertifierRemoved(T::AccountId),
        FarmingPolicyUpdated(types::FarmingPolicy<T::BlockNumber>),
        FarmingPolicySet(u32, Option<FarmingPolicyLimit>),
        FarmCertificationSet(u32, FarmCertification),

        ZosVersionUpdated(Vec<u8>),
    }

    #[pallet::error]
    pub enum Error<T> {
        NoneValue,
        StorageOverflow,

        CannotCreateNode,
        NodeNotExists,
        NodeWithTwinIdExists,
        CannotDeleteNode,
        NodeDeleteNotAuthorized,
        NodeUpdateNotAuthorized,

        FarmExists,
        FarmNotExists,
        CannotCreateFarmWrongTwin,
        CannotUpdateFarmWrongTwin,
        CannotDeleteFarm,
        CannotDeleteFarmWithPublicIPs,
        CannotDeleteFarmWithNodesAssigned,
        CannotDeleteFarmWrongTwin,
        IpExists,
        IpNotExists,

        EntityWithNameExists,
        EntityWithPubkeyExists,
        EntityNotExists,
        EntitySignatureDoesNotMatch,
        EntityWithSignatureAlreadyExists,
        CannotUpdateEntity,
        CannotDeleteEntity,
        SignatureLenghtIsIncorrect,

        TwinExists,
        TwinNotExists,
        TwinWithPubkeyExists,
        CannotCreateTwin,
        UnauthorizedToUpdateTwin,

        PricingPolicyExists,
        PricingPolicyNotExists,
        PricingPolicyWithDifferentIdExists,
        CertificationCodeExists,
        FarmingPolicyAlreadyExists,
        FarmPayoutAdressAlreadyRegistered,
        FarmerDoesNotHaveEnoughFunds,
        UserDidNotSignTermsAndConditions,
        FarmerDidNotSignTermsAndConditions,
        FarmerNotAuthorized,
        InvalidFarmName,

        AlreadyCertifier,
        NotCertifier,
        NotAllowedToCertifyNode,

        FarmingPolicyNotExists,

        TwinIpTooShort,
        TwinIpTooLong,
        InvalidTwinIp,

        FarmNameTooShort,
        FarmNameTooLong,
        InvalidPublicIP,
        PublicIPToShort,
        PublicIPToLong,
        GatewayIPToShort,
        GatewayIPToLong,

        IP4ToShort,
        IP4ToLong,
        InvalidIP4,
        GW4ToShort,
        GW4ToLong,
        InvalidGW4,
        IP6ToShort,
        IP6ToLong,
        InvalidIP6,
        GW6ToShort,
        GW6ToLong,
        InvalidGW6,
        DomainToShort,
        DomainToLong,
        InvalidDomain,
        MethodIsDeprecated,
        InterfaceNameToShort,
        InterfaceNameToLong,
        InvalidInterfaceName,
        InterfaceMacToShort,
        InterfaceMacToLong,
        InvalidMacAddress,
        InterfaceIpToShort,
        InterfaceIpToLong,
        InvalidInterfaceIP,
        InvalidZosVersion,
        FarmingPolicyExpired,
    }

    #[pallet::genesis_config]
    pub struct GenesisConfig<T: Config> {
        pub su_price_value: u32,
        pub su_price_unit: u32,
        pub nu_price_value: u32,
        pub nu_price_unit: u32,
        pub ipu_price_value: u32,
        pub ipu_price_unit: u32,
        pub cu_price_value: u32,
        pub cu_price_unit: u32,
        pub domain_name_price_value: u32,
        pub unique_name_price_value: u32,
        pub foundation_account: Option<T::AccountId>,
        pub sales_account: Option<T::AccountId>,
        pub discount_for_dedication_nodes: u8,
        pub farming_policy_diy_cu: u32,
        pub farming_policy_diy_nu: u32,
        pub farming_policy_diy_su: u32,
        pub farming_policy_diy_ipu: u32,
        pub farming_policy_diy_minimal_uptime: u16,
        pub farming_policy_certified_cu: u32,
        pub farming_policy_certified_nu: u32,
        pub farming_policy_certified_su: u32,
        pub farming_policy_certified_ipu: u32,
        pub farming_policy_certified_minimal_uptime: u16,
        pub connection_price: u32,
    }

    // The default value for the genesis config type.
    #[cfg(feature = "std")]
    impl<T: Config> Default for GenesisConfig<T> {
        fn default() -> Self {
            Self {
                su_price_value: Default::default(),
                su_price_unit: Default::default(),
                nu_price_value: Default::default(),
                nu_price_unit: Default::default(),
                ipu_price_value: Default::default(),
                ipu_price_unit: Default::default(),
                cu_price_value: Default::default(),
                cu_price_unit: Default::default(),
                domain_name_price_value: Default::default(),
                unique_name_price_value: Default::default(),
                foundation_account: None,
                sales_account: None,
                discount_for_dedication_nodes: Default::default(),
                farming_policy_diy_cu: Default::default(),
                farming_policy_diy_nu: Default::default(),
                farming_policy_diy_su: Default::default(),
                farming_policy_diy_ipu: Default::default(),
                farming_policy_diy_minimal_uptime: Default::default(),
                farming_policy_certified_cu: Default::default(),
                farming_policy_certified_nu: Default::default(),
                farming_policy_certified_su: Default::default(),
                farming_policy_certified_ipu: Default::default(),
                farming_policy_certified_minimal_uptime: Default::default(),
                connection_price: Default::default(),
            }
        }
    }

    #[pallet::genesis_build]
    impl<T: Config> GenesisBuild<T> for GenesisConfig<T> {
        fn build(&self) {
            let su = types::Policy {
                value: self.su_price_value,
                unit: types::Unit::from_u32(self.su_price_unit),
            };

            let cu = types::Policy {
                value: self.cu_price_value,
                unit: types::Unit::from_u32(self.cu_price_unit),
            };

            let nu = types::Policy {
                value: self.nu_price_value,
                unit: types::Unit::from_u32(self.nu_price_unit),
            };

            let ipu = types::Policy {
                value: self.ipu_price_value,
                unit: types::Unit::from_u32(self.ipu_price_unit),
            };

            let unique_name = types::Policy {
                value: self.unique_name_price_value,
                unit: types::Unit::default(),
            };

            let domain_name = types::Policy {
                value: self.domain_name_price_value,
                unit: types::Unit::default(),
            };

            match &self.foundation_account {
                Some(foundation_account) => match &self.sales_account {
                    Some(certified_sales_account) => {
                        let p_policy = types::PricingPolicy {
                            version: 1,
                            id: 1,
                            name: "threefold_default_pricing_policy".as_bytes().to_vec(),
                            su,
                            cu,
                            nu,
                            ipu,
                            unique_name,
                            domain_name,
                            foundation_account: foundation_account.clone(),
                            certified_sales_account: certified_sales_account.clone(),
                            discount_for_dedication_nodes: self.discount_for_dedication_nodes,
                        };
                        PricingPolicies::<T>::insert(1, p_policy);
                        PricingPolicyID::<T>::put(1);
                    }
                    None => (),
                },
                None => (),
            };

            FarmingPoliciesMap::<T>::insert(
                1,
                types::FarmingPolicy {
                    version: 1,
                    id: 1,
                    name: "threefold_default_diy_farming_policy".as_bytes().to_vec(),
                    su: self.farming_policy_diy_su,
                    cu: self.farming_policy_diy_cu,
                    nu: self.farming_policy_diy_nu,
                    ipv4: self.farming_policy_diy_ipu,
                    minimal_uptime: self.farming_policy_diy_minimal_uptime,
                    policy_created: T::BlockNumber::from(0 as u32),
                    policy_end: T::BlockNumber::from(0 as u32),
                    immutable: false,
                    default: true,
                    node_certification: NodeCertification::Diy,
                    farm_certification: FarmCertification::NotCertified,
                },
            );

            FarmingPoliciesMap::<T>::insert(
                2,
                types::FarmingPolicy {
                    version: 1,
                    id: 2,
                    name: "threefold_default_certified_farming_policy"
                        .as_bytes()
                        .to_vec(),
                    su: self.farming_policy_certified_su,
                    cu: self.farming_policy_certified_cu,
                    nu: self.farming_policy_certified_nu,
                    ipv4: self.farming_policy_certified_ipu,
                    minimal_uptime: self.farming_policy_certified_minimal_uptime,
                    policy_created: T::BlockNumber::from(0 as u32),
                    policy_end: T::BlockNumber::from(0 as u32),
                    immutable: false,
                    default: true,
                    node_certification: NodeCertification::Certified,
                    farm_certification: FarmCertification::NotCertified,
                },
            );
            FarmingPolicyID::<T>::put(2);

            ConnectionPrice::<T>::put(self.connection_price)
        }
    }

    #[pallet::call]
    impl<T: Config> Pallet<T> {
        #[pallet::weight(10_000 + T::DbWeight::get().writes(1))]
        pub fn set_storage_version(
            origin: OriginFor<T>,
            version: types::StorageVersion,
        ) -> DispatchResultWithPostInfo {
            T::RestrictedOrigin::ensure_origin(origin)?;

            PalletVersion::<T>::set(version);

            Ok(().into())
        }

        #[pallet::weight(10_000 + T::DbWeight::get().writes(1))]
        pub fn create_farm(
            origin: OriginFor<T>,
            name: FarmNameInput<T>,
            public_ips: Vec<PublicIP<T::PublicIP, T::GatewayIP>>,
        ) -> DispatchResultWithPostInfo {
            let address = ensure_signed(origin)?;

            let farm_name = FarmNameOf::<T>::try_from(name.to_vec())
                .map_err(DispatchErrorWithPostInfo::from)?;

            ensure!(
                !FarmIdByName::<T>::contains_key(name.clone()),
                Error::<T>::FarmExists
            );
            let twin_id = TwinIdByAccountID::<T>::get(&address).ok_or(Error::<T>::TwinNotExists)?;
            let twin = Twins::<T>::get(twin_id).ok_or(Error::<T>::TwinNotExists)?;
            ensure!(
                twin.account_id == address,
                Error::<T>::CannotCreateFarmWrongTwin
            );

            let mut id = FarmID::<T>::get();
            id = id + 1;

            // reset all public ip contract id's
            // just a safeguard
            // filter out doubles
            let mut public_ips_list: BoundedVec<
                PublicIP<T::PublicIP, T::GatewayIP>,
                ConstU32<256>,
            > = vec![].try_into().unwrap();

            for ip in public_ips {
                match public_ips_list.iter().position(|pub_ip| pub_ip.ip == ip.ip) {
                    Some(_) => return Err(Error::<T>::IpExists.into()),
                    None => {
                        public_ips_list
                            .try_push(PublicIP {
                                ip: ip.ip,
                                gateway: ip.gateway,
                                contract_id: 0,
                            })
                            .or_else(|_| {
                                return Err(DispatchErrorWithPostInfo::from(
                                    Error::<T>::InvalidPublicIP,
                                ));
                            })?;
                    }
                };
            }

            let new_farm = Farm {
                version: TFGRID_FARM_VERSION,
                id,
                twin_id,
                name: farm_name,
                pricing_policy_id: 1,
                certification: FarmCertification::NotCertified,
                public_ips: public_ips_list,
                dedicated_farm: false,
                farming_policy_limits: None,
            };

            Farms::<T>::insert(id, &new_farm);
            FarmIdByName::<T>::insert(name.to_vec().clone(), id);
            FarmID::<T>::put(id);

            Self::deposit_event(Event::FarmStored(new_farm));

            Ok(().into())
        }

        #[pallet::weight(10_000 + T::DbWeight::get().writes(3) + T::DbWeight::get().reads(2))]
        pub fn update_farm(
            origin: OriginFor<T>,
            id: u32,
            name: FarmNameInput<T>,
            pricing_policy_id: u32,
        ) -> DispatchResultWithPostInfo {
            let address = ensure_signed(origin)?;

            let new_farm_name = FarmNameOf::<T>::try_from(name.to_vec())
                .map_err(DispatchErrorWithPostInfo::from)?;

            let twin_id = TwinIdByAccountID::<T>::get(&address).ok_or(Error::<T>::TwinNotExists)?;

            let mut stored_farm = Farms::<T>::get(id).ok_or(Error::<T>::FarmNotExists)?;

            ensure!(
                stored_farm.twin_id == twin_id,
                Error::<T>::CannotUpdateFarmWrongTwin
            );

            if FarmIdByName::<T>::contains_key(name.clone()) {
                let farm_id_by_new_name = FarmIdByName::<T>::get(name.clone());
                // if the user picks a new name but it is taken by another farmer, don't allow it
                if farm_id_by_new_name != id {
                    return Err(Error::<T>::InvalidFarmName.into());
                }
            }

            let name: Vec<u8> = stored_farm.name.into();
            // Remove stored farm by name and insert new one
            FarmIdByName::<T>::remove(name.clone());

            stored_farm.name = new_farm_name;
            stored_farm.pricing_policy_id = pricing_policy_id;

            Farms::<T>::insert(id, &stored_farm);
            FarmIdByName::<T>::insert(name, stored_farm.id);

            Self::deposit_event(Event::FarmUpdated(stored_farm));

            Ok(().into())
        }

        #[pallet::weight(10_000 + T::DbWeight::get().writes(1) + T::DbWeight::get().reads(2))]
        pub fn add_stellar_payout_v2address(
            origin: OriginFor<T>,
            farm_id: u32,
            stellar_address: Vec<u8>,
        ) -> DispatchResultWithPostInfo {
            let address = ensure_signed(origin)?;

            let twin_id = TwinIdByAccountID::<T>::get(&address).ok_or(Error::<T>::TwinNotExists)?;

            let farm = Farms::<T>::get(farm_id).ok_or(Error::<T>::FarmNotExists)?;

            ensure!(
                farm.twin_id == twin_id,
                Error::<T>::CannotUpdateFarmWrongTwin
            );

            FarmPayoutV2AddressByFarmID::<T>::insert(&farm_id, &stellar_address);

            Self::deposit_event(Event::FarmPayoutV2AddressRegistered(
                farm_id,
                stellar_address,
            ));

            Ok(().into())
        }

        #[pallet::weight(100_000_000 + T::DbWeight::get().writes(1) + T::DbWeight::get().reads(1))]
        pub fn set_farm_certification(
            origin: OriginFor<T>,
            farm_id: u32,
            certification: FarmCertification,
        ) -> DispatchResultWithPostInfo {
            T::RestrictedOrigin::ensure_origin(origin)?;

            let mut stored_farm = Farms::<T>::get(farm_id).ok_or(Error::<T>::FarmNotExists)?;

            stored_farm.certification = certification;

            Farms::<T>::insert(farm_id, &stored_farm);

            Self::deposit_event(Event::FarmCertificationSet(farm_id, certification));

            Ok(().into())
        }

        #[pallet::weight(100_000_000 + T::DbWeight::get().writes(1) + T::DbWeight::get().reads(2))]
        pub fn add_farm_ip(
            origin: OriginFor<T>,
            id: u32,
            ip: Vec<u8>,
            gateway: Vec<u8>,
        ) -> DispatchResultWithPostInfo {
            let address = ensure_signed(origin)?;

            let mut stored_farm = Farms::<T>::get(id).ok_or(Error::<T>::FarmNotExists)?;

            let twin = Twins::<T>::get(stored_farm.twin_id).ok_or(Error::<T>::TwinNotExists)?;
            ensure!(
                twin.account_id == address,
                Error::<T>::CannotUpdateFarmWrongTwin
            );

            let parsed_ip =
                <T as Config>::PublicIP::try_from(ip).map_err(DispatchErrorWithPostInfo::from)?;

            let parsed_gateway = <T as Config>::GatewayIP::try_from(gateway)
                .map_err(DispatchErrorWithPostInfo::from)?;

            let new_ip = PublicIP {
                ip: parsed_ip,
                gateway: parsed_gateway,
                contract_id: 0,
            };

            match stored_farm
                .public_ips
                .iter()
                .position(|public_ip| public_ip.ip == new_ip.ip)
            {
                Some(_) => return Err(Error::<T>::IpExists.into()),
                None => {
                    stored_farm.public_ips.try_push(new_ip).or_else(|_| {
                        return Err(DispatchErrorWithPostInfo::from(Error::<T>::InvalidPublicIP));
                    })?;
                    Farms::<T>::insert(stored_farm.id, &stored_farm);
                    Self::deposit_event(Event::FarmUpdated(stored_farm));
                    return Ok(().into());
                }
            };
        }

        #[pallet::weight(100_000_000 + T::DbWeight::get().writes(1) + T::DbWeight::get().reads(2))]
        pub fn remove_farm_ip(
            origin: OriginFor<T>,
            id: u32,
            ip: Vec<u8>,
        ) -> DispatchResultWithPostInfo {
            let address = ensure_signed(origin)?;

            let mut stored_farm = Farms::<T>::get(id).ok_or(Error::<T>::FarmNotExists)?;

            let twin = Twins::<T>::get(stored_farm.twin_id).ok_or(Error::<T>::TwinNotExists)?;
            ensure!(
                twin.account_id == address,
                Error::<T>::CannotUpdateFarmWrongTwin
            );

            let parsed_ip =
                <T as Config>::PublicIP::try_from(ip).map_err(DispatchErrorWithPostInfo::from)?;

            match stored_farm
                .public_ips
                .iter()
                .position(|pubip| pubip.ip == parsed_ip && pubip.contract_id == 0)
            {
                Some(index) => {
                    stored_farm.public_ips.remove(index);
                    Farms::<T>::insert(stored_farm.id, &stored_farm);
                    Self::deposit_event(Event::FarmUpdated(stored_farm));
                    Ok(().into())
                }
                None => Err(Error::<T>::IpNotExists.into()),
            }
        }

        #[pallet::weight(100_000_000 + T::DbWeight::get().writes(2) + T::DbWeight::get().reads(2))]
        pub fn delete_farm(_origin: OriginFor<T>, _id: u32) -> DispatchResultWithPostInfo {
            Err(DispatchErrorWithPostInfo::from(Error::<T>::MethodIsDeprecated).into())
        }

        #[pallet::weight(<T as Config>::WeightInfo::create_node())]
        pub fn create_node(
            origin: OriginFor<T>,
            farm_id: u32,
            resources: Resources,
            location: Location,
            country: Vec<u8>,
            city: Vec<u8>,
            interfaces: Vec<pallet::InterfaceOf<T>>,
            secure_boot: bool,
            virtualized: bool,
            serial_number: Vec<u8>,
        ) -> DispatchResultWithPostInfo {
            let account_id = ensure_signed(origin)?;

            ensure!(Farms::<T>::contains_key(farm_id), Error::<T>::FarmNotExists);
            ensure!(
                TwinIdByAccountID::<T>::contains_key(&account_id),
                Error::<T>::TwinNotExists
            );
            let twin_id =
                TwinIdByAccountID::<T>::get(&account_id).ok_or(Error::<T>::TwinNotExists)?;

            ensure!(
                !NodeIdByTwinID::<T>::contains_key(twin_id),
                Error::<T>::NodeWithTwinIdExists
            );

            let mut id = NodeID::<T>::get();
            id = id + 1;

            let created = <timestamp::Pallet<T>>::get().saturated_into::<u64>() / 1000;

            let mut new_node = Node {
                version: TFGRID_NODE_VERSION,
                id,
                farm_id,
                twin_id,
                resources,
                location,
                country,
                city,
                public_config: None,
                created,
                farming_policy_id: 0,
                interfaces,
                certification: NodeCertification::default(),
                secure_boot,
                virtualized,
                serial_number,
                connection_price: ConnectionPrice::<T>::get(),
            };

            let farming_policy = Self::get_farming_policy(&new_node)?;
            new_node.farming_policy_id = farming_policy.id;

            Nodes::<T>::insert(id, &new_node);
            NodeID::<T>::put(id);
            NodeIdByTwinID::<T>::insert(twin_id, new_node.id);

            let mut nodes_by_farm = NodesByFarmID::<T>::get(farm_id);
            nodes_by_farm.push(id);
            NodesByFarmID::<T>::insert(farm_id, nodes_by_farm);

            T::NodeChanged::node_changed(None, &new_node);

            Self::deposit_event(Event::NodeStored(new_node));

            Ok(().into())
        }

        #[pallet::weight(<T as Config>::WeightInfo::update_node())]
        pub fn update_node(
            origin: OriginFor<T>,
            node_id: u32,
            farm_id: u32,
            resources: Resources,
            location: Location,
            country: Vec<u8>,
            city: Vec<u8>,
            interfaces: Vec<pallet::InterfaceOf<T>>,
            secure_boot: bool,
            virtualized: bool,
            serial_number: Vec<u8>,
        ) -> DispatchResultWithPostInfo {
            let account_id = ensure_signed(origin)?;

            let mut stored_node = Nodes::<T>::get(&node_id).ok_or(Error::<T>::NodeNotExists)?;
            ensure!(
                TwinIdByAccountID::<T>::contains_key(&account_id),
                Error::<T>::TwinNotExists
            );

            let twin_id =
                TwinIdByAccountID::<T>::get(&account_id).ok_or(Error::<T>::TwinNotExists)?;
            ensure!(
                stored_node.twin_id == twin_id,
                Error::<T>::NodeUpdateNotAuthorized
            );

            ensure!(Farms::<T>::contains_key(farm_id), Error::<T>::FarmNotExists);

            let old_node = Nodes::<T>::get(node_id).ok_or(Error::<T>::NodeNotExists)?;

            stored_node.farm_id = farm_id;
            stored_node.resources = resources;
            stored_node.location = location;
            stored_node.country = country;
            stored_node.city = city;
            stored_node.interfaces = interfaces;
            stored_node.secure_boot = secure_boot;
            stored_node.virtualized = virtualized;
            stored_node.serial_number = serial_number;

            // override node in storage
            Nodes::<T>::insert(stored_node.id, &stored_node);

            T::NodeChanged::node_changed(Some(&old_node), &stored_node);

            Self::deposit_event(Event::NodeUpdated(stored_node));

            Ok(Pays::No.into())
        }

        #[pallet::weight(100_000_000 + T::DbWeight::get().writes(1) + T::DbWeight::get().reads(1))]
        pub fn set_node_certification(
            origin: OriginFor<T>,
            node_id: u32,
            node_certification: NodeCertification,
        ) -> DispatchResultWithPostInfo {
            let account_id = ensure_signed(origin)?;

            if let Some(certifiers) = AllowedNodeCertifiers::<T>::get() {
                ensure!(
                    certifiers.contains(&account_id),
                    Error::<T>::NotAllowedToCertifyNode
                );

                ensure!(
                    Nodes::<T>::contains_key(&node_id),
                    Error::<T>::NodeNotExists
                );
                let mut stored_node = Nodes::<T>::get(node_id).ok_or(Error::<T>::NodeNotExists)?;

                stored_node.certification = node_certification;

                // Refetch farming policy and save it on the node
                let farming_policy = Self::get_farming_policy(&stored_node)?;
                stored_node.farming_policy_id = farming_policy.id;

                // override node in storage
                Nodes::<T>::insert(stored_node.id, &stored_node);

                Self::deposit_event(Event::NodeUpdated(stored_node));
                Self::deposit_event(Event::NodeCertificationSet(node_id, node_certification));
            }

            Ok(().into())
        }

        #[pallet::weight(<T as Config>::WeightInfo::report_uptime())]
        pub fn report_uptime(origin: OriginFor<T>, uptime: u64) -> DispatchResultWithPostInfo {
            let account_id = ensure_signed(origin)?;

            let twin_id =
                TwinIdByAccountID::<T>::get(account_id).ok_or(Error::<T>::TwinNotExists)?;

            ensure!(
                NodeIdByTwinID::<T>::contains_key(twin_id),
                Error::<T>::TwinNotExists
            );
            let node_id = NodeIdByTwinID::<T>::get(twin_id);

            ensure!(Nodes::<T>::contains_key(node_id), Error::<T>::NodeNotExists);

            let now = <timestamp::Pallet<T>>::get().saturated_into::<u64>() / 1000;

            Self::deposit_event(Event::NodeUptimeReported(node_id, now, uptime));

            Ok(Pays::No.into())
        }

        #[pallet::weight(100_000_000 + T::DbWeight::get().writes(1) + T::DbWeight::get().reads(3))]
        pub fn add_node_public_config(
            origin: OriginFor<T>,
            farm_id: u32,
            node_id: u32,
            public_config: Option<pallet::PubConfigOf<T>>,
        ) -> DispatchResultWithPostInfo {
            let account_id = ensure_signed(origin)?;

            // check if this twin can update the farm with id passed
            let farm = Farms::<T>::get(farm_id).ok_or(Error::<T>::FarmNotExists)?;

            ensure!(
                Twins::<T>::contains_key(farm.twin_id),
                Error::<T>::TwinNotExists
            );
            let farm_twin = Twins::<T>::get(farm.twin_id).ok_or(Error::<T>::TwinNotExists)?;
            ensure!(
                farm_twin.account_id == account_id,
                Error::<T>::CannotUpdateFarmWrongTwin
            );

            // check if the node belong to the farm
            let mut node = Nodes::<T>::get(node_id).ok_or(Error::<T>::NodeNotExists)?;
            ensure!(node.farm_id == farm_id, Error::<T>::NodeUpdateNotAuthorized);

            // update the public config and save
            node.public_config = public_config.clone();
            Nodes::<T>::insert(node_id, node);

            Self::deposit_event(Event::NodePublicConfigStored(node_id, public_config));

            Ok(().into())
        }

        #[pallet::weight(100_000_000 + T::DbWeight::get().writes(1) + T::DbWeight::get().reads(2))]
        pub fn delete_node(origin: OriginFor<T>, id: u32) -> DispatchResultWithPostInfo {
            let account_id = ensure_signed(origin)?;

            let stored_node = Nodes::<T>::get(id).ok_or(Error::<T>::NodeNotExists)?;
            let twin_id =
                TwinIdByAccountID::<T>::get(&account_id).ok_or(Error::<T>::TwinNotExists)?;
            ensure!(
                stored_node.twin_id == twin_id,
                Error::<T>::NodeUpdateNotAuthorized
            );

            let mut nodes_by_farm = NodesByFarmID::<T>::get(stored_node.farm_id);
            let location = nodes_by_farm
                .binary_search(&id)
                .or(Err(Error::<T>::NodeNotExists))?;
            nodes_by_farm.remove(location);
            NodesByFarmID::<T>::insert(stored_node.farm_id, nodes_by_farm);

            // Call node deleted
            T::NodeChanged::node_deleted(&stored_node);

            Nodes::<T>::remove(id);

            Self::deposit_event(Event::NodeDeleted(id));

            // Call node deleted
            T::NodeChanged::node_deleted(&stored_node);

            Ok(().into())
        }

        #[pallet::weight(100_000_000 + T::DbWeight::get().writes(4) + T::DbWeight::get().reads(3))]
        pub fn create_entity(
            origin: OriginFor<T>,
            target: T::AccountId,
            name: Vec<u8>,
            country: Vec<u8>,
            city: Vec<u8>,
            signature: Vec<u8>,
        ) -> DispatchResultWithPostInfo {
            let _ = ensure_signed(origin)?;

            ensure!(
                !EntityIdByName::<T>::contains_key(&name),
                Error::<T>::EntityWithNameExists
            );
            ensure!(
                !EntityIdByAccountID::<T>::contains_key(&target),
                Error::<T>::EntityWithPubkeyExists
            );
            ensure!(
                signature.len() == 128,
                Error::<T>::SignatureLenghtIsIncorrect
            );
            let decoded_signature_as_byteslice =
                <[u8; 64]>::from_hex(signature.clone()).expect("Decoding failed");
            let mut message = Vec::new();
            message.extend_from_slice(&name);
            message.extend_from_slice(&country);
            message.extend_from_slice(&city);

            ensure!(
                Self::verify_signature(decoded_signature_as_byteslice, &target, &message),
                Error::<T>::EntitySignatureDoesNotMatch
            );

            let mut id = EntityID::<T>::get();
            id = id + 1;

            let entity = types::Entity::<T::AccountId> {
                version: TFGRID_ENTITY_VERSION,
                id,
                name: name.clone(),
                country,
                city,
                account_id: target.clone(),
            };

            Entities::<T>::insert(&id, &entity);
            EntityIdByName::<T>::insert(&name, id);
            EntityIdByAccountID::<T>::insert(&target, id);
            EntityID::<T>::put(id);

            Self::deposit_event(Event::EntityStored(entity));

            Ok(().into())
        }

        #[pallet::weight(100_000_000 + T::DbWeight::get().writes(3) + T::DbWeight::get().reads(3))]
        pub fn update_entity(
            origin: OriginFor<T>,
            name: Vec<u8>,
            country: Vec<u8>,
            city: Vec<u8>,
        ) -> DispatchResultWithPostInfo {
            let account_id = ensure_signed(origin)?;

            ensure!(
                !EntityIdByName::<T>::contains_key(&name),
                Error::<T>::EntityWithNameExists
            );

            let stored_entity_id =
                EntityIdByAccountID::<T>::get(&account_id).ok_or(Error::<T>::EntityNotExists)?;

            ensure!(
                Entities::<T>::contains_key(&stored_entity_id),
                Error::<T>::EntityNotExists
            );
            let mut stored_entity =
                Entities::<T>::get(stored_entity_id).ok_or(Error::<T>::EntityNotExists)?;

            ensure!(
                stored_entity.account_id == account_id,
                Error::<T>::CannotUpdateEntity
            );

            // remove entity by name id
            EntityIdByName::<T>::remove(&stored_entity.name);

            stored_entity.name = name.clone();
            stored_entity.country = country;
            stored_entity.city = city;

            // overwrite entity
            Entities::<T>::insert(&stored_entity_id, &stored_entity);

            // re-insert with new name
            EntityIdByName::<T>::insert(&name, stored_entity_id);

            Self::deposit_event(Event::EntityUpdated(stored_entity));

            Ok(().into())
        }

        // TODO: delete all object that have an entity id reference?
        #[pallet::weight(100_000_000 + T::DbWeight::get().writes(3) + T::DbWeight::get().reads(2))]
        pub fn delete_entity(origin: OriginFor<T>) -> DispatchResultWithPostInfo {
            let account_id = ensure_signed(origin)?;

            let stored_entity_id =
                EntityIdByAccountID::<T>::get(&account_id).ok_or(Error::<T>::EntityNotExists)?;

            let stored_entity =
                Entities::<T>::get(stored_entity_id).ok_or(Error::<T>::EntityNotExists)?;

            ensure!(
                stored_entity.account_id == account_id,
                Error::<T>::CannotDeleteEntity
            );

            // Remove entity from storage
            Entities::<T>::remove(&stored_entity_id);

            // remove entity by name id
            EntityIdByName::<T>::remove(&stored_entity.name);

            // remove entity by pubkey id
            EntityIdByAccountID::<T>::remove(&account_id);

            Self::deposit_event(Event::EntityDeleted(stored_entity_id));

            Ok(().into())
        }

        #[pallet::weight(<T as Config>::WeightInfo::create_twin())]
        pub fn create_twin(origin: OriginFor<T>, ip: TwinIpInput) -> DispatchResultWithPostInfo {
            let account_id = ensure_signed(origin)?;

            ensure!(
                UsersTermsAndConditions::<T>::contains_key(account_id.clone()),
                Error::<T>::UserDidNotSignTermsAndConditions
            );

            ensure!(
                !TwinIdByAccountID::<T>::contains_key(&account_id),
                Error::<T>::TwinWithPubkeyExists
            );

            let mut twin_id = TwinID::<T>::get();
            twin_id = twin_id + 1;

            let twin_ip = Self::check_twin_ip(ip)?;

            let twin = types::Twin::<T::TwinIp, T::AccountId> {
                version: TFGRID_TWIN_VERSION,
                id: twin_id,
                account_id: account_id.clone(),
                entities: Vec::new(),
                ip: twin_ip,
            };

            Twins::<T>::insert(&twin_id, &twin);
            TwinID::<T>::put(twin_id);

            // add the twin id to this users map of twin ids
            TwinIdByAccountID::<T>::insert(&account_id.clone(), twin_id);

            Self::deposit_event(Event::TwinStored(twin));

            Ok(().into())
        }

        #[pallet::weight(100_000_000 + T::DbWeight::get().writes(1) + T::DbWeight::get().reads(3))]
        pub fn update_twin(origin: OriginFor<T>, ip: TwinIpInput) -> DispatchResultWithPostInfo {
            let account_id = ensure_signed(origin)?;

            let twin_id =
                TwinIdByAccountID::<T>::get(account_id.clone()).ok_or(Error::<T>::TwinNotExists)?;

            let mut twin = Twins::<T>::get(&twin_id).ok_or(Error::<T>::TwinNotExists)?;

            // Make sure only the owner of this twin can update his twin
            ensure!(
                twin.account_id == account_id,
                Error::<T>::UnauthorizedToUpdateTwin
            );

            let twin_ip = Self::check_twin_ip(ip)?;

            twin.ip = twin_ip;

            Twins::<T>::insert(&twin_id, &twin);

            Self::deposit_event(Event::TwinUpdated(twin));
            Ok(().into())
        }

        // Method for twins only
        #[pallet::weight(100_000_000 + T::DbWeight::get().writes(1) + T::DbWeight::get().reads(2))]
        pub fn add_twin_entity(
            origin: OriginFor<T>,
            twin_id: u32,
            entity_id: u32,
            signature: Vec<u8>,
        ) -> DispatchResultWithPostInfo {
            let account_id = ensure_signed(origin)?;

            let stored_entity = Entities::<T>::get(entity_id).ok_or(Error::<T>::EntityNotExists)?;

            let mut twin = Twins::<T>::get(&twin_id).ok_or(Error::<T>::TwinNotExists)?;
            // Make sure only the owner of this twin can call this method
            ensure!(
                twin.account_id == account_id,
                Error::<T>::UnauthorizedToUpdateTwin
            );

            let entity_proof = types::EntityProof {
                entity_id,
                signature: signature.clone(),
            };

            ensure!(
                !twin.entities.contains(&entity_proof),
                Error::<T>::EntityWithSignatureAlreadyExists
            );

            let decoded_signature_as_byteslice =
                <[u8; 64]>::from_hex(signature.clone()).expect("Decoding failed");

            let mut message = Vec::new();
            message.extend_from_slice(&entity_id.to_be_bytes());
            message.extend_from_slice(&twin_id.to_be_bytes());

            ensure!(
                Self::verify_signature(
                    decoded_signature_as_byteslice,
                    &stored_entity.account_id,
                    &message
                ),
                Error::<T>::EntitySignatureDoesNotMatch
            );

            // Store proof
            twin.entities.push(entity_proof);

            // Update twin
            Twins::<T>::insert(&twin_id, &twin);

            Self::deposit_event(Event::TwinEntityStored(twin_id, entity_id, signature));

            Ok(().into())
        }

        #[pallet::weight(100_000_000 + T::DbWeight::get().writes(1) + T::DbWeight::get().reads(1))]
        pub fn delete_twin_entity(
            origin: OriginFor<T>,
            twin_id: u32,
            entity_id: u32,
        ) -> DispatchResultWithPostInfo {
            let account_id = ensure_signed(origin)?;

            let mut twin = Twins::<T>::get(&twin_id).ok_or(Error::<T>::TwinNotExists)?;
            // Make sure only the owner of this twin can call this method
            ensure!(
                twin.account_id == account_id,
                Error::<T>::UnauthorizedToUpdateTwin
            );

            ensure!(
                twin.entities.iter().any(|v| v.entity_id == entity_id),
                Error::<T>::EntityNotExists
            );

            let index = twin
                .entities
                .iter()
                .position(|x| x.entity_id == entity_id)
                .unwrap();
            twin.entities.remove(index);

            // Update twin
            Twins::<T>::insert(&twin_id, &twin);

            Self::deposit_event(Event::TwinEntityRemoved(twin_id, entity_id));

            Ok(().into())
        }

        #[pallet::weight(100_000_000 + T::DbWeight::get().writes(2) + T::DbWeight::get().reads(1))]
        pub fn delete_twin(origin: OriginFor<T>, twin_id: u32) -> DispatchResultWithPostInfo {
            let account_id = ensure_signed(origin)?;

            let twin = Twins::<T>::get(&twin_id).ok_or(Error::<T>::TwinNotExists)?;
            // Make sure only the owner of this twin can call this method
            ensure!(
                twin.account_id == account_id,
                Error::<T>::UnauthorizedToUpdateTwin
            );

            Twins::<T>::remove(&twin_id);

            // remove twin id from this users map of twin ids
            TwinIdByAccountID::<T>::remove(&account_id.clone());

            Self::deposit_event(Event::TwinDeleted(twin_id));

            Ok(().into())
        }

        #[pallet::weight(100_000_000 + T::DbWeight::get().writes(3) + T::DbWeight::get().reads(2))]
        pub fn create_pricing_policy(
            origin: OriginFor<T>,
            name: Vec<u8>,
            su: types::Policy,
            cu: types::Policy,
            nu: types::Policy,
            ipu: types::Policy,
            unique_name: types::Policy,
            domain_name: types::Policy,
            foundation_account: T::AccountId,
            certified_sales_account: T::AccountId,
            discount_for_dedication_nodes: u8,
        ) -> DispatchResultWithPostInfo {
            T::RestrictedOrigin::ensure_origin(origin)?;

            ensure!(
                !PricingPolicyIdByName::<T>::contains_key(&name),
                Error::<T>::PricingPolicyExists
            );

            let mut id = PricingPolicyID::<T>::get();
            id = id + 1;

            let new_policy = types::PricingPolicy {
                version: TFGRID_PRICING_POLICY_VERSION,
                id,
                name,
                su,
                cu,
                nu,
                ipu,
                unique_name,
                domain_name,
                foundation_account,
                certified_sales_account,
                discount_for_dedication_nodes,
            };

            PricingPolicies::<T>::insert(&id, &new_policy);
            PricingPolicyIdByName::<T>::insert(&new_policy.name, &id);
            PricingPolicyID::<T>::put(id);

            Self::deposit_event(Event::PricingPolicyStored(new_policy));
            Ok(().into())
        }

        #[pallet::weight(100_000_000 + T::DbWeight::get().writes(4) + T::DbWeight::get().reads(2))]
        pub fn update_pricing_policy(
            origin: OriginFor<T>,
            id: u32,
            name: Vec<u8>,
            su: types::Policy,
            cu: types::Policy,
            nu: types::Policy,
            ipu: types::Policy,
            unique_name: types::Policy,
            domain_name: types::Policy,
            foundation_account: T::AccountId,
            certified_sales_account: T::AccountId,
            discount_for_dedication_nodes: u8,
        ) -> DispatchResultWithPostInfo {
            T::RestrictedOrigin::ensure_origin(origin)?;

            // Ensure pricing policy with same id already exists
            let mut pricing_policy =
                PricingPolicies::<T>::get(id).ok_or(Error::<T>::PricingPolicyNotExists)?;

            // if name exists ensure that it belongs to the same policy id
            if PricingPolicyIdByName::<T>::contains_key(&name) {
                let stored_id = PricingPolicyIdByName::<T>::get(&name);
                ensure!(
                    stored_id == id,
                    Error::<T>::PricingPolicyWithDifferentIdExists
                );
            }

            if name != pricing_policy.name {
                PricingPolicyIdByName::<T>::remove(&pricing_policy.name);
            }

            pricing_policy.name = name;
            pricing_policy.su = su;
            pricing_policy.cu = cu;
            pricing_policy.nu = nu;
            pricing_policy.ipu = ipu;
            pricing_policy.unique_name = unique_name;
            pricing_policy.domain_name = domain_name;
            pricing_policy.foundation_account = foundation_account;
            pricing_policy.certified_sales_account = certified_sales_account;
            pricing_policy.discount_for_dedication_nodes = discount_for_dedication_nodes;

            PricingPolicies::<T>::insert(&id, &pricing_policy);
            PricingPolicyIdByName::<T>::insert(&pricing_policy.name, &id);
            PricingPolicyID::<T>::put(id);

            Self::deposit_event(Event::PricingPolicyStored(pricing_policy));

            Ok(().into())
        }

        #[pallet::weight(100_000_000 + T::DbWeight::get().writes(2) + T::DbWeight::get().reads(3))]
        pub fn create_farming_policy(
            origin: OriginFor<T>,
            name: Vec<u8>,
            su: u32,
            cu: u32,
            nu: u32,
            ipv4: u32,
            minimal_uptime: u16,
            policy_end: T::BlockNumber,
            immutable: bool,
            default: bool,
            node_certification: NodeCertification,
            farm_certification: FarmCertification,
        ) -> DispatchResultWithPostInfo {
            T::RestrictedOrigin::ensure_origin(origin)?;

            let mut id = FarmingPolicyID::<T>::get();
            id = id + 1;

            let now_block = system::Pallet::<T>::block_number();

            let new_policy = types::FarmingPolicy {
                version: TFGRID_FARMING_POLICY_VERSION,
                id,
                name,
                su,
                cu,
                nu,
                ipv4,
                minimal_uptime,
                policy_created: now_block,
                policy_end,
                immutable,
                default,
                node_certification,
                farm_certification,
            };

            FarmingPoliciesMap::<T>::insert(id, &new_policy);
            FarmingPolicyID::<T>::put(id);

            Self::deposit_event(Event::FarmingPolicyStored(new_policy));

            Ok(().into())
        }

        #[pallet::weight(100_000_000 + T::DbWeight::get().writes(1) + T::DbWeight::get().reads(2))]
        pub fn user_accept_tc(
            origin: OriginFor<T>,
            document_link: Vec<u8>,
            document_hash: Vec<u8>,
        ) -> DispatchResultWithPostInfo {
            let account_id = ensure_signed(origin)?;
            let timestamp = <timestamp::Pallet<T>>::get().saturated_into::<u64>() / 1000;

            let t_and_c = types::TermsAndConditions {
                account_id: account_id.clone(),
                timestamp,
                document_link,
                document_hash,
            };

            let mut users_terms_and_condition =
                UsersTermsAndConditions::<T>::get(account_id.clone()).unwrap_or(vec![]);
            users_terms_and_condition.push(t_and_c);
            UsersTermsAndConditions::<T>::insert(account_id, users_terms_and_condition);

            Ok(().into())
        }

        #[pallet::weight(100_000_000 + T::DbWeight::get().writes(2) + T::DbWeight::get().reads(5))]
        pub fn delete_node_farm(origin: OriginFor<T>, node_id: u32) -> DispatchResultWithPostInfo {
            let account_id = ensure_signed(origin)?;

            // check if the farmer twin is authorized
            let farm_twin_id =
                TwinIdByAccountID::<T>::get(&account_id).ok_or(Error::<T>::TwinNotExists)?;
            // check if the ndode belong to said farm
            let node = Nodes::<T>::get(&node_id).ok_or(Error::<T>::NodeNotExists)?;
            let farm = Farms::<T>::get(node.farm_id).ok_or(Error::<T>::FarmNotExists)?;

            ensure!(
                Twins::<T>::contains_key(&farm.twin_id),
                Error::<T>::TwinNotExists
            );
            let farm_twin = Twins::<T>::get(farm.twin_id).ok_or(Error::<T>::TwinNotExists)?;
            ensure!(
                farm_twin_id == farm_twin.id,
                Error::<T>::FarmerNotAuthorized
            );

            let mut nodes_by_farm = NodesByFarmID::<T>::get(node.farm_id);
            let location = nodes_by_farm
                .binary_search(&node_id)
                .or(Err(Error::<T>::NodeNotExists))?;
            nodes_by_farm.remove(location);
            NodesByFarmID::<T>::insert(node.farm_id, nodes_by_farm);

            // Call node deleted
            T::NodeChanged::node_deleted(&node);

            Nodes::<T>::remove(node_id);
            NodeIdByTwinID::<T>::remove(node.twin_id);

            // Call node deleted
            T::NodeChanged::node_deleted(&node);

            Self::deposit_event(Event::NodeDeleted(node_id));

            Ok(().into())
        }

        #[pallet::weight(100_000_000 + T::DbWeight::get().writes(3) + T::DbWeight::get().reads(2))]
        pub fn set_farm_dedicated(
            origin: OriginFor<T>,
            farm_id: u32,
            dedicated: bool,
        ) -> DispatchResultWithPostInfo {
            T::RestrictedOrigin::ensure_origin(origin)?;

            let mut farm = Farms::<T>::get(farm_id).ok_or(Error::<T>::FarmNotExists)?;
            farm.dedicated_farm = dedicated;
            Farms::<T>::insert(farm_id, &farm);

            Self::deposit_event(Event::FarmUpdated(farm));

            Ok(().into())
        }

        #[pallet::weight(100_000_000 + T::DbWeight::get().writes(1) + T::DbWeight::get().reads(1))]
        pub fn force_reset_farm_ip(
            origin: OriginFor<T>,
            farm_id: u32,
            ip: Vec<u8>,
        ) -> DispatchResultWithPostInfo {
            T::RestrictedOrigin::ensure_origin(origin)?;

            ensure!(Farms::<T>::contains_key(farm_id), Error::<T>::FarmNotExists);
            let mut stored_farm = Farms::<T>::get(farm_id).ok_or(Error::<T>::FarmNotExists)?;

            let parsed_ip =
                <T as Config>::PublicIP::try_from(ip).map_err(DispatchErrorWithPostInfo::from)?;

            match stored_farm
                .public_ips
                .iter_mut()
                .find(|pubip| pubip.ip == parsed_ip)
            {
                Some(ip) => {
                    ip.contract_id = 0;
                }
                None => return Err(Error::<T>::IpNotExists.into()),
            };

            Farms::<T>::insert(stored_farm.id, &stored_farm);

            Self::deposit_event(Event::FarmUpdated(stored_farm));

            Ok(().into())
        }

        #[pallet::weight(100_000_000 + T::DbWeight::get().writes(1) + T::DbWeight::get().reads(1))]
        pub fn set_connection_price(
            origin: OriginFor<T>,
            price: u32,
        ) -> DispatchResultWithPostInfo {
            T::RestrictedOrigin::ensure_origin(origin)?;

            ConnectionPrice::<T>::set(price);

            Self::deposit_event(Event::ConnectionPriceSet(price));

            Ok(().into())
        }

        #[pallet::weight(100_000_000 + T::DbWeight::get().writes(1) + T::DbWeight::get().reads(1))]
        pub fn add_node_certifier(
            origin: OriginFor<T>,
            who: T::AccountId,
        ) -> DispatchResultWithPostInfo {
            T::RestrictedOrigin::ensure_origin(origin)?;

            match AllowedNodeCertifiers::<T>::get() {
                Some(mut certifiers) => {
                    let location = certifiers
                        .binary_search(&who)
                        .err()
                        .ok_or(Error::<T>::AlreadyCertifier)?;
                    certifiers.insert(location, who.clone());
                    AllowedNodeCertifiers::<T>::put(certifiers);

                    Self::deposit_event(Event::NodeCertifierAdded(who));
                }
                None => {
                    let certifiers = vec![who.clone()];
                    AllowedNodeCertifiers::<T>::put(certifiers);
                    Self::deposit_event(Event::NodeCertifierAdded(who));
                }
            }

            Ok(().into())
        }

        #[pallet::weight(100_000_000 + T::DbWeight::get().writes(1) + T::DbWeight::get().reads(1))]
        pub fn remove_node_certifier(
            origin: OriginFor<T>,
            who: T::AccountId,
        ) -> DispatchResultWithPostInfo {
            T::RestrictedOrigin::ensure_origin(origin)?;

            if let Some(mut certifiers) = AllowedNodeCertifiers::<T>::get() {
                let location = certifiers
                    .binary_search(&who)
                    .ok()
                    .ok_or(Error::<T>::NotCertifier)?;
                certifiers.remove(location);
                AllowedNodeCertifiers::<T>::put(&certifiers);

                Self::deposit_event(Event::NodeCertifierRemoved(who));
            }
            Ok(().into())
        }

        #[pallet::weight(100_000_000 + T::DbWeight::get().writes(1) + T::DbWeight::get().reads(1))]
        pub fn update_farming_policy(
            origin: OriginFor<T>,
            id: u32,
            name: Vec<u8>,
            su: u32,
            cu: u32,
            nu: u32,
            ipv4: u32,
            minimal_uptime: u16,
            policy_end: T::BlockNumber,
            default: bool,
            node_certification: NodeCertification,
            farm_certification: FarmCertification,
        ) -> DispatchResultWithPostInfo {
            T::RestrictedOrigin::ensure_origin(origin)?;

            ensure!(
                FarmingPoliciesMap::<T>::contains_key(id),
                Error::<T>::FarmingPolicyNotExists
            );

            let mut farming_policy = FarmingPoliciesMap::<T>::get(id);

            farming_policy.name = name;
            farming_policy.su = su;
            farming_policy.cu = cu;
            farming_policy.nu = nu;
            farming_policy.ipv4 = ipv4;
            farming_policy.minimal_uptime = minimal_uptime;
            farming_policy.policy_end = policy_end;
            farming_policy.default = default;
            farming_policy.node_certification = node_certification;
            farming_policy.farm_certification = farm_certification;

            FarmingPoliciesMap::<T>::insert(id, &farming_policy);

            Self::deposit_event(Event::FarmingPolicyUpdated(farming_policy));

            Ok(().into())
        }

        #[pallet::weight(100_000_000 + T::DbWeight::get().writes(1) + T::DbWeight::get().reads(1))]
        pub fn attach_policy_to_farm(
            origin: OriginFor<T>,
            farm_id: u32,
            limits: Option<FarmingPolicyLimit>,
        ) -> DispatchResultWithPostInfo {
            T::RestrictedOrigin::ensure_origin(origin)?;

            if let Some(policy_limits) = limits {
                let farming_policy = FarmingPoliciesMap::<T>::get(policy_limits.farming_policy_id);
                let now = system::Pallet::<T>::block_number();
<<<<<<< HEAD

                // Policy end is expressed in number of blocks
                if farming_policy.policy_end != T::BlockNumber::from(0 as u32)
                    && now >= farming_policy.policy_created + farming_policy.policy_end
                {
                    return Err(DispatchErrorWithPostInfo::from(
                        Error::<T>::FarmingPolicyExpired,
                    ));
                }

                let mut farm = Farms::<T>::get(farm_id).ok_or(Error::<T>::FarmNotExists)?;
                farm.farming_policy_limits = Some(policy_limits);
                Farms::<T>::insert(farm_id, &farm);

                // Give all the nodes in this farm the policy that is attached
                for node_id in NodesByFarmID::<T>::get(farm_id) {
                    match Nodes::<T>::get(node_id) {
                        Some(mut node) => {
                            let policy = Self::get_farming_policy(&node)?;
                            node.farming_policy_id = policy.id;
                            Nodes::<T>::insert(node_id, node);
                        }
                        None => continue,
                    }
                }

=======

                // Policy end is expressed in number of blocks
                if now >= farming_policy.policy_created + farming_policy.policy_end {
                    return Err(DispatchErrorWithPostInfo::from(
                        Error::<T>::FarmingPolicyExpired,
                    ));
                }

                let mut farm = Farms::<T>::get(farm_id).ok_or(Error::<T>::FarmNotExists)?;
                farm.farming_policy_limits = Some(policy_limits);
                Farms::<T>::insert(farm_id, &farm);
>>>>>>> 062ff2c4
                Self::deposit_event(Event::FarmingPolicySet(farm_id, farm.farming_policy_limits));
            }

            Ok(().into())
        }

        #[pallet::weight(100_000_000 + T::DbWeight::get().writes(1) + T::DbWeight::get().reads(1))]
        pub fn set_zos_version(
            origin: OriginFor<T>,
            zos_version: Vec<u8>,
        ) -> DispatchResultWithPostInfo {
            T::RestrictedOrigin::ensure_origin(origin)?;

            ensure!(
                ZosVersion::<T>::get() != zos_version,
                Error::<T>::InvalidZosVersion
            );

            ZosVersion::<T>::put(&zos_version);

            Self::deposit_event(Event::ZosVersionUpdated(zos_version));

            Ok(().into())
        }
    }
}

use frame_support::pallet_prelude::DispatchResultWithPostInfo;
// Internal functions of the pallet
impl<T: Config> Pallet<T> {
    pub fn verify_signature(signature: [u8; 64], target: &T::AccountId, payload: &Vec<u8>) -> bool {
        if Self::verify_ed_signature(signature, target, payload) {
            return true;
        } else if Self::verify_sr_signature(signature, target, payload) {
            return true;
        }

        false
    }

    fn verify_ed_signature(signature: [u8; 64], target: &T::AccountId, payload: &Vec<u8>) -> bool {
        let entity_pubkey_ed25519 = Self::convert_account_to_ed25519(target);
        // Decode signature into a ed25519 signature
        let ed25519_signature = sp_core::ed25519::Signature::from_raw(signature);

        sp_io::crypto::ed25519_verify(&ed25519_signature, &payload, &entity_pubkey_ed25519)
    }

    fn verify_sr_signature(signature: [u8; 64], target: &T::AccountId, payload: &Vec<u8>) -> bool {
        let entity_pubkey_sr25519 = Self::convert_account_to_sr25519(target);
        // Decode signature into a sr25519 signature
        let sr25519_signature = sp_core::sr25519::Signature::from_raw(signature);

        sp_io::crypto::sr25519_verify(&sr25519_signature, &payload, &entity_pubkey_sr25519)
    }

    fn convert_account_to_ed25519(account: &T::AccountId) -> sp_core::ed25519::Public {
        // Decode entity's public key
        let account_vec = &account.encode();
        let mut bytes = [0u8; 32];
        bytes.copy_from_slice(&account_vec);
        sp_core::ed25519::Public::from_raw(bytes)
    }

    fn convert_account_to_sr25519(account: &T::AccountId) -> sp_core::sr25519::Public {
        // Decode entity's public key
        let account_vec = &account.encode();
        let mut bytes = [0u8; 32];
        bytes.copy_from_slice(&account_vec);
        sp_core::sr25519::Public::from_raw(bytes)
    }

    fn get_farming_policy(
        node: &Node<pallet::PubConfigOf<T>, pallet::InterfaceOf<T>>,
    ) -> Result<types::FarmingPolicy<T::BlockNumber>, DispatchErrorWithPostInfo> {
        let mut farm = Farms::<T>::get(node.farm_id).ok_or(Error::<T>::FarmNotExists)?;

        // If there is a farming policy defined on the
        // farm policy limits, use that one
        match farm.farming_policy_limits {
            Some(mut limits) => {
                ensure!(
                    FarmingPoliciesMap::<T>::contains_key(limits.farming_policy_id),
                    Error::<T>::FarmingPolicyNotExists
                );
                match limits.end {
                    Some(end_timestamp) => {
                        let now = <timestamp::Pallet<T>>::get().saturated_into::<u64>() / 1000;
                        if now > end_timestamp {
                            return Self::get_default_farming_policy();
                        }
                    }
                    None => (),
                };

                match limits.cu {
                    Some(cu_limit) => {
                        let cu = resources::get_cu(node.resources);
                        if cu > cu_limit {
                            return Self::get_default_farming_policy();
                        }
                        limits.cu = Some(cu_limit - cu);
                    }
                    None => (),
                };

                match limits.su {
                    Some(su_limit) => {
                        let su = resources::get_su(node.resources);
                        if su > su_limit {
                            return Self::get_default_farming_policy();
                        }
                        limits.su = Some(su_limit - su);
                    }
                    None => (),
                };

                match limits.node_count {
                    Some(node_count) => {
                        if node_count == 0 {
                            return Self::get_default_farming_policy();
                        }
                        limits.node_count = Some(node_count - 1);
                    }
                    None => (),
                };

                // Save limits when decrement is done
                farm.farming_policy_limits = Some(limits.clone());
                Farms::<T>::insert(node.farm_id, farm);

                return Ok(FarmingPoliciesMap::<T>::get(limits.farming_policy_id));
            }
            None => (),
        };

        let mut policies: Vec<types::FarmingPolicy<T::BlockNumber>> =
            FarmingPoliciesMap::<T>::iter().map(|p| p.1).collect();

        policies.sort();
        policies.reverse();

        let possible_policy = policies
            .into_iter()
            .filter(|policy| {
                policy.node_certification <= node.certification
                    && policy.farm_certification <= farm.certification
            })
            .take(1)
            .next();

        match possible_policy {
            Some(policy) => Ok(policy),
            None => {
                return Err(DispatchErrorWithPostInfo::from(
                    Error::<T>::FarmingPolicyNotExists,
                ))
            }
        }
    }

    fn get_default_farming_policy(
    ) -> Result<types::FarmingPolicy<T::BlockNumber>, DispatchErrorWithPostInfo> {
        let mut policies: Vec<types::FarmingPolicy<T::BlockNumber>> =
            FarmingPoliciesMap::<T>::iter().map(|p| p.1).collect();

        policies.sort();
        policies.reverse();

        let possible_policy = policies
            .into_iter()
            .filter(|policy| policy.default)
            .take(1)
            .next();

        match possible_policy {
            Some(policy) => Ok(policy),
            None => {
                return Err(DispatchErrorWithPostInfo::from(
                    Error::<T>::FarmingPolicyNotExists,
                ))
            }
        }
    }

    fn check_twin_ip(ip: TwinIpInput) -> Result<TwinIpOf<T>, DispatchErrorWithPostInfo> {
        let ip = TwinIpOf::<T>::try_from(ip.to_vec()).map_err(DispatchErrorWithPostInfo::from)?;

        Ok(ip)
    }
}

impl<T: Config> tfchain_support::traits::Tfgrid<T::AccountId, T::FarmName, pallet::PublicIpOf<T>>
    for Pallet<T>
{
    fn get_farm(
        farm_id: u32,
    ) -> Option<tfchain_support::types::Farm<T::FarmName, pallet::PublicIpOf<T>>> {
        Farms::<T>::get(farm_id)
    }

    fn is_farm_owner(farm_id: u32, who: T::AccountId) -> bool {
        let farm = Farms::<T>::get(farm_id);
        if let Some(f) = farm {
            match Twins::<T>::get(f.twin_id) {
                Some(twin) => twin.account_id == who,
                None => false,
            }
        } else {
            false
        }
    }

    fn is_twin_owner(twin_id: u32, who: T::AccountId) -> bool {
        match Twins::<T>::get(twin_id) {
            Some(twin) => twin.account_id == who,
            None => false,
        }
    }
}<|MERGE_RESOLUTION|>--- conflicted
+++ resolved
@@ -1849,7 +1849,6 @@
             if let Some(policy_limits) = limits {
                 let farming_policy = FarmingPoliciesMap::<T>::get(policy_limits.farming_policy_id);
                 let now = system::Pallet::<T>::block_number();
-<<<<<<< HEAD
 
                 // Policy end is expressed in number of blocks
                 if farming_policy.policy_end != T::BlockNumber::from(0 as u32)
@@ -1876,19 +1875,6 @@
                     }
                 }
 
-=======
-
-                // Policy end is expressed in number of blocks
-                if now >= farming_policy.policy_created + farming_policy.policy_end {
-                    return Err(DispatchErrorWithPostInfo::from(
-                        Error::<T>::FarmingPolicyExpired,
-                    ));
-                }
-
-                let mut farm = Farms::<T>::get(farm_id).ok_or(Error::<T>::FarmNotExists)?;
-                farm.farming_policy_limits = Some(policy_limits);
-                Farms::<T>::insert(farm_id, &farm);
->>>>>>> 062ff2c4
                 Self::deposit_event(Event::FarmingPolicySet(farm_id, farm.farming_policy_limits));
             }
 
