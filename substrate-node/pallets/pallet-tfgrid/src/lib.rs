#![cfg_attr(not(feature = "std"), no_std)]

/// Edit this file to define custom logic or remove it if it is not needed.
/// Learn more about FRAME and the core library of Substrate FRAME pallets:
/// https://substrate.dev/docs/en/knowledgebase/runtime/frame
use sp_std::prelude::*;

use codec::Encode;
use frame_support::dispatch::DispatchErrorWithPostInfo;
use frame_support::{ensure, traits::EnsureOrigin};
use frame_system::{self as system, ensure_signed};
use hex::FromHex;
use pallet_timestamp as timestamp;
use sp_runtime::SaturatedConversion;
use tfchain_support::{resources, types::Node};

// Re-export pallet items so that they can be accessed from the crate namespace.
pub use pallet::*;

#[cfg(test)]
mod mock;

#[cfg(test)]
mod tests;

pub mod weights;

pub mod types;

pub mod farm;
pub mod grid_migration;
pub mod interface;
pub mod pub_config;
pub mod pub_ip;
pub mod twin;

// Definition of the pallet logic, to be aggregated at runtime definition
// through `construct_runtime`.
#[frame_support::pallet]
pub mod pallet {
    use super::types;
    use super::weights::WeightInfo;
    use super::*;
    use frame_support::pallet_prelude::*;
    use frame_support::{traits::ConstU32, BoundedVec};
    use frame_system::pallet_prelude::*;
    use pallet_timestamp as timestamp;
    use sp_std::{convert::TryInto, fmt::Debug, vec::Vec};
    use tfchain_support::{
        traits::ChangeNode,
        types::{
            Farm, FarmCertification, FarmingPolicyLimit, Interface, Location, Node,
            NodeCertification, PublicConfig, PublicIP, Resources, IP,
        },
    };

    use codec::FullCodec;

    #[pallet::pallet]
    #[pallet::generate_store(pub(super) trait Store)]
    #[pallet::without_storage_info]
    pub struct Pallet<T>(_);

    // Version constant that referenced the struct version
    pub const TFGRID_ENTITY_VERSION: u32 = 1;
    pub const TFGRID_FARM_VERSION: u32 = 4;
    pub const TFGRID_TWIN_VERSION: u32 = 1;
    pub const TFGRID_NODE_VERSION: u32 = 5;
    pub const TFGRID_PRICING_POLICY_VERSION: u32 = 2;
    pub const TFGRID_CERTIFICATION_CODE_VERSION: u32 = 1;
    pub const TFGRID_FARMING_POLICY_VERSION: u32 = 2;

    pub type FarmNameInput<T> = BoundedVec<u8, <T as Config>::MaxFarmNameLength>;
    pub type FarmNameOf<T> = <T as Config>::FarmName;
    pub type PublicIpOf<T> = PublicIP<<T as Config>::PublicIP, <T as Config>::GatewayIP>;
    pub type FarmInfoOf<T> = Farm<<T as Config>::FarmName, PublicIpOf<T>>;
    #[pallet::storage]
    #[pallet::getter(fn farms)]
    pub type Farms<T: Config> = StorageMap<_, Blake2_128Concat, u32, FarmInfoOf<T>, OptionQuery>;

    #[pallet::storage]
    #[pallet::getter(fn farms_by_name_id)]
    pub type FarmIdByName<T: Config> = StorageMap<_, Blake2_128Concat, Vec<u8>, u32, ValueQuery>;

    #[pallet::storage]
    #[pallet::getter(fn farm_payout_address_by_farm_id)]
    pub type FarmPayoutV2AddressByFarmID<T: Config> =
        StorageMap<_, Blake2_128Concat, u32, Vec<u8>, ValueQuery>;

    pub type Ip4ConfigOf<T> = IP<<T as Config>::IP4, <T as Config>::GW4>;
    pub type Ip6ConfigOf<T> = IP<<T as Config>::IP6, <T as Config>::GW6>;

    pub type PubConfigOf<T> =
        PublicConfig<Ip4ConfigOf<T>, Option<Ip6ConfigOf<T>>, Option<<T as Config>::Domain>>;

    pub type InterfaceIp<T> = <T as Config>::InterfaceIP;
    pub type InterfaceIpsOf<T> =
        BoundedVec<<T as Config>::InterfaceIP, <T as Config>::MaxInterfaceIpsLength>;
    pub type InterfaceOf<T> =
        Interface<<T as Config>::InterfaceName, <T as Config>::InterfaceMac, InterfaceIpsOf<T>>;

    #[pallet::storage]
    #[pallet::getter(fn nodes)]
    pub type Nodes<T> =
        StorageMap<_, Blake2_128Concat, u32, Node<PubConfigOf<T>, InterfaceOf<T>>, OptionQuery>;

    #[pallet::storage]
    #[pallet::getter(fn node_by_twin_id)]
    pub type NodeIdByTwinID<T> = StorageMap<_, Blake2_128Concat, u32, u32, ValueQuery>;

    #[pallet::storage]
    #[pallet::getter(fn entities)]
    pub type Entities<T: Config> =
        StorageMap<_, Blake2_128Concat, u32, types::Entity<T::AccountId>, OptionQuery>;

    #[pallet::storage]
    #[pallet::getter(fn entities_by_pubkey_id)]
    pub type EntityIdByAccountID<T: Config> =
        StorageMap<_, Blake2_128Concat, T::AccountId, u32, OptionQuery>;

    #[pallet::storage]
    #[pallet::getter(fn entities_by_name_id)]
    pub type EntityIdByName<T> = StorageMap<_, Blake2_128Concat, Vec<u8>, u32, ValueQuery>;

    pub type TwinIndex = u32;
    type AccountIdOf<T> = <T as frame_system::Config>::AccountId;
    type TwinInfoOf<T> = types::Twin<<T as Config>::TwinIp, AccountIdOf<T>>;
    pub type TwinIpInput = BoundedVec<u8, ConstU32<39>>;
    pub type TwinIpOf<T> = <T as Config>::TwinIp;

    #[pallet::storage]
    #[pallet::getter(fn twins)]
    pub type Twins<T: Config> =
        StorageMap<_, Blake2_128Concat, TwinIndex, TwinInfoOf<T>, OptionQuery>;

    #[pallet::storage]
    #[pallet::getter(fn twin_ids_by_pubkey)]
    pub type TwinIdByAccountID<T: Config> =
        StorageMap<_, Blake2_128Concat, T::AccountId, u32, OptionQuery>;

    #[pallet::storage]
    #[pallet::getter(fn pricing_policies)]
    pub type PricingPolicies<T: Config> =
        StorageMap<_, Blake2_128Concat, u32, types::PricingPolicy<T::AccountId>, OptionQuery>;

    #[pallet::storage]
    #[pallet::getter(fn pricing_policies_by_name_id)]
    pub type PricingPolicyIdByName<T> = StorageMap<_, Blake2_128Concat, Vec<u8>, u32, ValueQuery>;

    #[pallet::storage]
    #[pallet::getter(fn farming_policies_map)]
    pub type FarmingPoliciesMap<T: Config> =
        StorageMap<_, Blake2_128Concat, u32, types::FarmingPolicy<T::BlockNumber>, ValueQuery>;

    #[pallet::storage]
    #[pallet::getter(fn users_terms_and_condition)]
    pub type UsersTermsAndConditions<T: Config> = StorageMap<
        _,
        Blake2_128Concat,
        T::AccountId,
        Vec<types::TermsAndConditions<T::AccountId>>,
        OptionQuery,
    >;

    #[pallet::storage]
    #[pallet::getter(fn allowed_node_certifiers)]
    pub type AllowedNodeCertifiers<T: Config> = StorageValue<_, Vec<T::AccountId>, OptionQuery>;

    #[pallet::storage]
    #[pallet::getter(fn connection_price)]
    pub type ConnectionPrice<T> = StorageValue<_, u32, ValueQuery>;

    #[pallet::storage]
    #[pallet::getter(fn farm_id)]
    pub type FarmID<T> = StorageValue<_, u32, ValueQuery>;

    #[pallet::storage]
    #[pallet::getter(fn node_id)]
    pub type NodeID<T> = StorageValue<_, u32, ValueQuery>;

    #[pallet::storage]
    #[pallet::getter(fn entity_id)]
    pub type EntityID<T> = StorageValue<_, u32, ValueQuery>;

    #[pallet::storage]
    #[pallet::getter(fn twin_id)]
    pub type TwinID<T> = StorageValue<_, u32, ValueQuery>;

    #[pallet::storage]
    #[pallet::getter(fn pricing_policy_id)]
    pub type PricingPolicyID<T> = StorageValue<_, u32, ValueQuery>;

    #[pallet::storage]
    #[pallet::getter(fn farming_policy_id)]
    pub type FarmingPolicyID<T> = StorageValue<_, u32, ValueQuery>;

    #[pallet::storage]
    #[pallet::getter(fn pallet_version)]
    pub type PalletVersion<T> = StorageValue<_, types::StorageVersion, ValueQuery>;

    #[pallet::storage]
    #[pallet::getter(fn zos_version)]
    pub type ZosVersion<T> = StorageValue<_, Vec<u8>, ValueQuery>;

    #[pallet::config]
    pub trait Config: frame_system::Config + pallet_timestamp::Config {
        type Event: From<Event<Self>> + IsType<<Self as frame_system::Config>::Event>;

        /// Origin for restricted extrinsics
        /// Can be the root or another origin configured in the runtime
        type RestrictedOrigin: EnsureOrigin<Self::Origin>;
        /// Weight information for extrinsics in this pallet.
        type WeightInfo: WeightInfo;

        type NodeChanged: ChangeNode<super::PubConfigOf<Self>, super::InterfaceOf<Self>>;

        /// The type of a name.
        type TwinIp: FullCodec
            + Debug
            + PartialEq
            + Clone
            + TypeInfo
            + TryFrom<Vec<u8>, Error = Error<Self>>
            + MaxEncodedLen;

        /// The type of a name.
        type FarmName: FullCodec
            + Debug
            + PartialEq
            + Clone
            + TypeInfo
            + TryFrom<Vec<u8>, Error = Error<Self>>
            + Into<Vec<u8>>
            + MaxEncodedLen;

        /// The type of a name.
        type PublicIP: FullCodec
            + Debug
            + PartialEq
            + Eq
            + Clone
            + TypeInfo
            + TryFrom<Vec<u8>, Error = Error<Self>>
            + MaxEncodedLen;

        /// The type of a name.
        type GatewayIP: FullCodec
            + Debug
            + PartialEq
            + Eq
            + Clone
            + TypeInfo
            + TryFrom<Vec<u8>, Error = Error<Self>>
            + MaxEncodedLen;

        /// The type of a name.
        type IP4: FullCodec
            + Debug
            + PartialEq
            + Eq
            + Clone
            + TypeInfo
            + TryFrom<Vec<u8>, Error = Error<Self>>
            + MaxEncodedLen;

        /// The type of a name.
        type GW4: FullCodec
            + Debug
            + PartialEq
            + Eq
            + Clone
            + TypeInfo
            + TryFrom<Vec<u8>, Error = Error<Self>>
            + MaxEncodedLen;

        /// The type of a name.
        type IP6: FullCodec
            + Debug
            + PartialEq
            + Eq
            + Clone
            + TypeInfo
            + TryFrom<Vec<u8>, Error = Error<Self>>
            + MaxEncodedLen;

        /// The type of a name.
        type GW6: FullCodec
            + Debug
            + PartialEq
            + Eq
            + Clone
            + TypeInfo
            + TryFrom<Vec<u8>, Error = Error<Self>>
            + MaxEncodedLen;

        /// The type of a name.
        type Domain: FullCodec
            + Debug
            + PartialEq
            + Eq
            + Clone
            + TypeInfo
            + TryFrom<Vec<u8>, Error = Error<Self>>
            + MaxEncodedLen;

        /// The type of an interface name.
        type InterfaceName: FullCodec
            + Debug
            + PartialEq
            + Eq
            + Clone
            + TypeInfo
            + TryFrom<Vec<u8>, Error = Error<Self>>
            + MaxEncodedLen;

        /// The type of an interface mac address.
        type InterfaceMac: FullCodec
            + Debug
            + PartialEq
            + Eq
            + Clone
            + TypeInfo
            + TryFrom<Vec<u8>, Error = Error<Self>>
            + MaxEncodedLen;

        /// The type of an interface IP.
        type InterfaceIP: FullCodec
            + Debug
            + PartialEq
            + Eq
            + Clone
            + TypeInfo
            + TryFrom<Vec<u8>, Error = Error<Self>>
            + MaxEncodedLen;

        #[pallet::constant]
        type MaxFarmNameLength: Get<u32>;

        #[pallet::constant]
        type MaxInterfaceIpsLength: Get<u32>;

        // #[pallet::constant]
        // type MaxFarmIPs: Get<u32>;
    }

    #[pallet::event]
    #[pallet::generate_deposit(pub(super) fn deposit_event)]
    pub enum Event<T: Config> {
        FarmStored(FarmInfoOf<T>),
        FarmUpdated(FarmInfoOf<T>),
        FarmDeleted(u32),

        NodeStored(Node<pallet::PubConfigOf<T>, pallet::InterfaceOf<T>>),
        NodeUpdated(Node<pallet::PubConfigOf<T>, pallet::InterfaceOf<T>>),
        NodeDeleted(u32),
        NodeUptimeReported(u32, u64, u64),
        NodePublicConfigStored(u32, Option<pallet::PubConfigOf<T>>),

        EntityStored(types::Entity<T::AccountId>),
        EntityUpdated(types::Entity<T::AccountId>),
        EntityDeleted(u32),

        TwinStored(types::Twin<T::TwinIp, T::AccountId>),
        TwinUpdated(types::Twin<T::TwinIp, T::AccountId>),

        TwinEntityStored(u32, u32, Vec<u8>),
        TwinEntityRemoved(u32, u32),
        TwinDeleted(u32),

        PricingPolicyStored(types::PricingPolicy<T::AccountId>),
        // CertificationCodeStored(types::CertificationCodes),
        FarmingPolicyStored(types::FarmingPolicy<T::BlockNumber>),
        FarmPayoutV2AddressRegistered(u32, Vec<u8>),
        FarmMarkedAsDedicated(u32),
        ConnectionPriceSet(u32),
        NodeCertificationSet(u32, NodeCertification),
        NodeCertifierAdded(T::AccountId),
        NodeCertifierRemoved(T::AccountId),
        FarmingPolicyUpdated(types::FarmingPolicy<T::BlockNumber>),
        FarmingPolicySet(u32, Option<FarmingPolicyLimit>),
        FarmCertificationSet(u32, FarmCertification),

        ZosVersionUpdated(Vec<u8>),
    }

    #[pallet::error]
    pub enum Error<T> {
        NoneValue,
        StorageOverflow,

        CannotCreateNode,
        NodeNotExists,
        NodeWithTwinIdExists,
        CannotDeleteNode,
        NodeDeleteNotAuthorized,
        NodeUpdateNotAuthorized,

        FarmExists,
        FarmNotExists,
        CannotCreateFarmWrongTwin,
        CannotUpdateFarmWrongTwin,
        CannotDeleteFarm,
        CannotDeleteFarmWithPublicIPs,
        CannotDeleteFarmWithNodesAssigned,
        CannotDeleteFarmWrongTwin,
        IpExists,
        IpNotExists,

        EntityWithNameExists,
        EntityWithPubkeyExists,
        EntityNotExists,
        EntitySignatureDoesNotMatch,
        EntityWithSignatureAlreadyExists,
        CannotUpdateEntity,
        CannotDeleteEntity,
        SignatureLenghtIsIncorrect,

        TwinExists,
        TwinNotExists,
        TwinWithPubkeyExists,
        CannotCreateTwin,
        UnauthorizedToUpdateTwin,

        PricingPolicyExists,
        PricingPolicyNotExists,
        PricingPolicyWithDifferentIdExists,
        CertificationCodeExists,
        FarmingPolicyAlreadyExists,
        FarmPayoutAdressAlreadyRegistered,
        FarmerDoesNotHaveEnoughFunds,
        UserDidNotSignTermsAndConditions,
        FarmerDidNotSignTermsAndConditions,
        FarmerNotAuthorized,
        InvalidFarmName,

        AlreadyCertifier,
        NotCertifier,
        NotAllowedToCertifyNode,

        FarmingPolicyNotExists,

        TwinIpTooShort,
        TwinIpTooLong,
        InvalidTwinIp,

        FarmNameTooShort,
        FarmNameTooLong,
        InvalidPublicIP,
        PublicIPToShort,
        PublicIPToLong,
        GatewayIPToShort,
        GatewayIPToLong,

        IP4ToShort,
        IP4ToLong,
        InvalidIP4,
        GW4ToShort,
        GW4ToLong,
        InvalidGW4,
        IP6ToShort,
        IP6ToLong,
        InvalidIP6,
        GW6ToShort,
        GW6ToLong,
        InvalidGW6,
        DomainToShort,
        DomainToLong,
        InvalidDomain,
        MethodIsDeprecated,
<<<<<<< HEAD
        InterfaceNameToShort,
        InterfaceNameToLong,
        InvalidInterfaceName,
        InterfaceMacToShort,
        InterfaceMacToLong,
        InvalidMacAddress,
        InterfaceIpToShort,
        InterfaceIpToLong,
        InvalidInterfaceIP,
=======

        InvalidZosVersion,
>>>>>>> d208d08a
    }

    #[pallet::genesis_config]
    pub struct GenesisConfig<T: Config> {
        pub su_price_value: u32,
        pub su_price_unit: u32,
        pub nu_price_value: u32,
        pub nu_price_unit: u32,
        pub ipu_price_value: u32,
        pub ipu_price_unit: u32,
        pub cu_price_value: u32,
        pub cu_price_unit: u32,
        pub domain_name_price_value: u32,
        pub unique_name_price_value: u32,
        pub foundation_account: Option<T::AccountId>,
        pub sales_account: Option<T::AccountId>,
        pub discount_for_dedication_nodes: u8,
        pub farming_policy_diy_cu: u32,
        pub farming_policy_diy_nu: u32,
        pub farming_policy_diy_su: u32,
        pub farming_policy_diy_ipu: u32,
        pub farming_policy_diy_minimal_uptime: u16,
        pub farming_policy_certified_cu: u32,
        pub farming_policy_certified_nu: u32,
        pub farming_policy_certified_su: u32,
        pub farming_policy_certified_ipu: u32,
        pub farming_policy_certified_minimal_uptime: u16,
        pub connection_price: u32,
    }

    // The default value for the genesis config type.
    #[cfg(feature = "std")]
    impl<T: Config> Default for GenesisConfig<T> {
        fn default() -> Self {
            Self {
                su_price_value: Default::default(),
                su_price_unit: Default::default(),
                nu_price_value: Default::default(),
                nu_price_unit: Default::default(),
                ipu_price_value: Default::default(),
                ipu_price_unit: Default::default(),
                cu_price_value: Default::default(),
                cu_price_unit: Default::default(),
                domain_name_price_value: Default::default(),
                unique_name_price_value: Default::default(),
                foundation_account: None,
                sales_account: None,
                discount_for_dedication_nodes: Default::default(),
                farming_policy_diy_cu: Default::default(),
                farming_policy_diy_nu: Default::default(),
                farming_policy_diy_su: Default::default(),
                farming_policy_diy_ipu: Default::default(),
                farming_policy_diy_minimal_uptime: Default::default(),
                farming_policy_certified_cu: Default::default(),
                farming_policy_certified_nu: Default::default(),
                farming_policy_certified_su: Default::default(),
                farming_policy_certified_ipu: Default::default(),
                farming_policy_certified_minimal_uptime: Default::default(),
                connection_price: Default::default(),
            }
        }
    }

    #[pallet::genesis_build]
    impl<T: Config> GenesisBuild<T> for GenesisConfig<T> {
        fn build(&self) {
            let su = types::Policy {
                value: self.su_price_value,
                unit: types::Unit::from_u32(self.su_price_unit),
            };

            let cu = types::Policy {
                value: self.cu_price_value,
                unit: types::Unit::from_u32(self.cu_price_unit),
            };

            let nu = types::Policy {
                value: self.nu_price_value,
                unit: types::Unit::from_u32(self.nu_price_unit),
            };

            let ipu = types::Policy {
                value: self.ipu_price_value,
                unit: types::Unit::from_u32(self.ipu_price_unit),
            };

            let unique_name = types::Policy {
                value: self.unique_name_price_value,
                unit: types::Unit::default(),
            };

            let domain_name = types::Policy {
                value: self.domain_name_price_value,
                unit: types::Unit::default(),
            };

            match &self.foundation_account {
                Some(foundation_account) => match &self.sales_account {
                    Some(certified_sales_account) => {
                        let p_policy = types::PricingPolicy {
                            version: 1,
                            id: 1,
                            name: "threefold_default_pricing_policy".as_bytes().to_vec(),
                            su,
                            cu,
                            nu,
                            ipu,
                            unique_name,
                            domain_name,
                            foundation_account: foundation_account.clone(),
                            certified_sales_account: certified_sales_account.clone(),
                            discount_for_dedication_nodes: self.discount_for_dedication_nodes,
                        };
                        PricingPolicies::<T>::insert(1, p_policy);
                        PricingPolicyID::<T>::put(1);
                    }
                    None => (),
                },
                None => (),
            };

            FarmingPoliciesMap::<T>::insert(
                1,
                types::FarmingPolicy {
                    version: 1,
                    id: 1,
                    name: "threefold_default_diy_farming_policy".as_bytes().to_vec(),
                    su: self.farming_policy_diy_su,
                    cu: self.farming_policy_diy_cu,
                    nu: self.farming_policy_diy_nu,
                    ipv4: self.farming_policy_diy_ipu,
                    minimal_uptime: self.farming_policy_diy_minimal_uptime,
                    policy_created: T::BlockNumber::from(0 as u32),
                    policy_end: T::BlockNumber::from(0 as u32),
                    immutable: false,
                    default: true,
                    node_certification: NodeCertification::Diy,
                    farm_certification: FarmCertification::NotCertified,
                },
            );

            FarmingPoliciesMap::<T>::insert(
                2,
                types::FarmingPolicy {
                    version: 1,
                    id: 2,
                    name: "threefold_default_certified_farming_policy"
                        .as_bytes()
                        .to_vec(),
                    su: self.farming_policy_certified_su,
                    cu: self.farming_policy_certified_cu,
                    nu: self.farming_policy_certified_nu,
                    ipv4: self.farming_policy_certified_ipu,
                    minimal_uptime: self.farming_policy_certified_minimal_uptime,
                    policy_created: T::BlockNumber::from(0 as u32),
                    policy_end: T::BlockNumber::from(0 as u32),
                    immutable: false,
                    default: true,
                    node_certification: NodeCertification::Certified,
                    farm_certification: FarmCertification::NotCertified,
                },
            );
            FarmingPolicyID::<T>::put(2);

            ConnectionPrice::<T>::put(self.connection_price)
        }
    }

    #[pallet::call]
    impl<T: Config> Pallet<T> {
        #[pallet::weight(10_000 + T::DbWeight::get().writes(1))]
        pub fn set_storage_version(
            origin: OriginFor<T>,
            version: types::StorageVersion,
        ) -> DispatchResultWithPostInfo {
            T::RestrictedOrigin::ensure_origin(origin)?;

            PalletVersion::<T>::set(version);

            Ok(().into())
        }

        #[pallet::weight(10_000 + T::DbWeight::get().writes(1))]
        pub fn create_farm(
            origin: OriginFor<T>,
            name: FarmNameInput<T>,
            public_ips: Vec<PublicIP<T::PublicIP, T::GatewayIP>>,
        ) -> DispatchResultWithPostInfo {
            let address = ensure_signed(origin)?;

            let farm_name = FarmNameOf::<T>::try_from(name.to_vec())
                .map_err(DispatchErrorWithPostInfo::from)?;

            ensure!(
                !FarmIdByName::<T>::contains_key(name.clone()),
                Error::<T>::FarmExists
            );
            let twin_id = TwinIdByAccountID::<T>::get(&address).ok_or(Error::<T>::TwinNotExists)?;
            let twin = Twins::<T>::get(twin_id).ok_or(Error::<T>::TwinNotExists)?;
            ensure!(
                twin.account_id == address,
                Error::<T>::CannotCreateFarmWrongTwin
            );

            let mut id = FarmID::<T>::get();
            id = id + 1;

            // reset all public ip contract id's
            // just a safeguard
            // filter out doubles
            let mut public_ips_list: BoundedVec<
                PublicIP<T::PublicIP, T::GatewayIP>,
                ConstU32<256>,
            > = vec![].try_into().unwrap();

            for ip in public_ips {
                match public_ips_list.iter().position(|pub_ip| pub_ip.ip == ip.ip) {
                    Some(_) => return Err(Error::<T>::IpExists.into()),
                    None => {
                        public_ips_list
                            .try_push(PublicIP {
                                ip: ip.ip,
                                gateway: ip.gateway,
                                contract_id: 0,
                            })
                            .or_else(|_| {
                                return Err(DispatchErrorWithPostInfo::from(
                                    Error::<T>::InvalidPublicIP,
                                ));
                            })?;
                    }
                };
            }

            let new_farm = Farm {
                version: TFGRID_FARM_VERSION,
                id,
                twin_id,
                name: farm_name,
                pricing_policy_id: 1,
                certification: FarmCertification::NotCertified,
                public_ips: public_ips_list,
                dedicated_farm: false,
                farming_policy_limits: None,
            };

            Farms::<T>::insert(id, &new_farm);
            FarmIdByName::<T>::insert(name.to_vec().clone(), id);
            FarmID::<T>::put(id);

            Self::deposit_event(Event::FarmStored(new_farm));

            Ok(().into())
        }

        #[pallet::weight(10_000 + T::DbWeight::get().writes(3) + T::DbWeight::get().reads(2))]
        pub fn update_farm(
            origin: OriginFor<T>,
            id: u32,
            name: FarmNameInput<T>,
            pricing_policy_id: u32,
        ) -> DispatchResultWithPostInfo {
            let address = ensure_signed(origin)?;

            let new_farm_name = FarmNameOf::<T>::try_from(name.to_vec())
                .map_err(DispatchErrorWithPostInfo::from)?;

            let twin_id = TwinIdByAccountID::<T>::get(&address).ok_or(Error::<T>::TwinNotExists)?;

            let mut stored_farm = Farms::<T>::get(id).ok_or(Error::<T>::FarmNotExists)?;

            ensure!(
                stored_farm.twin_id == twin_id,
                Error::<T>::CannotUpdateFarmWrongTwin
            );

            if FarmIdByName::<T>::contains_key(name.clone()) {
                let farm_id_by_new_name = FarmIdByName::<T>::get(name.clone());
                // if the user picks a new name but it is taken by another farmer, don't allow it
                if farm_id_by_new_name != id {
                    return Err(Error::<T>::InvalidFarmName.into());
                }
            }

            let name: Vec<u8> = stored_farm.name.into();
            // Remove stored farm by name and insert new one
            FarmIdByName::<T>::remove(name.clone());

            stored_farm.name = new_farm_name;
            stored_farm.pricing_policy_id = pricing_policy_id;

            Farms::<T>::insert(id, &stored_farm);
            FarmIdByName::<T>::insert(name, stored_farm.id);

            Self::deposit_event(Event::FarmUpdated(stored_farm));

            Ok(().into())
        }

        #[pallet::weight(10_000 + T::DbWeight::get().writes(1) + T::DbWeight::get().reads(2))]
        pub fn add_stellar_payout_v2address(
            origin: OriginFor<T>,
            farm_id: u32,
            stellar_address: Vec<u8>,
        ) -> DispatchResultWithPostInfo {
            let address = ensure_signed(origin)?;

            let twin_id = TwinIdByAccountID::<T>::get(&address).ok_or(Error::<T>::TwinNotExists)?;

            let farm = Farms::<T>::get(farm_id).ok_or(Error::<T>::FarmNotExists)?;

            ensure!(
                farm.twin_id == twin_id,
                Error::<T>::CannotUpdateFarmWrongTwin
            );

            FarmPayoutV2AddressByFarmID::<T>::insert(&farm_id, &stellar_address);

            Self::deposit_event(Event::FarmPayoutV2AddressRegistered(
                farm_id,
                stellar_address,
            ));

            Ok(().into())
        }

        #[pallet::weight(100_000_000 + T::DbWeight::get().writes(1) + T::DbWeight::get().reads(1))]
        pub fn set_farm_certification(
            origin: OriginFor<T>,
            farm_id: u32,
            certification: FarmCertification,
        ) -> DispatchResultWithPostInfo {
            T::RestrictedOrigin::ensure_origin(origin)?;

            let mut stored_farm = Farms::<T>::get(farm_id).ok_or(Error::<T>::FarmNotExists)?;

            stored_farm.certification = certification;

            Farms::<T>::insert(farm_id, &stored_farm);

            Self::deposit_event(Event::FarmCertificationSet(farm_id, certification));

            Ok(().into())
        }

        #[pallet::weight(100_000_000 + T::DbWeight::get().writes(1) + T::DbWeight::get().reads(2))]
        pub fn add_farm_ip(
            origin: OriginFor<T>,
            id: u32,
            ip: Vec<u8>,
            gateway: Vec<u8>,
        ) -> DispatchResultWithPostInfo {
            let address = ensure_signed(origin)?;

            let mut stored_farm = Farms::<T>::get(id).ok_or(Error::<T>::FarmNotExists)?;

            let twin = Twins::<T>::get(stored_farm.twin_id).ok_or(Error::<T>::TwinNotExists)?;
            ensure!(
                twin.account_id == address,
                Error::<T>::CannotUpdateFarmWrongTwin
            );

            let parsed_ip =
                <T as Config>::PublicIP::try_from(ip).map_err(DispatchErrorWithPostInfo::from)?;

            let parsed_gateway = <T as Config>::GatewayIP::try_from(gateway)
                .map_err(DispatchErrorWithPostInfo::from)?;

            let new_ip = PublicIP {
                ip: parsed_ip,
                gateway: parsed_gateway,
                contract_id: 0,
            };

            match stored_farm
                .public_ips
                .iter()
                .position(|public_ip| public_ip.ip == new_ip.ip)
            {
                Some(_) => return Err(Error::<T>::IpExists.into()),
                None => {
                    stored_farm.public_ips.try_push(new_ip).or_else(|_| {
                        return Err(DispatchErrorWithPostInfo::from(Error::<T>::InvalidPublicIP));
                    })?;
                    Farms::<T>::insert(stored_farm.id, &stored_farm);
                    Self::deposit_event(Event::FarmUpdated(stored_farm));
                    return Ok(().into());
                }
            };
        }

        #[pallet::weight(100_000_000 + T::DbWeight::get().writes(1) + T::DbWeight::get().reads(2))]
        pub fn remove_farm_ip(
            origin: OriginFor<T>,
            id: u32,
            ip: Vec<u8>,
        ) -> DispatchResultWithPostInfo {
            let address = ensure_signed(origin)?;

            let mut stored_farm = Farms::<T>::get(id).ok_or(Error::<T>::FarmNotExists)?;

            let twin = Twins::<T>::get(stored_farm.twin_id).ok_or(Error::<T>::TwinNotExists)?;
            ensure!(
                twin.account_id == address,
                Error::<T>::CannotUpdateFarmWrongTwin
            );

            let parsed_ip =
                <T as Config>::PublicIP::try_from(ip).map_err(DispatchErrorWithPostInfo::from)?;

            match stored_farm
                .public_ips
                .iter()
                .position(|pubip| pubip.ip == parsed_ip && pubip.contract_id == 0)
            {
                Some(index) => {
                    stored_farm.public_ips.remove(index);
                    Farms::<T>::insert(stored_farm.id, &stored_farm);
                    Self::deposit_event(Event::FarmUpdated(stored_farm));
                    Ok(().into())
                }
                None => Err(Error::<T>::IpNotExists.into()),
            }
        }

        #[pallet::weight(100_000_000 + T::DbWeight::get().writes(2) + T::DbWeight::get().reads(2))]
        pub fn delete_farm(_origin: OriginFor<T>, _id: u32) -> DispatchResultWithPostInfo {
            Err(DispatchErrorWithPostInfo::from(Error::<T>::MethodIsDeprecated).into())
        }

        #[pallet::weight(<T as Config>::WeightInfo::create_node())]
        pub fn create_node(
            origin: OriginFor<T>,
            farm_id: u32,
            resources: Resources,
            location: Location,
            country: Vec<u8>,
            city: Vec<u8>,
            interfaces: Vec<pallet::InterfaceOf<T>>,
            secure_boot: bool,
            virtualized: bool,
            serial_number: Vec<u8>,
        ) -> DispatchResultWithPostInfo {
            let account_id = ensure_signed(origin)?;

            ensure!(Farms::<T>::contains_key(farm_id), Error::<T>::FarmNotExists);
            ensure!(
                TwinIdByAccountID::<T>::contains_key(&account_id),
                Error::<T>::TwinNotExists
            );
            let twin_id =
                TwinIdByAccountID::<T>::get(&account_id).ok_or(Error::<T>::TwinNotExists)?;

            ensure!(
                !NodeIdByTwinID::<T>::contains_key(twin_id),
                Error::<T>::NodeWithTwinIdExists
            );

            let mut id = NodeID::<T>::get();
            id = id + 1;

            let created = <timestamp::Pallet<T>>::get().saturated_into::<u64>() / 1000;

            let mut new_node = Node {
                version: TFGRID_NODE_VERSION,
                id,
                farm_id,
                twin_id,
                resources,
                location,
                country,
                city,
                public_config: None,
                created,
                farming_policy_id: 0,
                interfaces,
                certification: NodeCertification::default(),
                secure_boot,
                virtualized,
                serial_number,
                connection_price: ConnectionPrice::<T>::get(),
            };

            let farming_policy = Self::get_farming_policy(&new_node)?;
            new_node.farming_policy_id = farming_policy.id;

            Nodes::<T>::insert(id, &new_node);
            NodeID::<T>::put(id);
            NodeIdByTwinID::<T>::insert(twin_id, new_node.id);

            T::NodeChanged::node_changed(None, &new_node);

            Self::deposit_event(Event::NodeStored(new_node));

            Ok(().into())
        }

        #[pallet::weight(<T as Config>::WeightInfo::update_node())]
        pub fn update_node(
            origin: OriginFor<T>,
            node_id: u32,
            farm_id: u32,
            resources: Resources,
            location: Location,
            country: Vec<u8>,
            city: Vec<u8>,
            interfaces: Vec<pallet::InterfaceOf<T>>,
            secure_boot: bool,
            virtualized: bool,
            serial_number: Vec<u8>,
        ) -> DispatchResultWithPostInfo {
            let account_id = ensure_signed(origin)?;

            let mut stored_node = Nodes::<T>::get(&node_id).ok_or(Error::<T>::NodeNotExists)?;
            ensure!(
                TwinIdByAccountID::<T>::contains_key(&account_id),
                Error::<T>::TwinNotExists
            );

            let twin_id =
                TwinIdByAccountID::<T>::get(&account_id).ok_or(Error::<T>::TwinNotExists)?;
            ensure!(
                stored_node.twin_id == twin_id,
                Error::<T>::NodeUpdateNotAuthorized
            );

            ensure!(Farms::<T>::contains_key(farm_id), Error::<T>::FarmNotExists);

            let old_node = Nodes::<T>::get(node_id).ok_or(Error::<T>::NodeNotExists)?;

            stored_node.farm_id = farm_id;
            stored_node.resources = resources;
            stored_node.location = location;
            stored_node.country = country;
            stored_node.city = city;
            stored_node.interfaces = interfaces;
            stored_node.secure_boot = secure_boot;
            stored_node.virtualized = virtualized;
            stored_node.serial_number = serial_number;

            // override node in storage
            Nodes::<T>::insert(stored_node.id, &stored_node);

            T::NodeChanged::node_changed(Some(&old_node), &stored_node);

            Self::deposit_event(Event::NodeUpdated(stored_node));

            Ok(Pays::No.into())
        }

        #[pallet::weight(100_000_000 + T::DbWeight::get().writes(1) + T::DbWeight::get().reads(1))]
        pub fn set_node_certification(
            origin: OriginFor<T>,
            node_id: u32,
            node_certification: NodeCertification,
        ) -> DispatchResultWithPostInfo {
            let account_id = ensure_signed(origin)?;

            if let Some(certifiers) = AllowedNodeCertifiers::<T>::get() {
                ensure!(
                    certifiers.contains(&account_id),
                    Error::<T>::NotAllowedToCertifyNode
                );

                ensure!(
                    Nodes::<T>::contains_key(&node_id),
                    Error::<T>::NodeNotExists
                );
                let mut stored_node = Nodes::<T>::get(node_id).ok_or(Error::<T>::NodeNotExists)?;

                stored_node.certification = node_certification;

                // Refetch farming policy and save it on the node
                let farming_policy = Self::get_farming_policy(&stored_node)?;
                stored_node.farming_policy_id = farming_policy.id;

                // override node in storage
                Nodes::<T>::insert(stored_node.id, &stored_node);

                Self::deposit_event(Event::NodeUpdated(stored_node));
                Self::deposit_event(Event::NodeCertificationSet(node_id, node_certification));
            }

            Ok(().into())
        }

        #[pallet::weight(<T as Config>::WeightInfo::report_uptime())]
        pub fn report_uptime(origin: OriginFor<T>, uptime: u64) -> DispatchResultWithPostInfo {
            let account_id = ensure_signed(origin)?;

            let twin_id =
                TwinIdByAccountID::<T>::get(account_id).ok_or(Error::<T>::TwinNotExists)?;

            ensure!(
                NodeIdByTwinID::<T>::contains_key(twin_id),
                Error::<T>::TwinNotExists
            );
            let node_id = NodeIdByTwinID::<T>::get(twin_id);

            ensure!(Nodes::<T>::contains_key(node_id), Error::<T>::NodeNotExists);

            let now = <timestamp::Pallet<T>>::get().saturated_into::<u64>() / 1000;

            Self::deposit_event(Event::NodeUptimeReported(node_id, now, uptime));

            Ok(Pays::No.into())
        }

        #[pallet::weight(100_000_000 + T::DbWeight::get().writes(1) + T::DbWeight::get().reads(3))]
        pub fn add_node_public_config(
            origin: OriginFor<T>,
            farm_id: u32,
            node_id: u32,
            public_config: Option<pallet::PubConfigOf<T>>,
        ) -> DispatchResultWithPostInfo {
            let account_id = ensure_signed(origin)?;

            // check if this twin can update the farm with id passed
            let farm = Farms::<T>::get(farm_id).ok_or(Error::<T>::FarmNotExists)?;

            ensure!(
                Twins::<T>::contains_key(farm.twin_id),
                Error::<T>::TwinNotExists
            );
            let farm_twin = Twins::<T>::get(farm.twin_id).ok_or(Error::<T>::TwinNotExists)?;
            ensure!(
                farm_twin.account_id == account_id,
                Error::<T>::CannotUpdateFarmWrongTwin
            );

            // check if the node belong to the farm
            let mut node = Nodes::<T>::get(node_id).ok_or(Error::<T>::NodeNotExists)?;
            ensure!(node.farm_id == farm_id, Error::<T>::NodeUpdateNotAuthorized);

            // update the public config and save
            node.public_config = public_config.clone();
            Nodes::<T>::insert(node_id, node);

            Self::deposit_event(Event::NodePublicConfigStored(node_id, public_config));

            Ok(().into())
        }

        #[pallet::weight(100_000_000 + T::DbWeight::get().writes(1) + T::DbWeight::get().reads(2))]
        pub fn delete_node(origin: OriginFor<T>, id: u32) -> DispatchResultWithPostInfo {
            let account_id = ensure_signed(origin)?;

            let stored_node = Nodes::<T>::get(id).ok_or(Error::<T>::NodeNotExists)?;
            let twin_id =
                TwinIdByAccountID::<T>::get(&account_id).ok_or(Error::<T>::TwinNotExists)?;
            ensure!(
                stored_node.twin_id == twin_id,
                Error::<T>::NodeUpdateNotAuthorized
            );

            // Call node deleted
            T::NodeChanged::node_deleted(&stored_node);

            Nodes::<T>::remove(id);

            Self::deposit_event(Event::NodeDeleted(id));

            // Call node deleted
            T::NodeChanged::node_deleted(&stored_node);

            Ok(().into())
        }

        #[pallet::weight(100_000_000 + T::DbWeight::get().writes(4) + T::DbWeight::get().reads(3))]
        pub fn create_entity(
            origin: OriginFor<T>,
            target: T::AccountId,
            name: Vec<u8>,
            country: Vec<u8>,
            city: Vec<u8>,
            signature: Vec<u8>,
        ) -> DispatchResultWithPostInfo {
            let _ = ensure_signed(origin)?;

            ensure!(
                !EntityIdByName::<T>::contains_key(&name),
                Error::<T>::EntityWithNameExists
            );
            ensure!(
                !EntityIdByAccountID::<T>::contains_key(&target),
                Error::<T>::EntityWithPubkeyExists
            );
            ensure!(
                signature.len() == 128,
                Error::<T>::SignatureLenghtIsIncorrect
            );
            let decoded_signature_as_byteslice =
                <[u8; 64]>::from_hex(signature.clone()).expect("Decoding failed");
            let mut message = Vec::new();
            message.extend_from_slice(&name);
            message.extend_from_slice(&country);
            message.extend_from_slice(&city);

            ensure!(
                Self::verify_signature(decoded_signature_as_byteslice, &target, &message),
                Error::<T>::EntitySignatureDoesNotMatch
            );

            let mut id = EntityID::<T>::get();
            id = id + 1;

            let entity = types::Entity::<T::AccountId> {
                version: TFGRID_ENTITY_VERSION,
                id,
                name: name.clone(),
                country,
                city,
                account_id: target.clone(),
            };

            Entities::<T>::insert(&id, &entity);
            EntityIdByName::<T>::insert(&name, id);
            EntityIdByAccountID::<T>::insert(&target, id);
            EntityID::<T>::put(id);

            Self::deposit_event(Event::EntityStored(entity));

            Ok(().into())
        }

        #[pallet::weight(100_000_000 + T::DbWeight::get().writes(3) + T::DbWeight::get().reads(3))]
        pub fn update_entity(
            origin: OriginFor<T>,
            name: Vec<u8>,
            country: Vec<u8>,
            city: Vec<u8>,
        ) -> DispatchResultWithPostInfo {
            let account_id = ensure_signed(origin)?;

            ensure!(
                !EntityIdByName::<T>::contains_key(&name),
                Error::<T>::EntityWithNameExists
            );

            let stored_entity_id =
                EntityIdByAccountID::<T>::get(&account_id).ok_or(Error::<T>::EntityNotExists)?;

            ensure!(
                Entities::<T>::contains_key(&stored_entity_id),
                Error::<T>::EntityNotExists
            );
            let mut stored_entity =
                Entities::<T>::get(stored_entity_id).ok_or(Error::<T>::EntityNotExists)?;

            ensure!(
                stored_entity.account_id == account_id,
                Error::<T>::CannotUpdateEntity
            );

            // remove entity by name id
            EntityIdByName::<T>::remove(&stored_entity.name);

            stored_entity.name = name.clone();
            stored_entity.country = country;
            stored_entity.city = city;

            // overwrite entity
            Entities::<T>::insert(&stored_entity_id, &stored_entity);

            // re-insert with new name
            EntityIdByName::<T>::insert(&name, stored_entity_id);

            Self::deposit_event(Event::EntityUpdated(stored_entity));

            Ok(().into())
        }

        // TODO: delete all object that have an entity id reference?
        #[pallet::weight(100_000_000 + T::DbWeight::get().writes(3) + T::DbWeight::get().reads(2))]
        pub fn delete_entity(origin: OriginFor<T>) -> DispatchResultWithPostInfo {
            let account_id = ensure_signed(origin)?;

            let stored_entity_id =
                EntityIdByAccountID::<T>::get(&account_id).ok_or(Error::<T>::EntityNotExists)?;

            let stored_entity =
                Entities::<T>::get(stored_entity_id).ok_or(Error::<T>::EntityNotExists)?;

            ensure!(
                stored_entity.account_id == account_id,
                Error::<T>::CannotDeleteEntity
            );

            // Remove entity from storage
            Entities::<T>::remove(&stored_entity_id);

            // remove entity by name id
            EntityIdByName::<T>::remove(&stored_entity.name);

            // remove entity by pubkey id
            EntityIdByAccountID::<T>::remove(&account_id);

            Self::deposit_event(Event::EntityDeleted(stored_entity_id));

            Ok(().into())
        }

        #[pallet::weight(<T as Config>::WeightInfo::create_twin())]
        pub fn create_twin(origin: OriginFor<T>, ip: TwinIpInput) -> DispatchResultWithPostInfo {
            let account_id = ensure_signed(origin)?;

            ensure!(
                UsersTermsAndConditions::<T>::contains_key(account_id.clone()),
                Error::<T>::UserDidNotSignTermsAndConditions
            );

            ensure!(
                !TwinIdByAccountID::<T>::contains_key(&account_id),
                Error::<T>::TwinWithPubkeyExists
            );

            let mut twin_id = TwinID::<T>::get();
            twin_id = twin_id + 1;

            let twin_ip = Self::check_twin_ip(ip)?;

            let twin = types::Twin::<T::TwinIp, T::AccountId> {
                version: TFGRID_TWIN_VERSION,
                id: twin_id,
                account_id: account_id.clone(),
                entities: Vec::new(),
                ip: twin_ip,
            };

            Twins::<T>::insert(&twin_id, &twin);
            TwinID::<T>::put(twin_id);

            // add the twin id to this users map of twin ids
            TwinIdByAccountID::<T>::insert(&account_id.clone(), twin_id);

            Self::deposit_event(Event::TwinStored(twin));

            Ok(().into())
        }

        #[pallet::weight(100_000_000 + T::DbWeight::get().writes(1) + T::DbWeight::get().reads(3))]
        pub fn update_twin(origin: OriginFor<T>, ip: TwinIpInput) -> DispatchResultWithPostInfo {
            let account_id = ensure_signed(origin)?;

            let twin_id =
                TwinIdByAccountID::<T>::get(account_id.clone()).ok_or(Error::<T>::TwinNotExists)?;

            let mut twin = Twins::<T>::get(&twin_id).ok_or(Error::<T>::TwinNotExists)?;

            // Make sure only the owner of this twin can update his twin
            ensure!(
                twin.account_id == account_id,
                Error::<T>::UnauthorizedToUpdateTwin
            );

            let twin_ip = Self::check_twin_ip(ip)?;

            twin.ip = twin_ip;

            Twins::<T>::insert(&twin_id, &twin);

            Self::deposit_event(Event::TwinUpdated(twin));
            Ok(().into())
        }

        // Method for twins only
        #[pallet::weight(100_000_000 + T::DbWeight::get().writes(1) + T::DbWeight::get().reads(2))]
        pub fn add_twin_entity(
            origin: OriginFor<T>,
            twin_id: u32,
            entity_id: u32,
            signature: Vec<u8>,
        ) -> DispatchResultWithPostInfo {
            let account_id = ensure_signed(origin)?;

            let stored_entity = Entities::<T>::get(entity_id).ok_or(Error::<T>::EntityNotExists)?;

            let mut twin = Twins::<T>::get(&twin_id).ok_or(Error::<T>::TwinNotExists)?;
            // Make sure only the owner of this twin can call this method
            ensure!(
                twin.account_id == account_id,
                Error::<T>::UnauthorizedToUpdateTwin
            );

            let entity_proof = types::EntityProof {
                entity_id,
                signature: signature.clone(),
            };

            ensure!(
                !twin.entities.contains(&entity_proof),
                Error::<T>::EntityWithSignatureAlreadyExists
            );

            let decoded_signature_as_byteslice =
                <[u8; 64]>::from_hex(signature.clone()).expect("Decoding failed");

            let mut message = Vec::new();
            message.extend_from_slice(&entity_id.to_be_bytes());
            message.extend_from_slice(&twin_id.to_be_bytes());

            ensure!(
                Self::verify_signature(
                    decoded_signature_as_byteslice,
                    &stored_entity.account_id,
                    &message
                ),
                Error::<T>::EntitySignatureDoesNotMatch
            );

            // Store proof
            twin.entities.push(entity_proof);

            // Update twin
            Twins::<T>::insert(&twin_id, &twin);

            Self::deposit_event(Event::TwinEntityStored(twin_id, entity_id, signature));

            Ok(().into())
        }

        #[pallet::weight(100_000_000 + T::DbWeight::get().writes(1) + T::DbWeight::get().reads(1))]
        pub fn delete_twin_entity(
            origin: OriginFor<T>,
            twin_id: u32,
            entity_id: u32,
        ) -> DispatchResultWithPostInfo {
            let account_id = ensure_signed(origin)?;

            let mut twin = Twins::<T>::get(&twin_id).ok_or(Error::<T>::TwinNotExists)?;
            // Make sure only the owner of this twin can call this method
            ensure!(
                twin.account_id == account_id,
                Error::<T>::UnauthorizedToUpdateTwin
            );

            ensure!(
                twin.entities.iter().any(|v| v.entity_id == entity_id),
                Error::<T>::EntityNotExists
            );

            let index = twin
                .entities
                .iter()
                .position(|x| x.entity_id == entity_id)
                .unwrap();
            twin.entities.remove(index);

            // Update twin
            Twins::<T>::insert(&twin_id, &twin);

            Self::deposit_event(Event::TwinEntityRemoved(twin_id, entity_id));

            Ok(().into())
        }

        #[pallet::weight(100_000_000 + T::DbWeight::get().writes(2) + T::DbWeight::get().reads(1))]
        pub fn delete_twin(origin: OriginFor<T>, twin_id: u32) -> DispatchResultWithPostInfo {
            let account_id = ensure_signed(origin)?;

            let twin = Twins::<T>::get(&twin_id).ok_or(Error::<T>::TwinNotExists)?;
            // Make sure only the owner of this twin can call this method
            ensure!(
                twin.account_id == account_id,
                Error::<T>::UnauthorizedToUpdateTwin
            );

            Twins::<T>::remove(&twin_id);

            // remove twin id from this users map of twin ids
            TwinIdByAccountID::<T>::remove(&account_id.clone());

            Self::deposit_event(Event::TwinDeleted(twin_id));

            Ok(().into())
        }

        #[pallet::weight(100_000_000 + T::DbWeight::get().writes(3) + T::DbWeight::get().reads(2))]
        pub fn create_pricing_policy(
            origin: OriginFor<T>,
            name: Vec<u8>,
            su: types::Policy,
            cu: types::Policy,
            nu: types::Policy,
            ipu: types::Policy,
            unique_name: types::Policy,
            domain_name: types::Policy,
            foundation_account: T::AccountId,
            certified_sales_account: T::AccountId,
            discount_for_dedication_nodes: u8,
        ) -> DispatchResultWithPostInfo {
            T::RestrictedOrigin::ensure_origin(origin)?;

            ensure!(
                !PricingPolicyIdByName::<T>::contains_key(&name),
                Error::<T>::PricingPolicyExists
            );

            let mut id = PricingPolicyID::<T>::get();
            id = id + 1;

            let new_policy = types::PricingPolicy {
                version: TFGRID_PRICING_POLICY_VERSION,
                id,
                name,
                su,
                cu,
                nu,
                ipu,
                unique_name,
                domain_name,
                foundation_account,
                certified_sales_account,
                discount_for_dedication_nodes,
            };

            PricingPolicies::<T>::insert(&id, &new_policy);
            PricingPolicyIdByName::<T>::insert(&new_policy.name, &id);
            PricingPolicyID::<T>::put(id);

            Self::deposit_event(Event::PricingPolicyStored(new_policy));
            Ok(().into())
        }

        #[pallet::weight(100_000_000 + T::DbWeight::get().writes(4) + T::DbWeight::get().reads(2))]
        pub fn update_pricing_policy(
            origin: OriginFor<T>,
            id: u32,
            name: Vec<u8>,
            su: types::Policy,
            cu: types::Policy,
            nu: types::Policy,
            ipu: types::Policy,
            unique_name: types::Policy,
            domain_name: types::Policy,
            foundation_account: T::AccountId,
            certified_sales_account: T::AccountId,
            discount_for_dedication_nodes: u8,
        ) -> DispatchResultWithPostInfo {
            T::RestrictedOrigin::ensure_origin(origin)?;

            // Ensure pricing policy with same id already exists
            let mut pricing_policy =
                PricingPolicies::<T>::get(id).ok_or(Error::<T>::PricingPolicyNotExists)?;

            // if name exists ensure that it belongs to the same policy id
            if PricingPolicyIdByName::<T>::contains_key(&name) {
                let stored_id = PricingPolicyIdByName::<T>::get(&name);
                ensure!(
                    stored_id == id,
                    Error::<T>::PricingPolicyWithDifferentIdExists
                );
            }

            if name != pricing_policy.name {
                PricingPolicyIdByName::<T>::remove(&pricing_policy.name);
            }

            pricing_policy.name = name;
            pricing_policy.su = su;
            pricing_policy.cu = cu;
            pricing_policy.nu = nu;
            pricing_policy.ipu = ipu;
            pricing_policy.unique_name = unique_name;
            pricing_policy.domain_name = domain_name;
            pricing_policy.foundation_account = foundation_account;
            pricing_policy.certified_sales_account = certified_sales_account;
            pricing_policy.discount_for_dedication_nodes = discount_for_dedication_nodes;

            PricingPolicies::<T>::insert(&id, &pricing_policy);
            PricingPolicyIdByName::<T>::insert(&pricing_policy.name, &id);
            PricingPolicyID::<T>::put(id);

            Self::deposit_event(Event::PricingPolicyStored(pricing_policy));

            Ok(().into())
        }

        #[pallet::weight(100_000_000 + T::DbWeight::get().writes(2) + T::DbWeight::get().reads(3))]
        pub fn create_farming_policy(
            origin: OriginFor<T>,
            name: Vec<u8>,
            su: u32,
            cu: u32,
            nu: u32,
            ipv4: u32,
            minimal_uptime: u16,
            policy_end: T::BlockNumber,
            immutable: bool,
            default: bool,
            node_certification: NodeCertification,
            farm_certification: FarmCertification,
        ) -> DispatchResultWithPostInfo {
            T::RestrictedOrigin::ensure_origin(origin)?;

            let mut id = FarmingPolicyID::<T>::get();
            id = id + 1;

            let now_block = system::Pallet::<T>::block_number();

            let new_policy = types::FarmingPolicy {
                version: TFGRID_FARMING_POLICY_VERSION,
                id,
                name,
                su,
                cu,
                nu,
                ipv4,
                minimal_uptime,
                policy_created: now_block,
                policy_end,
                immutable,
                default,
                node_certification,
                farm_certification,
            };

            FarmingPoliciesMap::<T>::insert(id, &new_policy);
            FarmingPolicyID::<T>::put(id);

            Self::deposit_event(Event::FarmingPolicyStored(new_policy));

            Ok(().into())
        }

        #[pallet::weight(100_000_000 + T::DbWeight::get().writes(1) + T::DbWeight::get().reads(2))]
        pub fn user_accept_tc(
            origin: OriginFor<T>,
            document_link: Vec<u8>,
            document_hash: Vec<u8>,
        ) -> DispatchResultWithPostInfo {
            let account_id = ensure_signed(origin)?;
            let timestamp = <timestamp::Pallet<T>>::get().saturated_into::<u64>() / 1000;

            let t_and_c = types::TermsAndConditions {
                account_id: account_id.clone(),
                timestamp,
                document_link,
                document_hash,
            };

            let mut users_terms_and_condition =
                UsersTermsAndConditions::<T>::get(account_id.clone()).unwrap_or(vec![]);
            users_terms_and_condition.push(t_and_c);
            UsersTermsAndConditions::<T>::insert(account_id, users_terms_and_condition);

            Ok(().into())
        }

        #[pallet::weight(100_000_000 + T::DbWeight::get().writes(2) + T::DbWeight::get().reads(5))]
        pub fn delete_node_farm(origin: OriginFor<T>, node_id: u32) -> DispatchResultWithPostInfo {
            let account_id = ensure_signed(origin)?;

            // check if the farmer twin is authorized
            let farm_twin_id =
                TwinIdByAccountID::<T>::get(&account_id).ok_or(Error::<T>::TwinNotExists)?;
            // check if the ndode belong to said farm
            let node = Nodes::<T>::get(&node_id).ok_or(Error::<T>::NodeNotExists)?;
            let farm = Farms::<T>::get(node.farm_id).ok_or(Error::<T>::FarmNotExists)?;

            ensure!(
                Twins::<T>::contains_key(&farm.twin_id),
                Error::<T>::TwinNotExists
            );
            let farm_twin = Twins::<T>::get(farm.twin_id).ok_or(Error::<T>::TwinNotExists)?;
            ensure!(
                farm_twin_id == farm_twin.id,
                Error::<T>::FarmerNotAuthorized
            );

            // Call node deleted
            T::NodeChanged::node_deleted(&node);

            Nodes::<T>::remove(node_id);
            NodeIdByTwinID::<T>::remove(node.twin_id);

            // Call node deleted
            T::NodeChanged::node_deleted(&node);

            Self::deposit_event(Event::NodeDeleted(node_id));

            Ok(().into())
        }

        #[pallet::weight(100_000_000 + T::DbWeight::get().writes(3) + T::DbWeight::get().reads(2))]
        pub fn set_farm_dedicated(
            origin: OriginFor<T>,
            farm_id: u32,
            dedicated: bool,
        ) -> DispatchResultWithPostInfo {
            T::RestrictedOrigin::ensure_origin(origin)?;

            let mut farm = Farms::<T>::get(farm_id).ok_or(Error::<T>::FarmNotExists)?;
            farm.dedicated_farm = dedicated;
            Farms::<T>::insert(farm_id, &farm);

            Self::deposit_event(Event::FarmUpdated(farm));

            Ok(().into())
        }

        #[pallet::weight(100_000_000 + T::DbWeight::get().writes(1) + T::DbWeight::get().reads(1))]
        pub fn force_reset_farm_ip(
            origin: OriginFor<T>,
            farm_id: u32,
            ip: Vec<u8>,
        ) -> DispatchResultWithPostInfo {
            T::RestrictedOrigin::ensure_origin(origin)?;

            ensure!(Farms::<T>::contains_key(farm_id), Error::<T>::FarmNotExists);
            let mut stored_farm = Farms::<T>::get(farm_id).ok_or(Error::<T>::FarmNotExists)?;

            let parsed_ip =
                <T as Config>::PublicIP::try_from(ip).map_err(DispatchErrorWithPostInfo::from)?;

            match stored_farm
                .public_ips
                .iter_mut()
                .find(|pubip| pubip.ip == parsed_ip)
            {
                Some(ip) => {
                    ip.contract_id = 0;
                }
                None => return Err(Error::<T>::IpNotExists.into()),
            };

            Farms::<T>::insert(stored_farm.id, &stored_farm);

            Self::deposit_event(Event::FarmUpdated(stored_farm));

            Ok(().into())
        }

        #[pallet::weight(100_000_000 + T::DbWeight::get().writes(1) + T::DbWeight::get().reads(1))]
        pub fn set_connection_price(
            origin: OriginFor<T>,
            price: u32,
        ) -> DispatchResultWithPostInfo {
            T::RestrictedOrigin::ensure_origin(origin)?;

            ConnectionPrice::<T>::set(price);

            Self::deposit_event(Event::ConnectionPriceSet(price));

            Ok(().into())
        }

        #[pallet::weight(100_000_000 + T::DbWeight::get().writes(1) + T::DbWeight::get().reads(1))]
        pub fn add_node_certifier(
            origin: OriginFor<T>,
            who: T::AccountId,
        ) -> DispatchResultWithPostInfo {
            T::RestrictedOrigin::ensure_origin(origin)?;

            match AllowedNodeCertifiers::<T>::get() {
                Some(mut certifiers) => {
                    let location = certifiers
                        .binary_search(&who)
                        .err()
                        .ok_or(Error::<T>::AlreadyCertifier)?;
                    certifiers.insert(location, who.clone());
                    AllowedNodeCertifiers::<T>::put(certifiers);

                    Self::deposit_event(Event::NodeCertifierAdded(who));
                }
                None => {
                    let certifiers = vec![who.clone()];
                    AllowedNodeCertifiers::<T>::put(certifiers);
                    Self::deposit_event(Event::NodeCertifierAdded(who));
                }
            }

            Ok(().into())
        }

        #[pallet::weight(100_000_000 + T::DbWeight::get().writes(1) + T::DbWeight::get().reads(1))]
        pub fn remove_node_certifier(
            origin: OriginFor<T>,
            who: T::AccountId,
        ) -> DispatchResultWithPostInfo {
            T::RestrictedOrigin::ensure_origin(origin)?;

            if let Some(mut certifiers) = AllowedNodeCertifiers::<T>::get() {
                let location = certifiers
                    .binary_search(&who)
                    .ok()
                    .ok_or(Error::<T>::NotCertifier)?;
                certifiers.remove(location);
                AllowedNodeCertifiers::<T>::put(&certifiers);

                Self::deposit_event(Event::NodeCertifierRemoved(who));
            }
            Ok(().into())
        }

        #[pallet::weight(100_000_000 + T::DbWeight::get().writes(1) + T::DbWeight::get().reads(1))]
        pub fn update_farming_policy(
            origin: OriginFor<T>,
            id: u32,
            name: Vec<u8>,
            su: u32,
            cu: u32,
            nu: u32,
            ipv4: u32,
            minimal_uptime: u16,
            policy_end: T::BlockNumber,
            default: bool,
            node_certification: NodeCertification,
            farm_certification: FarmCertification,
        ) -> DispatchResultWithPostInfo {
            T::RestrictedOrigin::ensure_origin(origin)?;

            ensure!(
                FarmingPoliciesMap::<T>::contains_key(id),
                Error::<T>::FarmingPolicyNotExists
            );

            let mut farming_policy = FarmingPoliciesMap::<T>::get(id);

            farming_policy.name = name;
            farming_policy.su = su;
            farming_policy.cu = cu;
            farming_policy.nu = nu;
            farming_policy.ipv4 = ipv4;
            farming_policy.minimal_uptime = minimal_uptime;
            farming_policy.policy_end = policy_end;
            farming_policy.default = default;
            farming_policy.node_certification = node_certification;
            farming_policy.farm_certification = farm_certification;

            FarmingPoliciesMap::<T>::insert(id, &farming_policy);

            Self::deposit_event(Event::FarmingPolicyUpdated(farming_policy));

            Ok(().into())
        }

        #[pallet::weight(100_000_000 + T::DbWeight::get().writes(1) + T::DbWeight::get().reads(1))]
        pub fn attach_policy_to_farm(
            origin: OriginFor<T>,
            farm_id: u32,
            limits: Option<FarmingPolicyLimit>,
        ) -> DispatchResultWithPostInfo {
            T::RestrictedOrigin::ensure_origin(origin)?;

            let mut farm = Farms::<T>::get(farm_id).ok_or(Error::<T>::FarmNotExists)?;
            farm.farming_policy_limits = limits.clone();
            Farms::<T>::insert(farm_id, farm);

            Self::deposit_event(Event::FarmingPolicySet(farm_id, limits));

            Ok(().into())
        }

        #[pallet::weight(100_000_000 + T::DbWeight::get().writes(1) + T::DbWeight::get().reads(1))]
        pub fn set_zos_version(
            origin: OriginFor<T>,
            zos_version: Vec<u8>,
        ) -> DispatchResultWithPostInfo {
            T::RestrictedOrigin::ensure_origin(origin)?;

            ensure!(
                ZosVersion::<T>::get() != zos_version,
                Error::<T>::InvalidZosVersion
            );

            ZosVersion::<T>::put(&zos_version);

            Self::deposit_event(Event::ZosVersionUpdated(zos_version));

            Ok(().into())
        }
    }
}

use frame_support::pallet_prelude::DispatchResultWithPostInfo;
// Internal functions of the pallet
impl<T: Config> Pallet<T> {
    pub fn verify_signature(signature: [u8; 64], target: &T::AccountId, payload: &Vec<u8>) -> bool {
        if Self::verify_ed_signature(signature, target, payload) {
            return true;
        } else if Self::verify_sr_signature(signature, target, payload) {
            return true;
        }

        false
    }

    fn verify_ed_signature(signature: [u8; 64], target: &T::AccountId, payload: &Vec<u8>) -> bool {
        let entity_pubkey_ed25519 = Self::convert_account_to_ed25519(target);
        // Decode signature into a ed25519 signature
        let ed25519_signature = sp_core::ed25519::Signature::from_raw(signature);

        sp_io::crypto::ed25519_verify(&ed25519_signature, &payload, &entity_pubkey_ed25519)
    }

    fn verify_sr_signature(signature: [u8; 64], target: &T::AccountId, payload: &Vec<u8>) -> bool {
        let entity_pubkey_sr25519 = Self::convert_account_to_sr25519(target);
        // Decode signature into a sr25519 signature
        let sr25519_signature = sp_core::sr25519::Signature::from_raw(signature);

        sp_io::crypto::sr25519_verify(&sr25519_signature, &payload, &entity_pubkey_sr25519)
    }

    fn convert_account_to_ed25519(account: &T::AccountId) -> sp_core::ed25519::Public {
        // Decode entity's public key
        let account_vec = &account.encode();
        let mut bytes = [0u8; 32];
        bytes.copy_from_slice(&account_vec);
        sp_core::ed25519::Public::from_raw(bytes)
    }

    fn convert_account_to_sr25519(account: &T::AccountId) -> sp_core::sr25519::Public {
        // Decode entity's public key
        let account_vec = &account.encode();
        let mut bytes = [0u8; 32];
        bytes.copy_from_slice(&account_vec);
        sp_core::sr25519::Public::from_raw(bytes)
    }

    fn get_farming_policy(
        node: &Node<pallet::PubConfigOf<T>, pallet::InterfaceOf<T>>,
    ) -> Result<types::FarmingPolicy<T::BlockNumber>, DispatchErrorWithPostInfo> {
        let mut farm = Farms::<T>::get(node.farm_id).ok_or(Error::<T>::FarmNotExists)?;

        // If there is a farming policy defined on the
        // farm policy limits, use that one
        match farm.farming_policy_limits {
            Some(mut limits) => {
                ensure!(
                    FarmingPoliciesMap::<T>::contains_key(limits.farming_policy_id),
                    Error::<T>::FarmingPolicyNotExists
                );
                match limits.end {
                    Some(end_timestamp) => {
                        let now = <timestamp::Pallet<T>>::get().saturated_into::<u64>() / 1000;
                        if now > end_timestamp {
                            return Self::get_default_farming_policy();
                        }
                    }
                    None => (),
                };

                match limits.cu {
                    Some(cu_limit) => {
                        let cu = resources::get_cu(node.resources);
                        if cu > cu_limit {
                            return Self::get_default_farming_policy();
                        }
                        limits.cu = Some(cu_limit - cu);
                    }
                    None => (),
                };

                match limits.su {
                    Some(su_limit) => {
                        let su = resources::get_su(node.resources);
                        if su > su_limit {
                            return Self::get_default_farming_policy();
                        }
                        limits.su = Some(su_limit - su);
                    }
                    None => (),
                };

                match limits.node_count {
                    Some(node_count) => {
                        if node_count == 0 {
                            return Self::get_default_farming_policy();
                        }
                        limits.node_count = Some(node_count - 1);
                    }
                    None => (),
                };

                // Save limits when decrement is done
                farm.farming_policy_limits = Some(limits.clone());
                Farms::<T>::insert(node.farm_id, farm);

                return Ok(FarmingPoliciesMap::<T>::get(limits.farming_policy_id));
            }
            None => (),
        };

        let mut policies: Vec<types::FarmingPolicy<T::BlockNumber>> =
            FarmingPoliciesMap::<T>::iter().map(|p| p.1).collect();

        policies.sort();
        policies.reverse();

        let possible_policy = policies
            .into_iter()
            .filter(|policy| {
                policy.node_certification <= node.certification
                    && policy.farm_certification <= farm.certification
            })
            .take(1)
            .next();

        match possible_policy {
            Some(policy) => Ok(policy),
            None => {
                return Err(DispatchErrorWithPostInfo::from(
                    Error::<T>::FarmingPolicyNotExists,
                ))
            }
        }
    }

    fn get_default_farming_policy(
    ) -> Result<types::FarmingPolicy<T::BlockNumber>, DispatchErrorWithPostInfo> {
        let mut policies: Vec<types::FarmingPolicy<T::BlockNumber>> =
            FarmingPoliciesMap::<T>::iter().map(|p| p.1).collect();

        policies.sort();
        policies.reverse();

        let possible_policy = policies
            .into_iter()
            .filter(|policy| policy.default)
            .take(1)
            .next();

        match possible_policy {
            Some(policy) => Ok(policy),
            None => {
                return Err(DispatchErrorWithPostInfo::from(
                    Error::<T>::FarmingPolicyNotExists,
                ))
            }
        }
    }

    fn check_twin_ip(ip: TwinIpInput) -> Result<TwinIpOf<T>, DispatchErrorWithPostInfo> {
        let ip = TwinIpOf::<T>::try_from(ip.to_vec()).map_err(DispatchErrorWithPostInfo::from)?;

        Ok(ip)
    }
}

impl<T: Config> tfchain_support::traits::Tfgrid<T::AccountId, T::FarmName, pallet::PublicIpOf<T>>
    for Pallet<T>
{
    fn get_farm(
        farm_id: u32,
    ) -> Option<tfchain_support::types::Farm<T::FarmName, pallet::PublicIpOf<T>>> {
        Farms::<T>::get(farm_id)
    }

    fn is_farm_owner(farm_id: u32, who: T::AccountId) -> bool {
        let farm = Farms::<T>::get(farm_id);
        if let Some(f) = farm {
            match Twins::<T>::get(f.twin_id) {
                Some(twin) => twin.account_id == who,
                None => false,
            }
        } else {
            false
        }
    }

    fn is_twin_owner(twin_id: u32, who: T::AccountId) -> bool {
        match Twins::<T>::get(twin_id) {
            Some(twin) => twin.account_id == who,
            None => false,
        }
    }
}<|MERGE_RESOLUTION|>--- conflicted
+++ resolved
@@ -467,7 +467,6 @@
         DomainToLong,
         InvalidDomain,
         MethodIsDeprecated,
-<<<<<<< HEAD
         InterfaceNameToShort,
         InterfaceNameToLong,
         InvalidInterfaceName,
@@ -477,10 +476,7 @@
         InterfaceIpToShort,
         InterfaceIpToLong,
         InvalidInterfaceIP,
-=======
-
         InvalidZosVersion,
->>>>>>> d208d08a
     }
 
     #[pallet::genesis_config]
