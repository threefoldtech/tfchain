--- conflicted
+++ resolved
@@ -1,6 +1,6 @@
 use crate::Config;
 use crate::*;
-use frame_support::{traits::Get, weights::Weight, traits::OnRuntimeUpgrade};
+use frame_support::{traits::Get, traits::OnRuntimeUpgrade, weights::Weight};
 use log::{debug, info};
 use sp_std::marker::PhantomData;
 
@@ -32,13 +32,8 @@
         if PalletVersion::<T>::get() == types::StorageVersion::V10Struct {
             fix_farming_policy_migration_::<T>()
         } else {
-<<<<<<< HEAD
             info!(" >>> Unused TFGrid pallet V11 migration");
             Weight::zero()
-=======
-            info!(" >>> Unused migration");
-            return 0;
->>>>>>> bec45918
         }
     }
 
