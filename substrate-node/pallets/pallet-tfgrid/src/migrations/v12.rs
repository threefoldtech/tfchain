--- conflicted
+++ resolved
@@ -82,18 +82,6 @@
     }
 }
 
-<<<<<<< HEAD
-fn migrate<T: Config>() -> frame_support::weights::Weight {
-    if PalletVersion::<T>::get() == types::StorageVersion::V11Struct {
-        migrate_entities::<T>() + migrate_nodes::<T>() + update_pallet_storage_version::<T>()
-    } else {
-        info!(" >>> Unused TFGrid pallet V12 migration");
-        Weight::zero()
-    }
-}
-
-=======
->>>>>>> 22bd1843
 fn migrate_entities<T: Config>() -> frame_support::weights::Weight {
     info!(" >>> Migrating entities storage...");
 
