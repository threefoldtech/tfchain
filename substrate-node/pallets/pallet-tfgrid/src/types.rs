--- conflicted
+++ resolved
@@ -1,17 +1,8 @@
 use codec::{Decode, Encode};
-<<<<<<< HEAD
+use core::cmp::Ordering;
 use scale_info::TypeInfo;
 use sp_std::vec::Vec;
-use frame_support::{
-	pallet_prelude::{BoundedVec, MaxEncodedLen},
-	traits::Get,
-};
-use sp_runtime::RuntimeDebug;
-=======
-use core::cmp::Ordering;
-use frame_support::traits::Vec;
 use tfchain_support::types::{FarmCertification, NodeCertification};
->>>>>>> e3a08a8c
 
 /// Utility type for managing upgrades/migrations.
 #[derive(Encode, Decode, Clone, Debug, PartialEq, TypeInfo)]
@@ -23,7 +14,7 @@
     V5Struct,
 }
 
-#[derive(Encode, Decode, Default, PartialEq, Eq, TypeInfo, Clone)]
+#[derive(Encode, Decode, Debug, Default, PartialEq, Eq, Clone, TypeInfo)]
 pub struct Entity<AccountId> {
     pub version: u32,
     pub id: u32,
@@ -34,7 +25,7 @@
 }
 
 //digital twin
-#[derive(Clone, Encode, Decode, Eq, PartialEq, Default, TypeInfo, RuntimeDebug)]
+#[derive(Clone, Encode, Decode, Debug, Eq, PartialEq, Default, TypeInfo)]
 pub struct Twin<AccountId> {
     pub version: u32,
     pub id: u32,
@@ -46,116 +37,13 @@
     pub entities: Vec<EntityProof>,
 }
 
-<<<<<<< HEAD
 #[derive(PartialEq, Eq, PartialOrd, Ord, Clone, Encode, Decode, Default, Debug, TypeInfo)]
-pub struct Farm {
-    pub version: u32,
-    pub id: u32,
-    pub name: Vec<u8>,
-    pub twin_id: u32,
-    pub pricing_policy_id: u32,
-    pub certification_type: CertificationType,
-    pub public_ips: Vec<PublicIP>,
-    pub dedicated_farm: bool
-}
-
-#[derive(PartialEq, Eq, PartialOrd, Ord, Clone, Encode, Decode, Default, Debug, TypeInfo)]
-pub struct Node {
-    pub version: u32,
-    pub id: u32,
-    pub farm_id: u32,
-    pub twin_id: u32,
-    pub resources: Resources,
-    pub location: Location,
-    pub country: Vec<u8>,
-    pub city: Vec<u8>,
-    // optional public config
-    pub public_config: Option<PublicConfig>,
-    pub created: u64,
-    pub farming_policy_id: u32,
-    pub interfaces: Vec<Interface>,
-    pub certification_type: CertificationType,
-    pub secure_boot: bool,
-    pub virtualized: bool,
-    pub serial_number: Vec<u8>,
-}
-
-pub type IP = Vec<u8>;
-
-#[derive(PartialEq, Eq, PartialOrd, Ord, Clone, Encode, Decode, Default, Debug, TypeInfo)]
-pub struct Interface {
-    pub name: Vec<u8>,
-    pub mac: Vec<u8>,
-    pub ips: Vec<IP>,
-}
-
-#[derive(PartialEq, Eq, PartialOrd, Ord, Clone, Encode, Decode, Default, Debug, TypeInfo)]
-pub struct PublicIP {
-    pub ip: Vec<u8>,
-    pub gateway: Vec<u8>,
-    pub contract_id: u64,
-}
-
-#[derive(PartialEq, Eq, PartialOrd, Ord, Clone, Encode, Decode, Default, Debug, TypeInfo)]
-pub struct PublicConfig {
-    pub ipv4: Vec<u8>,
-    pub ipv6: Vec<u8>,
-    pub gw4: Vec<u8>,
-    pub gw6: Vec<u8>,
-    pub domain: Vec<u8>,
-}
-
-#[derive(PartialEq, Eq, PartialOrd, Ord, Clone, Encode, Decode, Default, Debug, TypeInfo)]
-pub struct Gateway<AccountId> {
-    pub version: u32,
-    pub id: u32,
-    pub farm_id: u32,
-    pub location: Location,
-    pub country_id: u32,
-    pub city_id: u32,
-    pub pub_key: Vec<u8>,
-    pub account_id: AccountId,
-}
-
-#[derive(PartialEq, Eq, PartialOrd, Ord, Clone, Encode, Decode, Default, Debug, TypeInfo)]
-=======
-#[derive(PartialEq, Eq, PartialOrd, Ord, Clone, Encode, Decode, Default, Debug)]
->>>>>>> e3a08a8c
 pub struct EntityProof {
     pub entity_id: u32,
     pub signature: Vec<u8>,
 }
 
-<<<<<<< HEAD
-#[derive(PartialEq, Eq, PartialOrd, Ord, Clone, Encode, Decode, Default, Debug, Copy, TypeInfo)]
-pub struct Resources {
-    pub hru: u64,
-    pub sru: u64,
-    pub cru: u64,
-    pub mru: u64,
-}
-
-impl Resources {
-    pub fn add(mut self, other: &Resources) -> Resources {
-        self.cru += other.cru;
-        self.sru += other.sru;
-        self.hru += other.hru;
-        self.mru += other.mru;
-        self
-    }
-}
-
-// Store Location long and lat as string
 #[derive(PartialEq, Eq, PartialOrd, Ord, Clone, Encode, Decode, Default, Debug, TypeInfo)]
-pub struct Location {
-    pub longitude: Vec<u8>,
-    pub latitude: Vec<u8>,
-}
-
-#[derive(PartialEq, Eq, PartialOrd, Ord, Clone, Encode, Decode, Default, Debug, TypeInfo)]
-=======
-#[derive(PartialEq, Eq, PartialOrd, Ord, Clone, Encode, Decode, Default, Debug)]
->>>>>>> e3a08a8c
 pub struct PricingPolicy<AccountId> {
     pub version: u32,
     pub id: u32,
@@ -217,46 +105,8 @@
     }
 }
 
-<<<<<<< HEAD
-#[derive(PartialEq, Eq, PartialOrd, Ord, Clone, Encode, Decode, Default, Debug, TypeInfo)]
-pub struct CertificationCodes {
-    pub version: u32,
-    pub id: u32,
-    pub name: Vec<u8>,
-    pub description: Vec<u8>,
-    pub certification_code_type: CertificationCodeType,
-}
-
-#[derive(PartialEq, Eq, PartialOrd, Ord, Clone, Encode, Decode, Debug, TypeInfo)]
-pub enum CertificationCodeType {
-    Farm,
-    Entity,
-}
-
-impl Default for CertificationCodeType {
-    fn default() -> CertificationCodeType {
-        CertificationCodeType::Farm
-    }
-}
-
-#[derive(PartialEq, Eq, PartialOrd, Ord, Clone, Encode, Decode, Debug, Copy, TypeInfo)]
-pub enum CertificationType {
-    Diy,
-    Certified,
-}
-
-impl Default for CertificationType {
-    fn default() -> CertificationType {
-        CertificationType::Diy
-    }
-}
-
-#[derive(PartialEq, Eq, PartialOrd, Ord, Clone, Encode, Decode, Default, Debug, TypeInfo)]
-pub struct FarmingPolicy {
-=======
-#[derive(PartialEq, Eq, Clone, Encode, Decode, Default, Debug)]
+#[derive(PartialEq, Eq, Clone, Encode, Decode, Default, Debug, TypeInfo)]
 pub struct FarmingPolicy<BlockNumber> {
->>>>>>> e3a08a8c
     pub version: u32,
     pub id: u32,
     pub name: Vec<u8>,
