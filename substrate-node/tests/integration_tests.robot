*** Settings ***
Documentation      Suite for integration tests on tfchain
Library            Collections
Library            SubstrateNetwork.py
Library            TfChainClient.py
Library            OperatingSystem


*** Variables ***
<<<<<<< HEAD
&{RESOURCES_N1}    hru=${1024}    sru=${512}    cru=${8}    mru=${16}
&{RESOURCES_N2}    hru=${512}    sru=${256}    cru=${4}    mru=${8}
&{RESOURCES_N3}    hru=${2048}    sru=${1024}    cru=${16}    mru=${32}
=======
${GIGABYTE}        ${1073741824}
&{RESOURCES_N1}    hru=${${1024}*${GIGABYTE}}    sru=${${1024}*${GIGABYTE}}    cru=${8}    mru=${${16}*${GIGABYTE}}
&{RESOURCES_N2}    hru=${${512}*${GIGABYTE}}    sru=${${512}*${GIGABYTE}}    cru=${4}    mru=${${8}*${GIGABYTE}}
&{RESOURCES_N3}    hru=${${2048}*${GIGABYTE}}    sru=${${2048}*${GIGABYTE}}    cru=${16}    mru=${${32}*${GIGABYTE}}
>>>>>>> e46685ac

*** Keywords ***
Public Ips Should Contain Ip
    [Arguments]    ${list}    ${ip}

    FOR    ${pub_ip_config}    IN    @{list}
        IF    "${pub_ip_config}[ip]" == "${ip}"
            Return From Keyword    
        END
    END
    
    Fail    msg=The list of public ips ${list} does not contain ip ${ip}

Public Ips Should Not Contain Ip
    [Arguments]    ${list }    ${ip}
    ${status} =    Run Keyword And Return Status    Public Ips Should Contain Ip    ${list}    ${ip}

    Run Keyword If    ${status}    Fail    The list of public ips ${list} contains the ip ${ip}, it shouldn't!

Setup Network And Create Farm
    [Documentation]    Helper function to quickly create a network with 2 nodes and creating a farm using Alice's key
    Setup Predefined Account    who=Alice
    Setup Predefined Account    who=Bob
    Create Farm    name=alice_farm

Setup Network And Create Node
    [Documentation]    Helper function to quickly create a network with 2 nodes and creating a farm and a node using Alice's key
    Setup Network And Create Farm
    Create Node    farm_id=${1}    resources=&{RESOURCES_N1}    longitude=2.17403    latitude=41.40338    country=Belgium    city=Ghent

Setup Network And Create Three nodes
    [Documentation]    Helper function that sets up a network, creates a farm and creates three nodes
    Setup Network And Create Farm
    Setup Predefined Account    who=Charlie

    Create Node    farm_id=${1}    resources=&{RESOURCES_N1}    longitude=2.17403    latitude=41.40338    country=Belgium    city=Ghent    who=Alice
<<<<<<< HEAD
    Create Node    farm_id=${1}    resources=&{RESOURCES_N2}    longitude=872.15414    latitude=86748.6587    country=Belgium    city=Ghent    who=Bob
    Create Node    farm_id=${1}    resources=&{RESOURCES_N3}    longitude=254.54545    latitude=3213.6987    country=Belgium    city=Ghent    who=Charlie
=======
    Create Node    farm_id=${1}    resources=&{RESOURCES_N2}    longitude=72.15414    latitude=48.6587    country=Belgium    city=Ghent    who=Bob
    Create Node    farm_id=${1}    resources=&{RESOURCES_N3}    longitude=54.54545    latitude=13.6987    country=Belgium    city=Ghent    who=Charlie
>>>>>>> e46685ac

Create Interface
    [Arguments]    ${name}    ${mac}    ${ips}
    ${dict} =     Create Dictionary    name    ${name}    mac    ${mac}    ips    ${ips}
    [Return]    ${dict}

Resources
    [Arguments]    ${hru}=${0}    ${sru}=${0}    ${cru}=${0}    ${mru}=${0}
    ${dict} =     Create Dictionary    hru    ${hru}    sru    ${sru}    cru    ${cru}    mru    ${mru}
    [Return]    ${dict}
    
Capacity Reservation Policy Any
    [Arguments]    ${resources}    ${features}=${None}
    ${args} =     Create List    ${resources}    ${features}
    ${dict} =    Create Dictionary    Any    ${args}
    [Return]    ${dict}

Capacity Reservation Policy Node
    [Arguments]    ${node_id}
    ${dict} =    Create Dictionary    Node    ${node_id}
    [Return]    ${dict}

Capacity Reservation Policy Exclusive
    [Arguments]    ${group_id}    ${resources}    ${features}=${None}
    ${args} =    Create List    ${group_id}    ${resources}    ${features}
    ${dict} =    Create Dictionary    Exclusive    ${args}
    [Return]    ${dict}

Ensure Account Balance Increased
    [Arguments]    ${balance_before}    ${balance_after}
    IF    ${balance_before}[free] >= ${balance_after}[free]-${balance_after}[fee_frozen]
        Fail    msg=It looks like the billing did not take place.
    END

Ensure Account Balance Decreased
    [Arguments]    ${balance_before}    ${balance_after}
    IF    ${balance_before}[free] <= ${balance_after}[free]-${balance_after}[fee_frozen]
        Fail    msg=It looks like the billing did not take place.
    END



*** Test Cases ***
Test Start And Stop Network
    [Documentation]     Starts and immediately stops the network (4 nodes) once correctly started
    Setup Multi Node Network    log_name=test_start_stop_network    amt=${4}

    Tear Down Multi Node Network

Test Create Update Delete Twin
    [Documentation]    Testing api calls (create, update, delete) for managing twins
    Setup Multi Node Network    log_name=test_create_update_delete_twin

    User Accept Tc

    Create Twin    ip=::1
    ${twin} =    Get Twin    ${1}
    Should Not Be Equal    ${twin}    ${None}
    Should Be Equal    ${twin}[ip]    ::1

    Update Twin    ip=0000:0000:0000:0000:0000:0000:0000:0001
    ${twin} =    Get Twin    ${1}
    Should Not Be Equal    ${twin}    ${None}
    Should Be Equal    ${twin}[ip]    0000:0000:0000:0000:0000:0000:0000:0001

    Delete Twin    ${1}

    ${twin} =    Get Twin    ${1}
    Should Be Equal    ${twin}    ${None}

    Tear Down Multi Node Network

Test Create Update Farm
    [Documentation]    Testing api calls (create, update) for managing farms
    Setup Multi Node Network    log_name=test_create_update_farm

    Setup Predefined Account    who=Alice
    
    Create Farm    name=this_is_the_name_of_the_farm
    ${farm_before} =    Get Farm    ${1}
    Should Not Be Equal    ${farm_before}    ${None}
    Should Be Equal    ${farm_before}[name]    this_is_the_name_of_the_farm

    Update Farm    id=${1}    name=name_change    pricing_policy_id=1
    ${farm_after} =    Get Farm    ${1}
    Should Not Be Equal    ${farm_after}    ${None}
    Should Be Equal    ${farm_after}[name]    name_change

    Tear Down Multi Node Network

Test Add Stellar Payout V2ADDRESS 
    [Documentation]    Testing adding a stellar payout address
    Setup Multi Node Network    log_name=test_add_stellar_address

    Setup Network And Create Farm

    Add Stellar Payout V2address    farm_id=${1}    stellar_address=address
    ${payout_address} =    Get Farm Payout V2address    farm_id=${1}
    Should Be Equal    ${payout_address}    address

    Add Stellar Payout V2address    farm_id=${1}    stellar_address=changed address
    ${payout_address} =    Get Farm Payout V2address    farm_id=${1}
    Should Be Equal    ${payout_address}    changed address

    Run Keyword And Expect Error    *'CannotUpdateFarmWrongTwin'*
    ...    Add Stellar Payout V2address    farm_id=${1}    who=Bob

    Tear Down Multi Node Network

Test Set Farm Certification
    [Documentation]    Testing setting a farm certification
    Setup Multi Node Network    log_name=test_farm_certification

    Setup Network And Create Farm

    # only possible with sudo
    Run Keyword And Expect Error    *'BadOrigin'*
    ...    Set Farm Certification    farm_id=${1}    certification=Gold

    Set Farm Certification    farm_id=${1}    certification=Gold    who=sudo

    Tear Down Multi Node Network

Test Set Node Certification
    [Documentation]    Testing setting a node certification
    Setup Multi Node Network    log_name=test_node_certification

    Setup Network And Create Node

    # Make Alice a node certifier
    Add Node Certifier    account_name=Alice    who=Sudo

    Set Node Certification    node_id=${1}    certification=Certified

    Remove Node Certifier    account_name=Alice    who=Sudo

    # Alice is no longer able to set node certification
    Run Keyword And Expect Error    *'NotAllowedToCertifyNode'*
    ...    Set Node Certification    node_id=${1}    certification=Certified

    Tear Down Multi Node Network

Test Add Remove Public Ips
    [Documentation]    Testing api calls (adding, removing) for managing public ips
    Setup Multi Node Network    log_name=test_add_remove_pub_ips

    Setup Network And Create Farm

    # Add an ip to the farm
    Add Farm Ip    id=${1}    ip=185.206.122.125/16    gateway=185.206.122.1
    ${farm} =    Get Farm    ${1}
    Should Not Be Equal    ${farm}    ${None}
    Public Ips Should Contain Ip    ${farm}[public_ips]    185.206.122.125/16

    # Remove the ip that we added
    Remove Farm Ip    id=${1}    ip=185.206.122.125/16
    ${farm} =    Get Farm    ${1}
    Should Not Be Equal    ${farm}    ${None}
    Public Ips Should Not Contain Ip    ${farm}[public_ips]    185.206.122.125/16

Test Add Public Ips: Failure InvalidPublicIP
    [Documentation]    Testing adding an invalid public IP
    Setup Multi Node Network    log_name=test_add_pub_ips_failure_invalidpubip

    Setup Network And Create Farm
    # Add an ip in an invalid format
    Run Keyword And Expect Error    *'InvalidPublicIP'*
    ...    Add Farm Ip    id=${1}    ip="185.206.122.125"    gateway=185.206.122.1

    Tear Down Multi Node Network

Test Create Update Delete Node
    [Documentation]    Testing api calls (create, update, delete) for managing nodes
    Setup Multi Node Network    log_name=test_create_update_delet_node    amt=${3}

    Setup Network And Create Farm
    Create Node    farm_id=${1}    resources=&{RESOURCES_N1}    longitude=2.17403    latitude=41.40338    country=Belgium    city=Ghent
    ${node} =    Get Node    ${1}
    Should Not Be Equal    ${node}    ${None}
    Should Be Equal    ${node}[location][city]    Ghent

    Update Node    node_id=${1}    farm_id=${1}    resources=&{RESOURCES_N1}    longitude=2.17403    latitude=41.40338    country=Belgium    city=Celles
    ${node} =    Get Node    ${1}
    Should Not Be Equal    ${node}    ${None}
    Should Be Equal    ${node}[location][city]    Celles

    Delete Node    ${1}
    ${node} =    Get Node    ${1}
    Should Be Equal    ${node}    ${None}

    Tear Down Multi Node Network

Test Reporting Uptime
    [Documentation]    Testing reporting uptime including a failed attempt to report uptime to a non existing node
    Setup Multi Node Network    log_name=test_reporting_uptime
    
    Run Keyword And Expect Error    *'TwinNotExists'*
    ...    Report Uptime    ${500}

    Setup Predefined Account    who=Alice
    
    Run Keyword And Expect Error    *'NodeNotExists'*
    ...    Report Uptime    ${500}

    Create Farm    name=alice_farm
    Create Node    farm_id=${1}    resources=&{RESOURCES_N1}    longitude=2.17403    latitude=41.40338    country=Belgium    city=Ghent
    
    Report Uptime    ${500}

    Tear Down Multi Node Network

Test Add Public Config On Node: Success
    [Documentation]    Testing adding a public config on a node
    Setup Multi Node Network    log_name=test_add_pub_config_node

    Setup Network And Create Node

    Add Node Public Config    farm_id=${1}    node_id=${1}    ipv4=185.206.122.33/24    gw4=185.206.122.1    ipv6=2a10:b600:1::0cc4:7a30:65b5/64    gw6=2a10:b600:1::1    domain=some-domain
    ${node} =     Get Node    ${1}
    Should Not Be Equal    ${node}    ${None}
    Should Not Be Equal    ${node}[public_config]    ${None}
    Should Not Be Equal    ${node}[public_config][ip4]    ${None}
    Should Be Equal    ${node}[public_config][ip4][ip]  185.206.122.33/24
    Should Be Equal    ${node}[public_config][ip4][gw]    185.206.122.1
    Should Not Be Equal    ${node}[public_config][ip6]    ${None}
    Should Be Equal    ${node}[public_config][ip6][ip]    2a10:b600:1::0cc4:7a30:65b5/64
    Should Be Equal    ${node}[public_config][ip6][gw]    2a10:b600:1::1
    Should Be Equal    ${node}[public_config][domain]    some-domain

    Tear Down Multi Node Network

Test Add Public Config On Node: Failure InvalidIP4
    [Documentation]    Testing adding a public config on a node with an invalid ipv4
    Setup Multi Node Network    log_name=test_add_pub_config_node_failure_ipv4

    Setup Network And Create Node

    Run Keyword And Expect Error    *'InvalidIP4'*
    ...    Add Node Public Config    farm_id=${1}    node_id=${1}    ipv4=185.206.122.33    gw4=185.206.122.1    domain=some-domain

    Tear Down Multi Node Network

Test Add Public Config On Node: Failure InvalidIP6
    [Documentation]    Testing adding a public config on a node with an invalid ipv6
    Setup Multi Node Network    log_name=test_add_pub_config_node_failure_ipv6

    Setup Network And Create Node  

    Run Keyword And Expect Error    *'InvalidIP6'*
    ...    Add Node Public Config    farm_id=${1}    node_id=${1}    ipv4=185.206.122.33/24    gw4=185.206.122.1    ipv6=2a10:b600:1::0cc4:7a30:65b5    gw6=2a10:b600:1::1    domain=some-domain
    
    Tear Down Multi Node Network

Test Add Public Config On Node: Failure InvalidDomain
    [Documentation]    Testing adding a public config on a node with an invalid domain
    Setup Multi Node Network    log_name=test_add_pub_config_node_failure_invaliddomain

    Setup Network And Create Node
    Run Keyword And Expect Error    *'InvalidDomain'*
    ...    Add Node Public Config    farm_id=${1}    node_id=${1}    ipv4=185.206.122.33/24    gw4=185.206.122.1    ipv6=2a10:b600:1::0cc4:7a30:65b5/64    gw6=2a10:b600:1::1    domain=some_invalid_domain

    Tear Down Multi Node Network

#Test Create Update Cancel Capacity Reservation Contract: Success
    
    

Test Create Update Cancel Deployment Contract: Success
    [Documentation]    Testing api calls (create, update, cancel) for managing a node contract
    Setup Multi Node Network    log_name=test_create_node_contract

    Setup Predefined Account    who=Alice
    Setup Predefined Account    who=Bob
    
    ${ip_1} =     Create Dictionary    ip    185.206.122.33/24    gw    185.206.122.1
    ${public_ips} =    Create List    ${ip_1}
    Create Farm    name=alice_farm    public_ips=${public_ips}
    
    ${interface_ips} =     Create List    10.2.3.3
    ${interface_1} =     Create Interface    name=zos    mac=00:00:5e:00:53:af    ips=${interface_ips}
    ${interfaces} =    Create List    ${interface_1}
    Create Node    farm_id=${1}    resources=&{RESOURCES_N1}    longitude=2.17403    latitude=41.40338    country=Belgium    city=Ghent    interfaces=${interfaces}
    
    # Bob is the one creating the contract and thus being billed
    ${resources_cr} =    Resources    hru=${512}    sru=${256}    cru=${4}    mru=${8} 
    ${policy} =     Capacity Reservation Policy Any    ${resources_cr}
    Create Capacity Reservation Contract    farm_id=${1}    policy=${policy}    who=Bob    port=9946
    ${resources_dc} =    Resources    hru=${256}    sru=${256}    cru=${2}    mru=${4} 
    Create Deployment Contract    capacity_reservation_id=${1}    resources=${resources_dc}    public_ips=${1}    who=Bob    port=9946

    ${farm} =     Get Farm    ${1}
    Should Not Be Equal    ${farm}    ${None}    msg=Farm with id 1 doesn't exist
    Dictionary Should Contain Key    ${farm}    public_ips    msg=The farm doesn't have a key public_ips
    Length Should Be    ${farm}[public_ips]    1    msg=There should only be one public ip in public_ips
    Should Be Equal    ${farm}[public_ips][0][ip]    185.206.122.33/24    msg=The public ip address should be 185.206.122.33/24
    Should Be Equal    ${farm}[public_ips][0][gateway]    185.206.122.1    msg=The gateway should be 185.206.122.1
    Should Be Equal    ${farm}[public_ips][0][contract_id]    ${2}    msg=The public ip was claimed in contract with id 1 while the farm contains a different contract id for it

    ${updated_resources} =    Resources    hru=${512}    sru=${128}    cru=${1}    mru=${6}
    Update Deployment Contract    contract_id=${2}    resources=${updated_resources}    who=Bob    port=9946

    Cancel Deployment Contract    contract_id=${2}    who=Bob    port=9946

    Tear Down Multi Node Network

Test Create Deployment Contract: Failure Not Enough Public Ips
    [Documentation]    Testing creating a node contract and requesting too much pub ips
    Setup Multi Node Network    log_name=test_create_node_contract_failure_notenoughpubips

    # the function below creates a farm containing 0 public ips and a node with 0 configured interfaces
    Setup Network And Create Node

    ${policy} =    Capacity Reservation Policy Node    ${1}
    Create Capacity Reservation Contract    farm_id=${1}    policy=${policy}
    # let's request 2 public ips which should result in an error
    ${resources} =    Resources
    Run Keyword And Expect Error    *'FarmHasNotEnoughPublicIPs'*
    ...    Create Deployment Contract    capacity_reservation_id=${1}    public_ips=${2}    resources=${resources}

    Tear Down Multi Node Network

Test Create Name Contract: Success
    [Documentation]    Testing api calls (create, cancel) for managing a name contract
    Setup Multi Node Network    log_name=test_create_name_contract

    Setup Network And Create Node

    Create Name Contract    name=my_name_contract

    Cancel Name Contract    contract_id=${1}

    Tear Down Multi Node Network

Test Create Update Pricing Policy
    [Documentation]    Testing api calls (create, update) for managing pricing policies including failed attempts
    Setup Multi Node Network    log_name=test_create_update_pricing_policy

    # only possible with sudo
    Run Keyword And Expect Error    *'BadOrigin'*
    ...    Create Pricing Policy    name=mypricingpolicy    unit=Gigabytes    su=${55000}    cu=${90000}    nu=${20000}    ipu=${35000}    unique_name=${3000}    domain_name=${6000}    foundation_account=Bob    certified_sales_account=Bob    discount_for_dedication_nodes=45

    Create Pricing Policy    name=mypricingpolicy    unit=Gigabytes    su=${55000}    cu=${90000}    nu=${20000}    ipu=${35000}    unique_name=${3000}    domain_name=${6000}    foundation_account=Bob    certified_sales_account=Bob    discount_for_dedication_nodes=45    who=Sudo
    ${pricing_policy} =     Get Pricing Policy    id=${2}
    Should Not Be Equal    ${pricing_policy}    ${None}
    Should Be Equal    ${pricing_policy}[name]    mypricingpolicy

    # only possible with sudo
    Run Keyword And Expect Error    *'BadOrigin'*
    ...    Update Pricing Policy    id=${2}    name=mypricingpolicyupdated    unit=Gigabytes    su=${55000}    cu=${90000}    nu=${20000}    ipu=${35000}    unique_name=${3000}    domain_name=${6000}    foundation_account=Bob    certified_sales_account=Bob    discount_for_dedication_nodes=45

    Update Pricing Policy    id=${2}    name=mypricingpolicyupdated    unit=Gigabytes    su=${55000}    cu=${90000}    nu=${20000}    ipu=${35000}    unique_name=${3000}    domain_name=${6000}    foundation_account=Bob    certified_sales_account=Bob    discount_for_dedication_nodes=45    who=Sudo
    ${pricing_policy} =     Get Pricing Policy    id=${2}
    Should Not Be Equal    ${pricing_policy}    ${None}
    Should Be Equal    ${pricing_policy}[name]    mypricingpolicyupdated

    Tear Down Multi Node Network

Test Create Update Farming Policy
    [Documentation]    Testing api calls (create, update) for managing farming policies including failed attempts
    Setup Multi Node Network    log_name=test_create_update_farming_policy

    # only possible with sudo
    Run Keyword And Expect Error    *'BadOrigin'*
    ...    Create Farming Policy    name=myfarmingpolicy    su=${12}    cu=${15}    nu=${10}    ipv4=${8}    minimal_uptime=${9999}    policy_end=${10}    immutable=${True}    default=${True}    node_certification=Diy    farm_certification=Gold

    Create Farming Policy    name=myfarmingpolicy    su=${12}    cu=${15}    nu=${10}    ipv4=${8}    minimal_uptime=${9999}    policy_end=${15}    immutable=${True}    default=${True}    node_certification=Diy    farm_certification=Gold    who=Sudo
    ${farming_policy} =    Get Farming Policy    id=${3}
    Should Not Be Equal    ${farming_policy}    ${None}
    Should Be Equal    ${farming_policy}[name]    myfarmingpolicy

    # only possible with sudo
    Run Keyword And Expect Error    *'BadOrigin'*
    ...    Update Farming Policy    id=${3}    name=myfarmingpolicyupdated    su=${12}    cu=${15}    nu=${10}    ipv4=${8}    minimal_uptime=${9999}    policy_end=${10}    immutable=${True}    default=${True}    node_certification=Diy    farm_certification=Gold

    Update Farming Policy    id=${3}    name=myfarmingpolicyupdated    su=${12}    cu=${15}    nu=${10}    ipv4=${8}    minimal_uptime=${9999}    policy_end=${10}    immutable=${True}    default=${True}    node_certification=Diy    farm_certification=Gold    who=Sudo
    ${farming_policy} =    Get Farming Policy    id=${3}
    Should Not Be Equal    ${farming_policy}    ${None}
    Should Be Equal    ${farming_policy}[name]    myfarmingpolicyupdated
    
    Tear Down Multi Node Network

Test Attach Policy To Farm
    [Documentation]    Testing attaching a policy to a farm including a failed attempt to attach an expired policy
    Setup Multi Node Network    log_name=test_attach_policy_to_farm

    Setup Network And Create Farm
    Create Farming Policy    name=myfarmingpolicy    su=${12}    cu=${15}    nu=${10}    ipv4=${8}    minimal_uptime=${9999}    policy_end=${5}    immutable=${True}    default=${True}    node_certification=Diy    farm_certification=Gold    who=Sudo
    ${policy} =     Get Farming Policy    id=${3}
    Should Not Be Equal    ${policy}    ${None}
    Should Be Equal    ${policy}[name]    myfarmingpolicy

    # only possible with sudo
    Run Keyword And Expect Error    *'BadOrigin'*
    ...    Attach Policy To Farm    farm_id=${1}    farming_policy_id=${3}    cu=${20}    su=${2}    end=${1654058949}    node_certification=${False}    node_count=${10}

    Attach Policy To Farm    farm_id=${1}    farming_policy_id=${3}    cu=${20}    su=${2}    end= ${1654058949}    node_certification=${False}    node_count=${10}    who=Sudo

    # farming policy expires after 5 blocks
    Wait X Blocks    x=${5}
    Run Keyword And Expect Error    {'Err': {'Module': {'index': 11, 'error': '0x52000000'}}}
    ...    Attach_policy_to_farm    farm_id=${1}    farming_policy_id=${3}    cu=${20}    su=${2}    end=${1654058949}    node_certification=${False}    node_count=${10}    who=Sudo

    Tear Down Multi Node Network

Test Billing
    [Documentation]    Testing billing. Alice creates a twin and Bob too. Alice creates a farm and a node in that farm while Bob creates a node contract requesting Alice to use her node. Alice will report contract resources. We will wait 6 blocks so that Bob will be billed a single time.
    Setup Multi Node Network    log_name=test_billing

    # Setup
    Setup Predefined Account    who=Alice
    Setup Predefined Account    who=Bob

    ${ip_1} =     Create Dictionary    ip    185.206.122.33/24    gw    185.206.122.1
    ${public_ips} =    Create List    ${ip_1}
    Create Farm    name=alice_farm    public_ips=${public_ips}
    Create Node    farm_id=${1}    resources=&{RESOURCES_N1}    longitude=2.17403    latitude=41.40338    country=Belgium    city=Ghent

    ${balance_alice} =    Balance Data    who=Alice
    ${balance_bob} =    Balance Data    who=Bob    port=${9946}

    # Bob will be using a node with a specific amount of resources. Let's look for such a node using the policy Any (any node that meets the requirements)
    ${resources_cr} =    Resources    hru=${512}    sru=${256}    cru=${4}    mru=${8}
    ${policy} =     Capacity Reservation Policy Any    ${resources_cr}
    Create Capacity Reservation Contract    farm_id=${1}    policy=${policy}    port=${9946}    who=Bob
    # Let's create two deployment contracts (simulating two vms on the node) both taking half of the resources of the capacity reservation contract
    ${resources_dc} =    Resources    hru=${256}    sru=${128}    cru=${2}    mru=${4}
    Create Deployment Contract    capacity_reservation_id=${1}    resources=${resources_dc}   port=${9946}    who=Bob
    Create Deployment Contract    capacity_reservation_id=${1}    resources=${resources_dc}    public_ips=1    port=${9946}    who=Bob
    Add Nru Reports    contract_id=${2}    nru=${3}

    # Let it run 6 blocks so that the user will be billed 1 time
    Wait X Blocks    ${6}
    Cancel Deployment Contract    contract_id=${3}    who=Bob
    Cancel Deployment Contract    contract_id=${2}    who=Bob
    Cancel Capacity Reservation Contract    contract_id=${1}    who=Bob

    # Balance should have decreased
    ${balance_alice_after} =    Balance Data    who=Alice
    ${balance_bob_after} =    Balance Data    who=Bob    port=${9946}
    Ensure Account Balance Decreased    ${balance_bob}    ${balance_bob_after}

    Tear Down Multi Node Network

Test Solution Provider
    [Documentation]    Testing creating and validating a solution provider
    Setup Multi Node Network    log_name=test_create_approve_solution_provider    amt=${2}

    # Setup
    Setup Predefined Account    who=Alice
    Setup Predefined Account    who=Bob
    Create Farm    name=alice_farm
    Create Node    farm_id=${1}    resources=${RESOURCES_N1}    longitude=2.17403    latitude=41.40338    country=Belgium    city=Ghent
    
    # lets add two providers: charlie gets 30% and Dave 10%
    ${providers} =    Create Dictionary    Charlie    ${30}    Dave    ${10}
    Create Solution Provider    description=mysolutionprovider    providers=${providers}
    ${solution_provider} =    Get Solution Provider    id=${1}
    Should Not Be Equal    ${solution_provider}    ${None}
    Should Be Equal    ${solution_provider}[description]    mysolutionprovider
    Should Be Equal    ${solution_provider}[approved]    ${False}
    Length Should Be    ${solution_provider}[providers]    ${2}
    
    # The solution provider has to be approved
    Approve Solution Provider    solution_provider_id=${1}    who=Sudo
    ${solution_provider} =    Get Solution Provider    id=${1}
    Should Not Be Equal    ${solution_provider}    ${None}
    Should Be Equal    ${solution_provider}[approved]    ${True}

    ${balance_charlie_before} =     Balance Data    who=Charlie
    ${balance_dave_before} =    Balance Data    who=Dave
    # Bob will be using the node
    ${policy} =    Capacity Reservation Policy Node    ${1}
    Create Capacity Reservation Contract    farm_id=${1}    policy=${policy}    solution_provider_id=${1}    port=9946    who=Bob
    ${resources} =    Resources    hru=${20}    sru=${20}    cru=${2}    mru=${4}
    Create Deployment Contract    resources=${resources}    port=9946    who=Bob
    Add Nru Reports    contract_id=${2}    nru=${3}
    # Wait 6 blocks: after 5 blocks Bob should be billed
    Wait X Blocks    ${6}
    # Cancel the contract so that the bill is distributed and so that the providers get their part
    Cancel Deployment Contract    contract_id=${2}    who=Bob
    Cancel Capacity Reservation Contract    contract_id=${1}    who=Bob

    # Verification: both providers should have received their part
    ${balance_charlie_after} =     Balance Data    who=Charlie
    ${balance_dave_after} =    Balance Data    who=Dave
    Ensure Account Balance Increased    ${balance_charlie_before}    ${balance_charlie_after}
    Ensure Account Balance Increased    ${balance_dave_before}    ${balance_dave_after}

    Tear Down Multi Node Network

Test Grouping Contracts
    [Documentation]    Testing creating a group for contracts and finding a node using the exclusive policy
    Setup Multi Node Network    log_name=test_grouping_contracts
    
    Setup Network And Create Three nodes

    Create Group

    ${resources} =     Resources    hru=${256}    sru=${128}    cru=${2}    mru=${4}
    ${policy} =     Capacity Reservation Policy Exclusive    ${1}    ${resources}
    # create three capacity reservation contracts, all with the same policy, same group, thus all should go to a different node
    Create Capacity Reservation Contract    farm_id=${1}    policy=${policy}
    Create Capacity Reservation Contract    farm_id=${1}    policy=${policy}
    Create Capacity Reservation Contract    farm_id=${1}    policy=${policy}

    ${node_c1} =    Get Node Id From Capacity Reservation Contract    contract_id=${1}
    Should Be Equal    ${node_c1}    ${1}    msg=Contract 1 should be deployed on node 1!
    ${node_c2} =    Get Node Id From Capacity Reservation Contract    contract_id=${2}
    Should Be Equal    ${node_c2}    ${2}    msg=Contract 2 should be deployed on node 2!
    ${node_c3} =    Get Node Id From Capacity Reservation Contract    contract_id=${3}
    Should Be Equal    ${node_c3}    ${3}    msg=Contract 3 should be deployed on node 3!


<|MERGE_RESOLUTION|>--- conflicted
+++ resolved
@@ -7,16 +7,10 @@
 
 
 *** Variables ***
-<<<<<<< HEAD
-&{RESOURCES_N1}    hru=${1024}    sru=${512}    cru=${8}    mru=${16}
-&{RESOURCES_N2}    hru=${512}    sru=${256}    cru=${4}    mru=${8}
-&{RESOURCES_N3}    hru=${2048}    sru=${1024}    cru=${16}    mru=${32}
-=======
 ${GIGABYTE}        ${1073741824}
 &{RESOURCES_N1}    hru=${${1024}*${GIGABYTE}}    sru=${${1024}*${GIGABYTE}}    cru=${8}    mru=${${16}*${GIGABYTE}}
 &{RESOURCES_N2}    hru=${${512}*${GIGABYTE}}    sru=${${512}*${GIGABYTE}}    cru=${4}    mru=${${8}*${GIGABYTE}}
 &{RESOURCES_N3}    hru=${${2048}*${GIGABYTE}}    sru=${${2048}*${GIGABYTE}}    cru=${16}    mru=${${32}*${GIGABYTE}}
->>>>>>> e46685ac
 
 *** Keywords ***
 Public Ips Should Contain Ip
@@ -53,13 +47,8 @@
     Setup Predefined Account    who=Charlie
 
     Create Node    farm_id=${1}    resources=&{RESOURCES_N1}    longitude=2.17403    latitude=41.40338    country=Belgium    city=Ghent    who=Alice
-<<<<<<< HEAD
-    Create Node    farm_id=${1}    resources=&{RESOURCES_N2}    longitude=872.15414    latitude=86748.6587    country=Belgium    city=Ghent    who=Bob
-    Create Node    farm_id=${1}    resources=&{RESOURCES_N3}    longitude=254.54545    latitude=3213.6987    country=Belgium    city=Ghent    who=Charlie
-=======
     Create Node    farm_id=${1}    resources=&{RESOURCES_N2}    longitude=72.15414    latitude=48.6587    country=Belgium    city=Ghent    who=Bob
     Create Node    farm_id=${1}    resources=&{RESOURCES_N3}    longitude=54.54545    latitude=13.6987    country=Belgium    city=Ghent    who=Charlie
->>>>>>> e46685ac
 
 Create Interface
     [Arguments]    ${name}    ${mac}    ${ips}
