--- conflicted
+++ resolved
@@ -2,10 +2,5 @@
 name: substrate-node
 description: Tfchain node
 type: application
-<<<<<<< HEAD
-version: 0.2.0
-appVersion: "1.3.0"
-=======
 version: 0.2.4
-appVersion: "2.1.1"
->>>>>>> 54934a5e
+appVersion: "2.1.1"