apiVersion: v2
name: substrate-node
description: Tfchain node
type: application
version: 0.2.1
<<<<<<< HEAD
appVersion: "1.10.0"
=======
appVersion: "1.10.2"
>>>>>>> a237a4bf
<|MERGE_RESOLUTION|>--- conflicted
+++ resolved
@@ -3,8 +3,4 @@
 description: Tfchain node
 type: application
 version: 0.2.1
-<<<<<<< HEAD
-appVersion: "1.10.0"
-=======
-appVersion: "1.10.2"
->>>>>>> a237a4bf
+appVersion: "1.10.2"