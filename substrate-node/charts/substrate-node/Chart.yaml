--- conflicted
+++ resolved
@@ -2,10 +2,5 @@
 name: substrate-node
 description: Tfchain node
 type: application
-<<<<<<< HEAD
 version: 0.2.5
-appVersion: "2.1.1"
-=======
-version: 0.2.4
-appVersion: "2.1.3"
->>>>>>> dbf47514
+appVersion: "2.2.0"