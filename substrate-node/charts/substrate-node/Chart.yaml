--- conflicted
+++ resolved
@@ -2,10 +2,5 @@
 name: substrate-node
 description: Tfchain node
 type: application
-<<<<<<< HEAD
-version: 0.2.5
-appVersion: "2.1.1"
-=======
 version: 0.2.6
-appVersion: "2.2.0-rc1"
->>>>>>> e46685ac
+appVersion: "2.2.0-rc1"