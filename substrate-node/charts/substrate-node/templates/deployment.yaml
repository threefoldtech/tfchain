--- conflicted
+++ resolved
@@ -165,11 +165,7 @@
             "insert",
             "--keystore-path=/keystore",
             "--key-type", "smct",
-<<<<<<< HEAD
-            "--suri","/keys/scmt",
-=======
             "--suri","/keys/smct",
->>>>>>> e46685ac
             "--scheme=sr25519"
           ]
           volumeMounts:
