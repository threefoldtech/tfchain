--- conflicted
+++ resolved
@@ -58,8 +58,6 @@
             value: {{ .Values.ws_max_connections | quote }}
           - name: SUBSTRATE_RPC_METHODS
             value: {{ .Values.rpc_methods }}
-          - name: TELEMETRY_URL
-            value: {{ .Values.telemetry_url }}
           args: [
             "--name", "$(SUBSTRATE_NAME)",
             "--rpc-cors=all",
@@ -85,11 +83,7 @@
             "--offchain-worker", "Never",
             {{ end }}
             {{ if .Values.telemetry_url }}
-<<<<<<< HEAD
-            "--telemetry-url", "$($TELEMETRY_URL)",
-=======
             "--telemetry-url", {{ .Values.telemetry_url | quote }},
->>>>>>> 54934a5e
             {{ end }}
           ]
           resources:
