[package]
authors = ['Substrate DevHub <https://github.com/substrate-developer-hub>']
edition = '2018'
homepage = 'https://substrate.dev'
license = 'Unlicense'
name = 'tfchain-runtime'
repository = 'https://github.com/substrate-developer-hub/substrate-node-template/'
version = '3.0.0'

[package.metadata.docs.rs]
targets = ['x86_64-unknown-linux-gnu']

[build-dependencies]
substrate-wasm-builder = { git = "https://github.com/paritytech/substrate.git", branch = "polkadot-v0.9.24" }

[dependencies.pallet-tfgrid]
default-features = false
path = "../pallets/pallet-tfgrid"

[dependencies.pallet-smart-contract]
default-features = false
path = "../pallets/pallet-smart-contract"

[dependencies.pallet-burning]
default-features = false
path = "../pallets/pallet-burning"

[dependencies.pallet-kvstore]
default-features = false
path = "../pallets/pallet-kvstore"

[dependencies.pallet-tft-bridge]
default-features = false
git = "https://github.com/threefoldtech/tfchain_tft_bridge"
package = "pallet-tft-bridge"
branch = "upgrade_to_polkadot_0_9_24"
#path = "../../../tfchain_tft/pallet-tft-bridge"

[dependencies.pallet-tft-price]
default-features = false
path = "../pallets/pallet-tft-price"

[dependencies.pallet-runtime-upgrade]
default-features = false
path = "../pallets/pallet-runtime-upgrade"

[dependencies.validatorset]
default-features = false
package = "substrate-validator-set"
path = "../pallets/substrate-validator-set"

[dependencies.pallet-validator]
default-features = false
path = "../pallets/pallet-validator"

[dependencies.pallet-dao]
default-features = false
path = "../pallets/pallet-dao"

[dependencies]
getrandom = { version = "0.2", features = ["js"] }

smallvec = "1.4.0"
log = { version = "0.4.14", default-features = false }
codec = { package = "parity-scale-codec", version = "3.0.0", default-features = false, features = [
	"derive",
] }
scale-info = { version = "2.1.1", default-features = false, features = ["derive"] }

sp-api = { git = "https://github.com/paritytech/substrate", branch = "polkadot-v0.9.24", default-features = false }
sp-block-builder = { git = "https://github.com/paritytech/substrate", branch = "polkadot-v0.9.24", default-features = false }
sp-std = { git = "https://github.com/paritytech/substrate", branch = "polkadot-v0.9.24", default-features = false }
sp-inherents = { git = "https://github.com/paritytech/substrate", branch = "polkadot-v0.9.24", default-features = false }
sp-offchain = { git = "https://github.com/paritytech/substrate", branch = "polkadot-v0.9.24", default-features = false }
sp-transaction-pool = { git = "https://github.com/paritytech/substrate", branch = "polkadot-v0.9.24", default-features = false }
sp-runtime = { git = "https://github.com/paritytech/substrate", branch = "polkadot-v0.9.24", default-features = false }
sp-core = { git = "https://github.com/paritytech/substrate", branch = "polkadot-v0.9.24", default-features = false }
sp-session = { git = "https://github.com/paritytech/substrate", branch = "polkadot-v0.9.24", default-features = false }
sp-version = { git = "https://github.com/paritytech/substrate", branch = "polkadot-v0.9.24", default-features = false }
sp-consensus-aura = { git = "https://github.com/paritytech/substrate", branch = "polkadot-v0.9.24", default-features = false }

pallet-authorship = { git = "https://github.com/paritytech/substrate", branch = "polkadot-v0.9.24", default-features = false }
pallet-aura = { git = "https://github.com/paritytech/substrate", branch = "polkadot-v0.9.24", default-features = false }
pallet-balances = { git = "https://github.com/paritytech/substrate", branch = "polkadot-v0.9.24", default-features = false }
pallet-transaction-payment = { git = "https://github.com/paritytech/substrate", branch = "polkadot-v0.9.24", default-features = false }
pallet-transaction-payment-rpc-runtime-api = { git = "https://github.com/paritytech/substrate", branch = "polkadot-v0.9.24", default-features = false }
pallet-collective = { git = "https://github.com/paritytech/substrate", branch = "polkadot-v0.9.24", default-features = false }
frame-executive = { git = "https://github.com/paritytech/substrate", branch = "polkadot-v0.9.24", default-features = false }
pallet-grandpa = { git = "https://github.com/paritytech/substrate", branch = "polkadot-v0.9.24", default-features = false }
pallet-membership = { git = "https://github.com/paritytech/substrate", branch = "polkadot-v0.9.24", default-features = false }
pallet-randomness-collective-flip = { git = "https://github.com/paritytech/substrate", branch = "polkadot-v0.9.24", default-features = false }
pallet-scheduler = { git = "https://github.com/paritytech/substrate", branch = "polkadot-v0.9.24", default-features = false }
pallet-session = { git = "https://github.com/paritytech/substrate", branch = "polkadot-v0.9.24", default-features = false, features = ['historical'] }
pallet-sudo = { git = "https://github.com/paritytech/substrate", branch = "polkadot-v0.9.24", default-features = false }
frame-support = { git = "https://github.com/paritytech/substrate", branch = "polkadot-v0.9.24", default-features = false }
frame-system = {git = "https://github.com/paritytech/substrate", branch = "polkadot-v0.9.24", default-features = false }
frame-system-rpc-runtime-api = { git = "https://github.com/paritytech/substrate", branch = "polkadot-v0.9.24", default-features = false }
pallet-timestamp = { git = "https://github.com/paritytech/substrate", branch = "polkadot-v0.9.24", default-features = false }

frame-benchmarking = { git = "https://github.com/paritytech/substrate", branch = "polkadot-v0.9.24", default-features = false, optional = true }
frame-try-runtime = { git = "https://github.com/paritytech/substrate", branch = "polkadot-v0.9.24", default-features = false, optional = true }
try-runtime-cli = { git = "https://github.com/paritytech/substrate", branch = "polkadot-v0.9.24", default-features = false, optional = true }
frame-system-benchmarking = { git = "https://github.com/paritytech/substrate", branch = "polkadot-v0.9.24", default-features = false, optional = true }
hex-literal = { version = "0.3.1", optional = true }

tfchain-support = { path = "../support", default-features = false }

[features]
default = ['std']
runtime-benchmarks = [
    'hex-literal',
    'frame-benchmarking',
    'frame-support/runtime-benchmarks',
    'frame-system-benchmarking',
    'frame-system/runtime-benchmarks',
    'pallet-balances/runtime-benchmarks',
    'pallet-timestamp/runtime-benchmarks',
    'sp-runtime/runtime-benchmarks',
    'pallet-collective/runtime-benchmarks',
    'pallet-tfgrid/runtime-benchmarks',
]
try-runtime = [
    "frame-executive/try-runtime",
    "frame-try-runtime",
    "frame-system/try-runtime",
    "pallet-aura/try-runtime",
    "pallet-balances/try-runtime",
    "pallet-grandpa/try-runtime",
    "pallet-randomness-collective-flip/try-runtime",
    "pallet-sudo/try-runtime",
    "pallet-timestamp/try-runtime",
    "pallet-transaction-payment/try-runtime",
<<<<<<< HEAD
    "pallet-smart-contract/try-runtime",
    "pallet-tfgrid/try-runtime",
=======
    "pallet-smart-contract/try-runtime"
>>>>>>> 21f44e7d
]
std = [
    'codec/std',
    'scale-info/std',
    'frame-executive/std',
    'frame-support/std',
    'frame-system/std',
    'frame-system-rpc-runtime-api/std',
    'frame-try-runtime/std',
    'pallet-aura/std',
    'pallet-balances/std',
    'pallet-grandpa/std',
    'pallet-randomness-collective-flip/std',
    'pallet-sudo/std',
    'pallet-timestamp/std',
    'pallet-transaction-payment/std',
    'pallet-transaction-payment-rpc-runtime-api/std',
    'sp-api/std',
    'sp-block-builder/std',
    'sp-consensus-aura/std',
    'sp-core/std',
    'sp-inherents/std',
    'sp-offchain/std',
    'sp-runtime/std',
    'sp-session/std',
    'sp-std/std',
    'sp-transaction-pool/std',
    'sp-version/std',
    'pallet-tfgrid/std',
    'pallet-tft-bridge/std',
    'pallet-tft-price/std',
    'pallet-smart-contract/std',
    'pallet-kvstore/std',
    'pallet-scheduler/std',
    'pallet-session/std',
    'validatorset/std',
    'pallet-burning/std',
    'pallet-runtime-upgrade/std',
    'pallet-collective/std',
    'pallet-membership/std',
    'pallet-authorship/std',
    'pallet-validator/std',
    'pallet-dao/std',
    'tfchain-support/std',
    'log/std',
]<|MERGE_RESOLUTION|>--- conflicted
+++ resolved
@@ -130,12 +130,8 @@
     "pallet-sudo/try-runtime",
     "pallet-timestamp/try-runtime",
     "pallet-transaction-payment/try-runtime",
-<<<<<<< HEAD
     "pallet-smart-contract/try-runtime",
-    "pallet-tfgrid/try-runtime",
-=======
-    "pallet-smart-contract/try-runtime"
->>>>>>> 21f44e7d
+    "pallet-tfgrid/try-runtime"
 ]
 std = [
     'codec/std',
