--- conflicted
+++ resolved
@@ -38,11 +38,7 @@
 
 [dependencies.pallet-tft-price]
 default-features = false
-<<<<<<< HEAD
-path = "../../pallets/pallet-tft-price"
-=======
 path = "../pallets/pallet-tft-price"
->>>>>>> 54934a5e
 
 [dependencies.pallet-runtime-upgrade]
 default-features = false
@@ -60,10 +56,6 @@
 [dependencies.pallet-dao]
 default-features = false
 path = "../pallets/pallet-dao"
-
-[dependencies.pallet-validator]
-default-features = false
-path = "../../pallets/pallet-validator"
 
 [dependencies]
 getrandom = { version = "0.2", features = ["js"] }
@@ -127,9 +119,6 @@
     'sp-runtime/runtime-benchmarks',
     'pallet-collective/runtime-benchmarks',
     'pallet-tfgrid/runtime-benchmarks',
-<<<<<<< HEAD
-    'pallet-smart-contract/runtime-benchmarks'
-=======
 ]
 try-runtime = [
     "frame-executive/try-runtime",
@@ -144,7 +133,6 @@
     "pallet-transaction-payment/try-runtime",
     "pallet-smart-contract/try-runtime",
     "pallet-tfgrid/try-runtime"
->>>>>>> 54934a5e
 ]
 std = [
     'codec/std',
@@ -186,13 +174,9 @@
     'pallet-collective/std',
     'pallet-membership/std',
     'pallet-authorship/std',
-<<<<<<< HEAD
-    'pallet-validator/std'
-=======
     'pallet-validator/std',
     'pallet-dao/std',
     'tfchain-support/std',
     'log/std',
     'pallet-utility/std',
->>>>>>> 54934a5e
 ]