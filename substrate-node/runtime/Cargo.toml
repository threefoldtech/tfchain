--- conflicted
+++ resolved
@@ -24,22 +24,15 @@
 default-features = false
 path = "../pallets/pallet-tfgrid"
 
+[dependencies.pallet-dao]
+default-features = false
+path = "../pallets/pallet-dao"
+
 [dependencies.validatorset]
 default-features = false
 package = "substrate-validator-set"
 path = "../pallets/substrate-validator-set"
 
-<<<<<<< HEAD
-=======
-[dependencies.pallet-validator]
-default-features = false
-path = "../pallets/pallet-validator"
-
-[dependencies.pallet-dao]
-default-features = false
-path = "../pallets/pallet-dao"
-
->>>>>>> e3a08a8c
 [dependencies]
 smallvec = "1.4.0"
 log = { version = "0.4.14", default-features = false }
@@ -76,46 +69,12 @@
 frame-system-rpc-runtime-api = { git = "https://github.com/paritytech/substrate", branch = "polkadot-v0.9.12", default-features = false }
 pallet-timestamp = { git = "https://github.com/paritytech/substrate", branch = "polkadot-v0.9.12", default-features = false }
 
-<<<<<<< HEAD
 frame-benchmarking = { git = "https://github.com/paritytech/substrate", branch = "polkadot-v0.9.12", default-features = false, optional = true }
 frame-try-runtime = { git = "https://github.com/paritytech/substrate", branch = "polkadot-v0.9.12", default-features = false, optional = true }
 frame-system-benchmarking = { git = "https://github.com/paritytech/substrate", branch = "polkadot-v0.9.12", default-features = false, optional = true }
 hex-literal = { version = "0.3.1", optional = true }
-=======
-# Substrate dependencies
-frame-benchmarking = { default-features = false, optional = true, version = '3.0.0' }
-frame-executive = { default-features = false, version = '3.0.0' }
-frame-support = { default-features = false, version = '3.0.0' }
-frame-system = { default-features = false, version = '3.0.0' }
-frame-system-benchmarking = { default-features = false, optional = true, version = '3.0.0' }
-frame-system-rpc-runtime-api = { default-features = false, version = '3.0.0' }
-pallet-aura = { default-features = false, version = '3.0.0' }
-pallet-balances = { default-features = false, version = '3.0.0' }
-pallet-grandpa = { default-features = false, version = '3.0.0' }
-pallet-randomness-collective-flip = { default-features = false, version = '3.0.0' }
-pallet-sudo = { default-features = false, version = '3.0.0' }
-pallet-timestamp = { default-features = false, version = '3.0.0' }
-pallet-transaction-payment = { default-features = false, version = '3.0.0' }
-pallet-transaction-payment-rpc-runtime-api = { default-features = false, version = '3.0.0' }
-sp-api = { default-features = false, version = '3.0.0' }
-sp-block-builder = { default-features = false, version = '3.0.0' }
-sp-consensus-aura = { default-features = false, version = '0.9.0' }
-sp-core = { default-features = false, version = '3.0.0' }
-sp-inherents = { default-features = false, version = '3.0.0' }
-sp-offchain = { default-features = false, version = '3.0.0' }
-sp-runtime = { default-features = false, version = '3.0.0' }
-sp-session = { default-features = false, version = '3.0.0' }
-sp-std = { default-features = false, version = '3.0.0' }
-sp-transaction-pool = { default-features = false, version = '3.0.0' }
-sp-version = { default-features = false, version = '3.0.0' }
-pallet-scheduler = { default-features = false, version = '3.0.0' }
-sp-staking = { default-features = false, version = '3.0.0' }
-pallet-session = { default-features = false, version = '3.0.0', features = ['historical'] }
-pallet-collective = { version = "3.0.0", default-features = false }
-pallet-membership = { version = "3.0.0", default-features = false }
-pallet-authorship = { version = "3.0.0", default-features = false }
-tfchain-support = { path = "../support", default-features = false }
->>>>>>> e3a08a8c
+
+tfchain-support = { path = "../support" }
 
 [features]
 default = ['std']
@@ -130,11 +89,6 @@
     'sp-runtime/runtime-benchmarks',
     'pallet-collective/runtime-benchmarks',
     'pallet-tfgrid/runtime-benchmarks',
-<<<<<<< HEAD
-=======
-    'pallet-smart-contract/runtime-benchmarks',
-    'pallet-dao/runtime-benchmarks',
->>>>>>> e3a08a8c
 ]
 std = [
     'codec/std',
@@ -168,10 +122,6 @@
     'pallet-collective/std',
     'pallet-membership/std',
     'pallet-authorship/std',
-<<<<<<< HEAD
-=======
-    'pallet-validator/std',
+    'tfchain-support/std',
     'pallet-dao/std',
-    'tfchain-support/std'
->>>>>>> e3a08a8c
 ]