// Copyright 2020 Parity Technologies (UK) Ltd.
// This file is part of Polkadot.

// Polkadot is free software: you can redistribute it and/or modify
// it under the terms of the GNU General Public License as published by
// the Free Software Foundation, either version 3 of the License, or
// (at your option) any later version.

// Polkadot is distributed in the hope that it will be useful,
// but WITHOUT ANY WARRANTY; without even the implied warranty of
// MERCHANTABILITY or FITNESS FOR A PARTICULAR PURPOSE.  See the
// GNU General Public License for more details.

// You should have received a copy of the GNU General Public License
// along with Polkadot.  If not, see <http://www.gnu.org/licenses/>.

/// An instant or duration in time.
pub type Moment = u64;
pub const PRIMARY_PROBABILITY: (u64, u64) = (1, 4);

/// Money matters.
pub mod currency {
    use crate::Balance;

    pub const DOTS: Balance = 1_000_000_0;
    pub const DOLLARS: Balance = DOTS;
    pub const CENTS: Balance = DOLLARS / 100;
    pub const MILLICENTS: Balance = CENTS / 1_000;

    pub const fn deposit(items: u32, bytes: u32) -> Balance {
        items as Balance * 1 * DOLLARS + (bytes as Balance) * 5 * MILLICENTS
    }
}

/// Time and blocks.
pub mod time {
<<<<<<< HEAD
    use crate::BlockNumber;
    pub const MILLISECS_PER_BLOCK: u64 = 6000;
    pub const SLOT_DURATION: u64 = MILLISECS_PER_BLOCK;
    pub const EPOCH_DURATION_IN_BLOCKS: BlockNumber = 2 * HOURS;
    pub const EPOCH_DURATION_IN_SLOTS: u64 = {
        const SLOT_FILL_RATE: f64 = MILLISECS_PER_BLOCK as f64 / SLOT_DURATION as f64;
        (EPOCH_DURATION_IN_BLOCKS as f64 * SLOT_FILL_RATE) as u64
    };

    // These time units are defined in number of blocks.
    pub const MINUTES: BlockNumber = 60_000 / (MILLISECS_PER_BLOCK as BlockNumber);
    pub const HOURS: BlockNumber = MINUTES * 60;
    pub const DAYS: BlockNumber = HOURS * 24;

    // 1 in 4 blocks (on average, not counting collisions) will be primary babe blocks.
    pub const PRIMARY_PROBABILITY: (u64, u64) = (1, 4);
=======
	use crate::{BlockNumber};
	pub const MILLISECS_PER_BLOCK: u64 = 6000;
	pub const SLOT_DURATION: u64 = MILLISECS_PER_BLOCK;
	pub const EPOCH_DURATION_IN_BLOCKS: BlockNumber = 10 * MINUTES;
	pub const EPOCH_DURATION_IN_SLOTS: u64 = {
		const SLOT_FILL_RATE: f64 = MILLISECS_PER_BLOCK as f64 / SLOT_DURATION as f64;
		(EPOCH_DURATION_IN_BLOCKS as f64 * SLOT_FILL_RATE) as u64
	};

	// These time units are defined in number of blocks.
	pub const MINUTES: BlockNumber = 60_000 / (MILLISECS_PER_BLOCK as BlockNumber);
	pub const HOURS: BlockNumber = MINUTES * 60;
	pub const DAYS: BlockNumber = HOURS * 24;

	// 1 in 4 blocks (on average, not counting collisions) will be primary babe blocks.
	pub const PRIMARY_PROBABILITY: (u64, u64) = (1, 4);
>>>>>>> 8b9c41b2
}

/// Fee-related.
pub mod fee {
    use crate::Balance;
    use frame_support::weights::constants::ExtrinsicBaseWeight;
    use frame_support::weights::{
        WeightToFeeCoefficient, WeightToFeeCoefficients, WeightToFeePolynomial,
    };
    use smallvec::smallvec;
    pub use sp_runtime::Perbill;

    /// The block saturation level. Fees will be updates based on this value.
    pub const TARGET_BLOCK_FULLNESS: Perbill = Perbill::from_percent(25);

    /// Handles converting a weight scalar to a fee value, based on the scale and granularity of the
    /// node's balance type.
    ///
    /// This should typically create a mapping between the following ranges:
    ///   - [0, system::MaximumBlockWeight]
    ///   - [Balance::min, Balance::max]
    ///
    /// Yet, it can be used for any other sort of change to weight-fee. Some examples being:
    ///   - Setting it to `0` will essentially disable the weight fee.
    ///   - Setting it to `1` will cause the literal `#[weight = x]` values to be charged.
    pub struct WeightToFee;
    impl WeightToFeePolynomial for WeightToFee {
        type Balance = Balance;
        fn polynomial() -> WeightToFeeCoefficients<Self::Balance> {
            // in Westend, extrinsic base weight (smallest non-zero weight) is mapped to 1/10 CENT:
            let p = super::currency::CENTS;
            let q = 10 * Balance::from(ExtrinsicBaseWeight::get());
            smallvec![WeightToFeeCoefficient {
                degree: 1,
                negative: false,
                coeff_frac: Perbill::from_rational_approximation(p % q, q),
                coeff_integer: p / q,
            }]
        }
    }
}

#[cfg(test)]
mod tests {
    use super::currency::{CENTS, DOLLARS, MILLICENTS};
    use super::fee::WeightToFee;
    use frame_support::weights::WeightToFeePolynomial;
    use runtime_common::{ExtrinsicBaseWeight, MaximumBlockWeight};

    #[test]
    // This function tests that the fee for `MaximumBlockWeight` of weight is correct
    fn full_block_fee_is_correct() {
        // A full block should cost 16 DOLLARS
        println!("Base: {}", ExtrinsicBaseWeight::get());
        let x = WeightToFee::calc(&MaximumBlockWeight::get());
        let y = 16 * DOLLARS;
        assert!(x.max(y) - x.min(y) < MILLICENTS);
    }

    #[test]
    // This function tests that the fee for `ExtrinsicBaseWeight` of weight is correct
    fn extrinsic_base_fee_is_correct() {
        // `ExtrinsicBaseWeight` should cost 1/10 of a CENT
        println!("Base: {}", ExtrinsicBaseWeight::get());
        let x = WeightToFee::calc(&ExtrinsicBaseWeight::get());
        let y = CENTS / 10;
        assert!(x.max(y) - x.min(y) < MILLICENTS);
    }
}<|MERGE_RESOLUTION|>--- conflicted
+++ resolved
@@ -34,11 +34,10 @@
 
 /// Time and blocks.
 pub mod time {
-<<<<<<< HEAD
     use crate::BlockNumber;
     pub const MILLISECS_PER_BLOCK: u64 = 6000;
     pub const SLOT_DURATION: u64 = MILLISECS_PER_BLOCK;
-    pub const EPOCH_DURATION_IN_BLOCKS: BlockNumber = 2 * HOURS;
+    pub const EPOCH_DURATION_IN_BLOCKS: BlockNumber = 10 * MINUTES;
     pub const EPOCH_DURATION_IN_SLOTS: u64 = {
         const SLOT_FILL_RATE: f64 = MILLISECS_PER_BLOCK as f64 / SLOT_DURATION as f64;
         (EPOCH_DURATION_IN_BLOCKS as f64 * SLOT_FILL_RATE) as u64
@@ -51,24 +50,6 @@
 
     // 1 in 4 blocks (on average, not counting collisions) will be primary babe blocks.
     pub const PRIMARY_PROBABILITY: (u64, u64) = (1, 4);
-=======
-	use crate::{BlockNumber};
-	pub const MILLISECS_PER_BLOCK: u64 = 6000;
-	pub const SLOT_DURATION: u64 = MILLISECS_PER_BLOCK;
-	pub const EPOCH_DURATION_IN_BLOCKS: BlockNumber = 10 * MINUTES;
-	pub const EPOCH_DURATION_IN_SLOTS: u64 = {
-		const SLOT_FILL_RATE: f64 = MILLISECS_PER_BLOCK as f64 / SLOT_DURATION as f64;
-		(EPOCH_DURATION_IN_BLOCKS as f64 * SLOT_FILL_RATE) as u64
-	};
-
-	// These time units are defined in number of blocks.
-	pub const MINUTES: BlockNumber = 60_000 / (MILLISECS_PER_BLOCK as BlockNumber);
-	pub const HOURS: BlockNumber = MINUTES * 60;
-	pub const DAYS: BlockNumber = HOURS * 24;
-
-	// 1 in 4 blocks (on average, not counting collisions) will be primary babe blocks.
-	pub const PRIMARY_PROBABILITY: (u64, u64) = (1, 4);
->>>>>>> 8b9c41b2
 }
 
 /// Fee-related.
