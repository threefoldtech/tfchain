// Copyright 2020 Parity Technologies (UK) Ltd.
// This file is part of Polkadot.

// Polkadot is free software: you can redistribute it and/or modify
// it under the terms of the GNU General Public License as published by
// the Free Software Foundation, either version 3 of the License, or
// (at your option) any later version.

// Polkadot is distributed in the hope that it will be useful,
// but WITHOUT ANY WARRANTY; without even the implied warranty of
// MERCHANTABILITY or FITNESS FOR A PARTICULAR PURPOSE.  See the
// GNU General Public License for more details.

// You should have received a copy of the GNU General Public License
// along with Polkadot.  If not, see <http://www.gnu.org/licenses/>.

/// Money matters.
pub mod currency {
    use crate::Balance;

    pub const DOTS: Balance = 1_000_000_0;
    pub const DOLLARS: Balance = DOTS;
    pub const CENTS: Balance = DOLLARS / 100;
    pub const MILLICENTS: Balance = CENTS / 1_000;

    pub const fn deposit(items: u32, bytes: u32) -> Balance {
        items as Balance * 1 * DOLLARS + (bytes as Balance) * 5 * MILLICENTS
    }
}

/// Fee-related.
pub mod fee {
    use crate::Balance;
    use frame_support::weights::constants::ExtrinsicBaseWeight;
    use frame_support::weights::{
        WeightToFeeCoefficient, WeightToFeeCoefficients, WeightToFeePolynomial,
    };
    use smallvec::smallvec;
    pub use sp_runtime::{PerThing, Perbill};

    /// The block saturation level. Fees will be updates based on this value.
    pub const TARGET_BLOCK_FULLNESS: Perbill = Perbill::from_percent(25);

    /// Handles converting a weight scalar to a fee value, based on the scale and granularity of the
    /// node's balance type.
    ///
    /// This should typically create a mapping between the following ranges:
    ///   - [0, system::MaximumBlockWeight]
    ///   - [Balance::min, Balance::max]
    ///
    /// Yet, it can be used for any other sort of change to weight-fee. Some examples being:
    ///   - Setting it to `0` will essentially disable the weight fee.
    ///   - Setting it to `1` will cause the literal `#[weight = x]` values to be charged.
    pub struct WeightToFeeStruct;
    impl WeightToFeePolynomial for WeightToFeeStruct {
        type Balance = Balance;
        fn polynomial() -> WeightToFeeCoefficients<Self::Balance> {
            // in Westend, extrinsic base weight (smallest non-zero weight) is mapped to 1/10 CENT:
            let p = super::currency::CENTS;
            let q = 10 * Balance::from(ExtrinsicBaseWeight::get().ref_time());
            smallvec![WeightToFeeCoefficient {
                degree: 1,
                negative: false,
                coeff_frac: PerThing::from_rational(p % q, q),
                coeff_integer: p / q,
            }]
        }
    }
}

#[cfg(test)]
mod tests {
    use super::currency::{CENTS, MILLICENTS};
    use super::fee::WeightToFeeStruct;
    // use crate::MaximumBlockWeight;
    use frame_support::weights::constants::ExtrinsicBaseWeight;
    use frame_support::weights::WeightToFee;

<<<<<<< HEAD
    // #[test]
    // // This function tests that the fee for `MaximumBlockWeight` of weight is correct
    // fn full_block_fee_is_correct() {
    //     // A full block should cost 23.3112 DOLLARS
    //     log::info!("MaxBlockWeight: {:?}", MaximumBlockWeight::get());
    //     log::info!("BaseWeight: {:?}", ExtrinsicBaseWeight::get());
    //     // we multiply by 100 to avoid loss of precision after division and devide by 100 at the end
    //     let precision = 100;
    //     let max_block_weight: u128 = (MaximumBlockWeight::get() as u128) * precision;
    //     let ext_base_weight: u128 = ExtrinsicBaseWeight::get() as u128;
    //     let x = WeightToFeeStruct::weight_to_fee(&MaximumBlockWeight::get());
    //     let cost_extrinsic: u128 = WeightToFeeStruct::weight_to_fee(&ExtrinsicBaseWeight::get());
    //     let y: u128 = (cost_extrinsic * (max_block_weight / ext_base_weight)) / precision;
    //     // Difference should be less then the cost of an extrinsic devided by 2 as we can execute Z amount of extrinsics and Z was calculated by deviding
    //     // the max amount of weight per block by the weight of one extrinsic. That operation results in a loss of precision (from float to integer).
    //     assert!(x.max(y) - x.min(y) < cost_extrinsic / 2);
    // }
=======
    #[test]
    // This function tests that the fee for `MaximumBlockWeight` of weight is correct
    fn full_block_fee_is_correct() {
        // A full block should cost 23.3112 DOLLARS
        log::info!("MaxBlockWeight: {:?}", MaximumBlockWeight::get());
        log::info!("BaseWeight: {:?}", ExtrinsicBaseWeight::get());
        // we multiply by 100 to avoid loss of precision after division and devide by 100 at the end
        let precision = 100;
        let max_block_weight: u128 = (MaximumBlockWeight::get() as u128) * precision;
        let ext_base_weight: u128 = ExtrinsicBaseWeight::get() as u128;
        let x = WeightToFeeStruct::weight_to_fee(&MaximumBlockWeight::get());
        let cost_extrinsic: u128 = WeightToFeeStruct::weight_to_fee(&ExtrinsicBaseWeight::get());
        let y: u128 = (cost_extrinsic * (max_block_weight / ext_base_weight)) / precision;
        // Difference should be less then the cost of an extrinsic devided by 2 as we can execute Z amount of extrinsics and Z was calculated by deviding
        // the max amount of weight per block by the weight of one extrinsic. That operation results in a loss of precision (from float to integer).
        assert!(x.max(y) - x.min(y) < cost_extrinsic / 2);
    }
>>>>>>> af341799

    #[test]
    // This function tests that the fee for `ExtrinsicBaseWeight` of weight is correct
    fn extrinsic_base_fee_is_correct() {
        // `ExtrinsicBaseWeight` should cost 1/10 of a CENT
        log::info!("Base: {}", ExtrinsicBaseWeight::get());
        let x = WeightToFeeStruct::weight_to_fee(&ExtrinsicBaseWeight::get());
        let y = CENTS / 10;
        assert!(x.max(y) - x.min(y) < MILLICENTS);
    }
}<|MERGE_RESOLUTION|>--- conflicted
+++ resolved
@@ -76,25 +76,6 @@
     use frame_support::weights::constants::ExtrinsicBaseWeight;
     use frame_support::weights::WeightToFee;
 
-<<<<<<< HEAD
-    // #[test]
-    // // This function tests that the fee for `MaximumBlockWeight` of weight is correct
-    // fn full_block_fee_is_correct() {
-    //     // A full block should cost 23.3112 DOLLARS
-    //     log::info!("MaxBlockWeight: {:?}", MaximumBlockWeight::get());
-    //     log::info!("BaseWeight: {:?}", ExtrinsicBaseWeight::get());
-    //     // we multiply by 100 to avoid loss of precision after division and devide by 100 at the end
-    //     let precision = 100;
-    //     let max_block_weight: u128 = (MaximumBlockWeight::get() as u128) * precision;
-    //     let ext_base_weight: u128 = ExtrinsicBaseWeight::get() as u128;
-    //     let x = WeightToFeeStruct::weight_to_fee(&MaximumBlockWeight::get());
-    //     let cost_extrinsic: u128 = WeightToFeeStruct::weight_to_fee(&ExtrinsicBaseWeight::get());
-    //     let y: u128 = (cost_extrinsic * (max_block_weight / ext_base_weight)) / precision;
-    //     // Difference should be less then the cost of an extrinsic devided by 2 as we can execute Z amount of extrinsics and Z was calculated by deviding
-    //     // the max amount of weight per block by the weight of one extrinsic. That operation results in a loss of precision (from float to integer).
-    //     assert!(x.max(y) - x.min(y) < cost_extrinsic / 2);
-    // }
-=======
     #[test]
     // This function tests that the fee for `MaximumBlockWeight` of weight is correct
     fn full_block_fee_is_correct() {
@@ -112,7 +93,6 @@
         // the max amount of weight per block by the weight of one extrinsic. That operation results in a loss of precision (from float to integer).
         assert!(x.max(y) - x.min(y) < cost_extrinsic / 2);
     }
->>>>>>> af341799
 
     #[test]
     // This function tests that the fee for `ExtrinsicBaseWeight` of weight is correct
