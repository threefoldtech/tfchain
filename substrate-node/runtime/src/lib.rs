--- conflicted
+++ resolved
@@ -312,7 +312,6 @@
 pub struct NodeChanged;
 impl ChangeNode for NodeChanged {
 	fn node_changed(
-<<<<<<< HEAD
 		old_node: Option<&Node>,
 		new_node: &Node,
 	) {
@@ -320,15 +319,8 @@
 	}
 
 	fn node_deleted(node: &Node) {
-		Dao::node_deleted(node)
-=======
-		_old_node: Option<&Node>,
-		_new_node: &Node,
-	) {}
-
-	fn node_deleted(node: &Node) {
-		SmartContractModule::node_deleted(node)
->>>>>>> ad5c6ffe
+		SmartContractModule::node_deleted(node);
+		Dao::node_deleted(node);
 	}
 }
 
@@ -360,10 +352,7 @@
 	type GracePeriod = GracePeriod;
 	type WeightInfo = pallet_smart_contract::weights::SubstrateWeight<Runtime>;
 	// type Tfgrid = TfgridModule;
-<<<<<<< HEAD
-=======
 	type NodeChanged = NodeChanged;
->>>>>>> ad5c6ffe
 }
 
 impl pallet_tft_bridge::Config for Runtime {
