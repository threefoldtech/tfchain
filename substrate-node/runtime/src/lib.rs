#![cfg_attr(not(feature = "std"), no_std)]
// `construct_runtime!` does a lot of recursion and requires us to increase the limit to 256.
#![recursion_limit = "256"]

// Make the WASM binary available.
#[cfg(feature = "std")]
include!(concat!(env!("OUT_DIR"), "/wasm_binary.rs"));

use constants::fee::WeightToFeeStruct;
use pallet_grandpa::fg_primitives;
use pallet_grandpa::{AuthorityId as GrandpaId, AuthorityList as GrandpaAuthorityList};
use sp_api::impl_runtime_apis;
use sp_consensus_aura::sr25519::AuthorityId as AuraId;
use sp_core::{crypto::KeyTypeId, Encode, OpaqueMetadata};
use sp_runtime::traits::{
    AccountIdLookup, BlakeTwo256, Block as BlockT, IdentifyAccount, NumberFor, OpaqueKeys,
    SaturatedConversion, Verify,
};
use sp_runtime::{
    create_runtime_str, generic, impl_opaque_keys,
    transaction_validity::{TransactionSource, TransactionValidity},
    ApplyExtrinsicResult, MultiSignature,
};
use sp_std::convert::{TryFrom, TryInto};
use sp_std::{cmp::Ordering, prelude::*};
#[cfg(feature = "std")]
use sp_version::NativeVersion;
use sp_version::RuntimeVersion;
use tfchain_support::{
    traits::{ChangeNode, PublicIpModifier},
    types::PublicIP,
};

// A few exports that help ease life for downstream crates.
pub use frame_support::{
    construct_runtime, parameter_types,
    traits::{ConstU8, EnsureOneOf, FindAuthor, KeyOwnerProofSystem, PrivilegeCmp, Randomness},
    weights::{
        constants::{BlockExecutionWeight, ExtrinsicBaseWeight, RocksDbWeight, WEIGHT_PER_SECOND},
        ConstantMultiplier, IdentityFee, Weight,
    },
    StorageValue,
};
pub use frame_system::Call as SystemCall;
use frame_system::EnsureRoot;
use log;
pub use pallet_balances::Call as BalancesCall;
pub use pallet_collective;
pub use pallet_membership;
pub use pallet_timestamp::Call as TimestampCall;
#[cfg(any(feature = "std", test))]
pub use sp_runtime::BuildStorage;
pub use sp_runtime::{Perbill, Permill};

use pallet_transaction_payment::CurrencyAdapter;

pub mod impls;

/// Import the template pallet.
pub use pallet_tfgrid;

pub use pallet_smart_contract;

pub use pallet_tft_bridge;

pub use pallet_tft_price;

pub use pallet_session;

pub use pallet_burning;

pub use pallet_kvstore;

pub use pallet_runtime_upgrade;

pub use pallet_validator;

pub use pallet_dao;

/// An index to a block.
pub type BlockNumber = u32;

/// Alias to 512-bit hash when used in the context of a transaction signature on the chain.
pub type Signature = MultiSignature;

/// Some way of identifying an account on the chain. We intentionally make it equivalent
/// to the public key of our transaction signing scheme.
pub type AccountId = <<Signature as Verify>::Signer as IdentifyAccount>::AccountId;

/// The type for looking up accounts. We don't expect more than 4 billion of them, but you
/// never know...
pub type AccountIndex = u32;

/// Balance of an account.
pub type Balance = u128;

/// Index of a transaction in the chain.
pub type Index = u32;

/// A hash of some data used by the chain.
pub type Hash = sp_core::H256;

/// Opaque types. These are used by the CLI to instantiate machinery that don't need to know
/// the specifics of the runtime. They can then be made to be agnostic over specific formats
/// of data like extrinsics, allowing for them to continue syncing the network through upgrades
/// to even the core data structures.
pub mod opaque {
    use super::*;

    pub use sp_runtime::OpaqueExtrinsic as UncheckedExtrinsic;

    /// Opaque block header type.
    pub type Header = generic::Header<BlockNumber, BlakeTwo256>;
    /// Opaque block type.
    pub type Block = generic::Block<Header, UncheckedExtrinsic>;
    /// Opaque block identifier type.
    pub type BlockId = generic::BlockId<Block>;

    impl_opaque_keys! {
        pub struct SessionKeys {
            pub aura: Aura,
            pub grandpa: Grandpa,
        }
    }
}

impl_opaque_keys! {
    pub struct SessionKeys {
        pub grandpa: Grandpa,
        pub aura: Aura,
    }
}

pub fn session_keys(aura: AuraId, grandpa: GrandpaId) -> SessionKeys {
    SessionKeys { aura, grandpa }
}

/// Constant values used within the runtime.
pub mod constants;

pub const VERSION: RuntimeVersion = RuntimeVersion {
    spec_name: create_runtime_str!("substrate-threefold"),
    impl_name: create_runtime_str!("substrate-threefold"),
    authoring_version: 1,
    spec_version: 119,
    impl_version: 1,
    apis: RUNTIME_API_VERSIONS,
    transaction_version: 2,
    state_version: 0,
};

/// This determines the average expected block time that we are targeting.
/// Blocks will be produced at a minimum duration defined by `SLOT_DURATION`.
/// `SLOT_DURATION` is picked up by `pallet_timestamp` which is in turn picked
/// up by `pallet_aura` to implement `fn slot_duration()`.
///
/// Change this to adjust the block time.
pub const MILLISECS_PER_BLOCK: u64 = 6000;

pub const SLOT_DURATION: u64 = MILLISECS_PER_BLOCK;

// Time is measured by number of blocks.
pub const MINUTES: BlockNumber = 60_000 / (MILLISECS_PER_BLOCK as BlockNumber);
pub const HOURS: BlockNumber = MINUTES * 60;
pub const DAYS: BlockNumber = HOURS * 24;

/// The version information used to identify this runtime when compiled natively.
#[cfg(feature = "std")]
pub fn native_version() -> NativeVersion {
    NativeVersion {
        runtime_version: VERSION,
        can_author_with: Default::default(),
    }
}

const NORMAL_DISPATCH_RATIO: Perbill = Perbill::from_percent(75);

parameter_types! {
    pub const Version: RuntimeVersion = VERSION;
    pub const BlockHashCount: BlockNumber = 2400;
    /// We allow for 2 seconds of compute with a 6 second average block time.
    pub BlockWeights: frame_system::limits::BlockWeights = frame_system::limits::BlockWeights
        ::with_sensible_defaults(2 * WEIGHT_PER_SECOND, NORMAL_DISPATCH_RATIO);
    pub BlockLength: frame_system::limits::BlockLength = frame_system::limits::BlockLength
        ::max_with_normal_ratio(5 * 1024 * 1024, NORMAL_DISPATCH_RATIO);
    pub const SS58Prefix: u8 = 42;
    pub const MaximumBlockWeight: Weight = 2 * WEIGHT_PER_SECOND;

    pub MaximumSchedulerWeight: Weight = Perbill::from_percent(80) * MaximumBlockWeight::get();
    pub const MaxScheduledPerBlock: u32 = 50;
    pub const NoPreimagePostponement: Option<BlockNumber> = Some(10);
}

// Configure FRAME pallets to include in runtime.

impl frame_system::Config for Runtime {
    /// The basic call filter to use in dispatchable.
    type BaseCallFilter = frame_support::traits::Everything;
    /// Block & extrinsics weights: base values and limits.
    type BlockWeights = BlockWeights;
    /// The maximum length of a block (in bytes).
    type BlockLength = BlockLength;
    /// The identifier used to distinguish between accounts.
    type AccountId = AccountId;
    /// The aggregated dispatch type that is available for extrinsics.
    type Call = Call;
    /// The lookup mechanism to get account ID from whatever is passed in dispatchers.
    type Lookup = AccountIdLookup<AccountId, ()>;
    /// The index type for storing how many extrinsics an account has signed.
    type Index = Index;
    /// The index type for blocks.
    type BlockNumber = BlockNumber;
    /// The type for hashing blocks and tries.
    type Hash = Hash;
    /// The hashing algorithm used.
    type Hashing = BlakeTwo256;
    /// The header type.
    type Header = generic::Header<BlockNumber, BlakeTwo256>;
    /// The ubiquitous event type.
    type Event = Event;
    /// The ubiquitous origin type.
    type Origin = Origin;
    /// Maximum number of block number to block hash mappings to keep (oldest pruned first).
    type BlockHashCount = BlockHashCount;
    /// The weight of database operations that the runtime can invoke.
    type DbWeight = RocksDbWeight;
    /// Version of the runtime.
    type Version = Version;
    /// Converts a module to the index of the module in `construct_runtime!`.
    ///
    /// This type is being generated by `construct_runtime!`.
    type PalletInfo = PalletInfo;
    /// What to do if a new account is created.
    type OnNewAccount = ();
    /// What to do if an account is fully reaped from the system.
    type OnKilledAccount = ();
    /// The data to be stored in an account.
    type AccountData = pallet_balances::AccountData<Balance>;
    /// Weight information for the extrinsics of this pallet.
    type SystemWeightInfo = ();
    /// This is used as an identifier of the chain. 42 is the generic substrate prefix.
    type SS58Prefix = SS58Prefix;
    /// The set code logic, just the default since we're not a parachain.
    type OnSetCode = ();
    type MaxConsumers = frame_support::traits::ConstU32<16>;
}

parameter_types! {
    pub const MaxAuthorities: u32  = 100;
}

impl pallet_aura::Config for Runtime {
    type AuthorityId = AuraId;
    type DisabledValidators = ();
    type MaxAuthorities = MaxAuthorities;
}

impl pallet_grandpa::Config for Runtime {
    type Event = Event;
    type Call = Call;

    type KeyOwnerProofSystem = ();

    type KeyOwnerProof =
        <Self::KeyOwnerProofSystem as KeyOwnerProofSystem<(KeyTypeId, GrandpaId)>>::Proof;

    type KeyOwnerIdentification = <Self::KeyOwnerProofSystem as KeyOwnerProofSystem<(
        KeyTypeId,
        GrandpaId,
    )>>::IdentificationTuple;

    type HandleEquivocation = ();

    type WeightInfo = ();
    type MaxAuthorities = MaxAuthorities;
}

parameter_types! {
    pub const MinimumPeriod: u64 = SLOT_DURATION / 2;
}

impl pallet_timestamp::Config for Runtime {
    /// A timestamp: milliseconds since the unix epoch.
    type Moment = u64;
    type OnTimestampSet = Aura;
    type MinimumPeriod = MinimumPeriod;
    type WeightInfo = ();
}

parameter_types! {
    pub const ExistentialDeposit: u128 = 500;
    pub const MaxLocks: u32 = 50;
    pub const MaxReserves: u32 = 50;
}

impl pallet_balances::Config for Runtime {
    type MaxLocks = MaxLocks;
    type MaxReserves = MaxReserves;
    type ReserveIdentifier = [u8; 8];
    /// The type for recording an account's balance.
    type Balance = Balance;
    /// The ubiquitous event type.
    type Event = Event;
    type DustRemoval = ();
    type ExistentialDeposit = ExistentialDeposit;
    type AccountStore = System;
    type WeightInfo = pallet_balances::weights::SubstrateWeight<Runtime>;
}

parameter_types! {
    pub const TransactionByteFee: Balance = 1;
}

impl pallet_transaction_payment::Config for Runtime {
    type OnChargeTransaction = CurrencyAdapter<Balances, impls::DealWithFees<Runtime>>;
    type OperationalFeeMultiplier = ConstU8<5>;
    type WeightToFee = WeightToFeeStruct;
    type LengthToFee = ConstantMultiplier<Balance, TransactionByteFee>;
    type FeeMultiplierUpdate = ();
}

impl pallet_sudo::Config for Runtime {
    type Event = Event;
    type Call = Call;
}

pub type Serial = pallet_tfgrid::pallet::SerialNumberOf<Runtime>;
pub type Loc = pallet_tfgrid::pallet::LocationOf<Runtime>;
pub type Interface = pallet_tfgrid::pallet::InterfaceOf<Runtime>;

pub type TfgridNode = pallet_tfgrid::pallet::TfgridNode<Runtime>;

pub struct NodeChanged;
impl ChangeNode<Loc, Interface, Serial> for NodeChanged {
    fn node_changed(old_node: Option<&TfgridNode>, new_node: &TfgridNode) {
        Dao::node_changed(old_node, new_node)
    }

    fn node_deleted(node: &TfgridNode) {
        SmartContractModule::node_deleted(node);
        Dao::node_deleted(node);
    }
}

pub struct PublicIpModifierType;
impl PublicIpModifier for PublicIpModifierType {
    fn ip_removed(ip: &PublicIP) {
        SmartContractModule::ip_removed(ip);
    }
}

parameter_types! {
    pub const MaxFarmNameLength: u32 = 40;
    pub const MaxInterfaceIpsLength: u32 = 10;
    pub const MaxInterfacesLength: u32 = 10;
    pub const MaxFarmPublicIps: u32 = 512;
}

impl pallet_tfgrid::Config for Runtime {
    type Event = Event;
    type RestrictedOrigin = EnsureRootOrCouncilApproval;
    type WeightInfo = pallet_tfgrid::weights::SubstrateWeight<Runtime>;
    type NodeChanged = NodeChanged;
    type PublicIpModifier = SmartContractModule;
    type TermsAndConditions = pallet_tfgrid::terms_cond::TermsAndConditions<Runtime>;
    type TwinIp = pallet_tfgrid::twin::TwinIp<Runtime>;
    type MaxFarmNameLength = MaxFarmNameLength;
    type MaxFarmPublicIps = MaxFarmPublicIps;
    type FarmName = pallet_tfgrid::farm::FarmName<Runtime>;
    type MaxInterfacesLength = MaxInterfacesLength;
    type InterfaceName = pallet_tfgrid::interface::InterfaceName<Runtime>;
    type InterfaceMac = pallet_tfgrid::interface::InterfaceMac<Runtime>;
    type InterfaceIP = pallet_tfgrid::interface::InterfaceIp<Runtime>;
    type MaxInterfaceIpsLength = MaxInterfaceIpsLength;
    type CountryName = pallet_tfgrid::node::CountryName<Runtime>;
    type CityName = pallet_tfgrid::node::CityName<Runtime>;
    type Location = pallet_tfgrid::node::Location<Runtime>;
    type SerialNumber = pallet_tfgrid::node::SerialNumber<Runtime>;
}

parameter_types! {
    pub StakingPoolAccount: AccountId = get_staking_pool_account();
    pub BillingFrequency: u64 = 600;
    pub GracePeriod: u64 = (14 * DAYS).into();
    pub DistributionFrequency: u16 = 24;
    pub RetryInterval: u32 = 20;
    pub MaxNameContractNameLength: u32 = 64;
    pub MaxDeploymentDataLength: u32 = 512;
}

pub fn get_staking_pool_account() -> AccountId {
    // decoded public key from staking pool account 5CNposRewardAccount11111111111111111111111111FSU
    AccountId::from([
        13, 209, 209, 166, 229, 163, 90, 168, 199, 245, 229, 126, 30, 221, 12, 63, 189, 106, 191,
        46, 170, 142, 244, 37, 72, 152, 110, 84, 162, 86, 32, 0,
    ])
}

impl pallet_smart_contract::Config for Runtime {
    type Event = Event;
    type Currency = Balances;
    type StakingPoolAccount = StakingPoolAccount;
    type BillingFrequency = BillingFrequency;
    type DistributionFrequency = DistributionFrequency;
    type GracePeriod = GracePeriod;
    type WeightInfo = pallet_smart_contract::weights::SubstrateWeight<Runtime>;
    type NodeChanged = NodeChanged;
    type PublicIpModifier = PublicIpModifierType;
    type AuthorityId = pallet_smart_contract::crypto::AuthId;
    type Call = Call;
    type MaxNameContractNameLength = MaxNameContractNameLength;
    type NameContractName = pallet_smart_contract::name_contract::NameContractName<Runtime>;
    type RestrictedOrigin = EnsureRootOrCouncilApproval;
    type MaxDeploymentDataLength = MaxDeploymentDataLength;
    type MaxNodeContractPublicIps = MaxFarmPublicIps;
    type Burn = ();
}

impl pallet_tft_bridge::Config for Runtime {
    type Event = Event;
    type Currency = Balances;
    type Withdraw = ();
    type RestrictedOrigin = EnsureRootOrCouncilApproval;
    type RetryInterval = RetryInterval;
}

impl pallet_burning::Config for Runtime {
    type Event = Event;
    type Currency = Balances;
    type Burn = ();
}

impl pallet_kvstore::Config for Runtime {
    type Event = Event;
}

impl pallet_tft_price::Config for Runtime {
    type AuthorityId = pallet_tft_price::AuthId;
    type Call = Call;
    type Event = Event;
    type RestrictedOrigin = EnsureRootOrCouncilApproval;
}

impl pallet_validator::Config for Runtime {
    type Event = Event;
    type CouncilOrigin = EnsureRootOrCouncilApproval;
    type Currency = Balances;
}

parameter_types! {
    pub MinAuthorities: u32 = 1;
}

impl validatorset::Config for Runtime {
    type Event = Event;
    type AddRemoveOrigin = EnsureRootOrCouncilApproval;
    type MinAuthorities = MinAuthorities;
}

parameter_types! {
    pub const DaoMotionDuration: BlockNumber = 7 * DAYS;
    pub const MinVetos: u32 = 3;
}

impl pallet_dao::Config for Runtime {
    type Event = Event;
    type CouncilOrigin = EnsureRootOrCouncilApproval;
    type Proposal = Call;
    type MotionDuration = DaoMotionDuration;
    type Tfgrid = TfgridModule;
    type NodeChanged = NodeChanged;
    type WeightInfo = pallet_dao::weights::SubstrateWeight<Runtime>;
    type MinVetos = MinVetos;
}

/// Special `FullIdentificationOf` implementation that is returning for every input `Some(Default::default())`.
pub struct FullIdentificationOf;
impl sp_runtime::traits::Convert<AccountId, Option<()>> for FullIdentificationOf {
    fn convert(_: AccountId) -> Option<()> {
        Some(Default::default())
    }
}

impl pallet_session::historical::Config for Runtime {
    type FullIdentification = ();
    type FullIdentificationOf = FullIdentificationOf;
}

/// Special `ValidatorIdOf` implementation that is just returning the input as result.
pub struct ValidatorIdOf;
impl sp_runtime::traits::Convert<AccountId, Option<AccountId>> for ValidatorIdOf {
    fn convert(a: AccountId) -> Option<AccountId> {
        Some(a)
    }
}

parameter_types! {
    pub const Period: u32 = 60 * MINUTES;
    pub const Offset: u32 = 0;
}

impl pallet_session::Config for Runtime {
    type ValidatorId = <Self as frame_system::Config>::AccountId;
    type ValidatorIdOf = validatorset::ValidatorOf<Self>;
    type ShouldEndSession = pallet_session::PeriodicSessions<Period, Offset>;
    type NextSessionRotation = pallet_session::PeriodicSessions<Period, Offset>;
    type SessionManager = ValidatorSet;
    type SessionHandler = <opaque::SessionKeys as OpaqueKeys>::KeyTypeIdProviders;
    type Keys = opaque::SessionKeys;
    type WeightInfo = ();
    type Event = Event;
    // type DisabledValidatorsThreshold = ();
}

pub type SignedPayload = generic::SignedPayload<Call, SignedExtra>;
impl<LocalCall> frame_system::offchain::CreateSignedTransaction<LocalCall> for Runtime
where
    Call: From<LocalCall>,
{
    fn create_transaction<C: frame_system::offchain::AppCrypto<Self::Public, Self::Signature>>(
        call: Call,
        public: <Signature as sp_runtime::traits::Verify>::Signer,
        account: AccountId,
        index: Index,
    ) -> Option<(
        Call,
        <UncheckedExtrinsic as sp_runtime::traits::Extrinsic>::SignaturePayload,
    )> {
        let period = BlockHashCount::get() as u64;
        let current_block = System::block_number()
            .saturated_into::<u64>()
            .saturating_sub(1);
        let tip = 0;
        let extra: SignedExtra = (
            frame_system::CheckNonZeroSender::<Runtime>::new(),
            frame_system::CheckSpecVersion::<Runtime>::new(),
            frame_system::CheckTxVersion::<Runtime>::new(),
            frame_system::CheckGenesis::<Runtime>::new(),
            frame_system::CheckEra::<Runtime>::from(generic::Era::mortal(period, current_block)),
            frame_system::CheckNonce::<Runtime>::from(index),
            frame_system::CheckWeight::<Runtime>::new(),
            pallet_transaction_payment::ChargeTransactionPayment::<Runtime>::from(tip),
        );

        #[cfg_attr(not(feature = "std"), allow(unused_variables))]
        let raw_payload = SignedPayload::new(call, extra)
            .map_err(|e| {
                log::error!("SignedPayload error: {:?}", e);
            })
            .ok()?;

        let signature = raw_payload.using_encoded(|payload| C::sign(payload, public))?;

        let address = account;
        let (call, extra, _) = raw_payload.deconstruct();
        Some((
            call,
            (sp_runtime::MultiAddress::Id(address), signature, extra),
        ))
    }
}

impl frame_system::offchain::SigningTypes for Runtime {
    type Public = <Signature as sp_runtime::traits::Verify>::Signer;
    type Signature = Signature;
}

impl<C> frame_system::offchain::SendTransactionTypes<C> for Runtime
where
    Call: From<C>,
{
    type OverarchingCall = Call;
    type Extrinsic = UncheckedExtrinsic;
}

/// Used the compare the privilege of an origin inside the scheduler.
pub struct OriginPrivilegeCmp;

impl PrivilegeCmp<OriginCaller> for OriginPrivilegeCmp {
    fn cmp_privilege(left: &OriginCaller, right: &OriginCaller) -> Option<Ordering> {
        if left == right {
            return Some(Ordering::Equal);
        }

        match (left, right) {
            // Root is greater than anything.
            (OriginCaller::system(frame_system::RawOrigin::Root), _) => Some(Ordering::Greater),
            // Check which one has more yes votes.
            (
                OriginCaller::Council(pallet_collective::RawOrigin::Members(l_yes_votes, l_count)),
                OriginCaller::Council(pallet_collective::RawOrigin::Members(r_yes_votes, r_count)),
            ) => Some((l_yes_votes * r_count).cmp(&(r_yes_votes * l_count))),
            // For every other origin we don't care, as they are not used for `ScheduleOrigin`.
            _ => None,
        }
    }
}

impl pallet_scheduler::Config for Runtime {
    type Event = Event;
    type Origin = Origin;
    type PalletsOrigin = OriginCaller;
    type Call = Call;
    type MaximumWeight = MaximumSchedulerWeight;
    type ScheduleOrigin = frame_system::EnsureRoot<AccountId>;
    type MaxScheduledPerBlock = MaxScheduledPerBlock;
    type WeightInfo = ();
    type OriginPrivilegeCmp = OriginPrivilegeCmp;
    type PreimageProvider = ();
    type NoPreimagePostponement = NoPreimagePostponement;
}

parameter_types! {
    pub const CouncilMotionDuration: BlockNumber = 2 * HOURS;
    pub const CouncilMaxProposals: u32 = 100;
    pub const CouncilMaxMembers: u32 = 100;
}

type CouncilCollective = pallet_collective::Instance1;
impl pallet_collective::Config<CouncilCollective> for Runtime {
    type Origin = Origin;
    type Proposal = Call;
    type Event = Event;
    type MotionDuration = CouncilMotionDuration;
    type MaxProposals = CouncilMaxProposals;
    type MaxMembers = CouncilMaxMembers;
    type DefaultVote = pallet_collective::PrimeDefaultVote;
    type WeightInfo = ();
}

impl pallet_membership::Config<pallet_membership::Instance1> for Runtime {
    type Event = Event;
    type AddOrigin = EnsureRootOrCouncilApproval;
    type RemoveOrigin = EnsureRootOrCouncilApproval;
    type SwapOrigin = EnsureRootOrCouncilApproval;
    type ResetOrigin = EnsureRootOrCouncilApproval;
    type PrimeOrigin = EnsureRootOrCouncilApproval;
    type MembershipInitialized = Council;
    type MembershipChanged = MembershipChangedGroup;
    type MaxMembers = CouncilMaxMembers;
    type WeightInfo = pallet_membership::weights::SubstrateWeight<Runtime>;
}

use frame_support::traits::ChangeMembers;

pub struct MembershipChangedGroup;
impl ChangeMembers<AccountId> for MembershipChangedGroup {
    fn change_members_sorted(
        incoming: &[AccountId],
        outgoing: &[AccountId],
        sorted_new: &[AccountId],
    ) {
        Council::change_members_sorted(incoming, outgoing, sorted_new);
        // Validator::change_members_sorted(incoming, outgoing, sorted_new);
    }
}

type EnsureRootOrCouncilApproval = EnsureOneOf<
    EnsureRoot<AccountId>,
    pallet_collective::EnsureProportionAtLeast<AccountId, CouncilCollective, 3, 5>,
>;

impl pallet_runtime_upgrade::Config for Runtime {
    type SetCodeOrigin = EnsureRootOrCouncilApproval;
}

pub struct AuraAccountAdapter;
use sp_runtime::ConsensusEngineId;

impl FindAuthor<AccountId> for AuraAccountAdapter {
    fn find_author<'a, I>(digests: I) -> Option<AccountId>
    where
        I: 'a + IntoIterator<Item = (ConsensusEngineId, &'a [u8])>,
    {
        if let Some(index) = pallet_aura::Pallet::<Runtime>::find_author(digests) {
            let validator = pallet_session::Pallet::<Runtime>::validators()[index as usize].clone();
            Some(validator)
        } else {
            None
        }
    }
}

parameter_types! {
    pub const UncleGenerations: u32 = 0;
}

impl pallet_authorship::Config for Runtime {
    type FindAuthor = AuraAccountAdapter;
    type UncleGenerations = UncleGenerations;
    type FilterUncle = ();
    type EventHandler = ();
}

impl pallet_randomness_collective_flip::Config for Runtime {}

impl pallet_utility::Config for Runtime {
    type Event = Event;
    type Call = Call;
    type PalletsOrigin = OriginCaller;
    type WeightInfo = pallet_utility::weights::SubstrateWeight<Runtime>;
}

// Create the runtime by composing the FRAME pallets that were previously configured.
construct_runtime!(
    pub enum Runtime where
        Block = Block,
        NodeBlock = opaque::Block,
        UncheckedExtrinsic = UncheckedExtrinsic
    {
        System: frame_system::{Pallet, Call, Config, Storage, Event<T>},
        RandomnessCollectiveFlip: pallet_randomness_collective_flip::{Pallet, Storage},
        Timestamp: pallet_timestamp::{Pallet, Call, Storage, Inherent},
        Balances: pallet_balances::{Pallet, Call, Storage, Config<T>, Event<T>},
        ValidatorSet: validatorset::{Pallet, Call, Storage, Event<T>, Config<T>},
        Session: pallet_session::{Pallet, Call, Storage, Event, Config<T>},
        Aura: pallet_aura::{Pallet, Config<T>},
        Grandpa: pallet_grandpa::{Pallet, Call, Storage, Config, Event},
        TransactionPayment: pallet_transaction_payment::{Pallet, Storage},
        Sudo: pallet_sudo::{Pallet, Call, Config<T>, Storage, Event<T>},
        Authorship: pallet_authorship::{Pallet, Call, Storage, Inherent},
        TfgridModule: pallet_tfgrid::{Pallet, Call, Storage, Event<T>, Config<T>},
        SmartContractModule: pallet_smart_contract::{Pallet, Call, Config, Storage, Event<T>},
        TFTBridgeModule: pallet_tft_bridge::{Pallet, Call, Config<T>, Storage, Event<T>},
        TFTPriceModule: pallet_tft_price::{Pallet, Call, Storage, Config<T>, Event<T>},
        Scheduler: pallet_scheduler::{Pallet, Call, Storage, Event<T>},
        BurningModule: pallet_burning::{Pallet, Call, Storage, Event<T>},
        TFKVStore: pallet_kvstore::{Pallet, Call, Storage, Event<T>},
        Council: pallet_collective::<Instance1>::{Pallet, Call, Storage, Origin<T>, Event<T>, Config<T>},
        CouncilMembership: pallet_membership::<Instance1>::{Pallet, Call, Storage, Event<T>, Config<T>},
        RuntimeUpgrade: pallet_runtime_upgrade::{Pallet, Call},
        Validator: pallet_validator::{Pallet, Call, Storage, Event<T>},
        Dao: pallet_dao::{Pallet, Call, Storage, Event<T>},
        Utility: pallet_utility::{Pallet, Call, Event},
    }
);

/// The address format for describing accounts.
pub type Address = sp_runtime::MultiAddress<AccountId, ()>;
/// Block header type as expected by this runtime.
pub type Header = generic::Header<BlockNumber, BlakeTwo256>;
/// Block type as expected by this runtime.
pub type Block = generic::Block<Header, UncheckedExtrinsic>;
/// A Block signed with a Justification
pub type SignedBlock = generic::SignedBlock<Block>;
/// BlockId type as expected by this runtime.
pub type BlockId = generic::BlockId<Block>;
/// The SignedExtension to the basic transaction logic.
pub type SignedExtra = (
    frame_system::CheckNonZeroSender<Runtime>,
    frame_system::CheckSpecVersion<Runtime>,
    frame_system::CheckTxVersion<Runtime>,
    frame_system::CheckGenesis<Runtime>,
    frame_system::CheckEra<Runtime>,
    frame_system::CheckNonce<Runtime>,
    frame_system::CheckWeight<Runtime>,
    pallet_transaction_payment::ChargeTransactionPayment<Runtime>,
);
/// Unchecked extrinsic type as expected by this runtime.
pub type UncheckedExtrinsic = generic::UncheckedExtrinsic<Address, Call, Signature, SignedExtra>;
/// Extrinsic type that has already been checked.
pub type CheckedExtrinsic = generic::CheckedExtrinsic<AccountId, Call, SignedExtra>;
/// Executive: handles dispatch to the various modules.
pub type Executive = frame_executive::Executive<
    Runtime,
    Block,
    frame_system::ChainContext<Runtime>,
    Runtime,
    AllPalletsWithSystem,
    (
        pallet_smart_contract::migrations::v6::ContractMigrationV5<Runtime>,
        pallet_tfgrid::migrations::v10::FixFarmNodeIndexMap<Runtime>,
        pallet_tfgrid::migrations::v11::FixFarmingPolicy<Runtime>,
        pallet_tfgrid::migrations::v12::InputValidation<Runtime>,
<<<<<<< HEAD
        pallet_tfgrid::migrations::v13::NodeMigration<Runtime>,
        pallet_smart_contract::migrations::v7::ContractMigrationV6<Runtime>,
        pallet_tft_bridge::migration_burn_withdraw::RenameBurnToWithdraw<Runtime>,
=======
        pallet_tfgrid::migrations::v13::FixPublicIP<Runtime>,
>>>>>>> bec45918
    ),
>;

impl_runtime_apis! {
    impl sp_api::Core<Block> for Runtime {
        fn version() -> RuntimeVersion {
            VERSION
        }

        fn execute_block(block: Block) {
            Executive::execute_block(block)
        }

        fn initialize_block(header: &<Block as BlockT>::Header) {
            Executive::initialize_block(header)
        }
    }

    impl sp_api::Metadata<Block> for Runtime {
        fn metadata() -> OpaqueMetadata {
            OpaqueMetadata::new(Runtime::metadata().into())
        }
    }

    impl sp_block_builder::BlockBuilder<Block> for Runtime {
        fn apply_extrinsic(extrinsic: <Block as BlockT>::Extrinsic) -> ApplyExtrinsicResult {
            Executive::apply_extrinsic(extrinsic)
        }

        fn finalize_block() -> <Block as BlockT>::Header {
            Executive::finalize_block()
        }

        fn inherent_extrinsics(data: sp_inherents::InherentData) ->
            Vec<<Block as BlockT>::Extrinsic> {
            data.create_extrinsics()
        }

        fn check_inherents(
            block: Block,
            data: sp_inherents::InherentData,
        ) -> sp_inherents::CheckInherentsResult {
            data.check_extrinsics(&block)
        }

        // fn random_seed() -> <Block as BlockT>::Hash {
        // 	RandomnessCollectiveFlip::random_seed().0
        // }
    }

    impl sp_transaction_pool::runtime_api::TaggedTransactionQueue<Block> for Runtime {
        fn validate_transaction(
            source: TransactionSource,
            tx: <Block as BlockT>::Extrinsic,
            block_hash: <Block as BlockT>::Hash,
        ) -> TransactionValidity {
            Executive::validate_transaction(source, tx, block_hash)
        }
    }

    impl sp_offchain::OffchainWorkerApi<Block> for Runtime {
        fn offchain_worker(header: &<Block as BlockT>::Header) {
            Executive::offchain_worker(header)
        }
    }

    impl sp_consensus_aura::AuraApi<Block, AuraId> for Runtime {
        fn slot_duration() -> sp_consensus_aura::SlotDuration {
            sp_consensus_aura::SlotDuration::from_millis(Aura::slot_duration())
        }

        fn authorities() -> Vec<AuraId> {
            Aura::authorities().into_inner()
        }
    }

    impl sp_session::SessionKeys<Block> for Runtime {
        fn generate_session_keys(seed: Option<Vec<u8>>) -> Vec<u8> {
            opaque::SessionKeys::generate(seed)
        }

        fn decode_session_keys(
            encoded: Vec<u8>,
        ) -> Option<Vec<(Vec<u8>, KeyTypeId)>> {
            opaque::SessionKeys::decode_into_raw_public_keys(&encoded)
        }
    }

    impl fg_primitives::GrandpaApi<Block> for Runtime {
        fn current_set_id() -> fg_primitives::SetId {
            Grandpa::current_set_id()
        }

        fn grandpa_authorities() -> GrandpaAuthorityList {
            Grandpa::grandpa_authorities()
        }

        fn submit_report_equivocation_unsigned_extrinsic(
            _equivocation_proof: fg_primitives::EquivocationProof<
                <Block as BlockT>::Hash,
                NumberFor<Block>,
            >,
            _key_owner_proof: fg_primitives::OpaqueKeyOwnershipProof,
        ) -> Option<()> {
            None
        }

        fn generate_key_ownership_proof(
            _set_id: fg_primitives::SetId,
            _authority_id: GrandpaId,
        ) -> Option<fg_primitives::OpaqueKeyOwnershipProof> {
            // NOTE: this is the only implementation possible since we've
            // defined our key owner proof type as a bottom type (i.e. a type
            // with no values).
            None
        }
    }

    impl frame_system_rpc_runtime_api::AccountNonceApi<Block, AccountId, Index> for Runtime {
        fn account_nonce(account: AccountId) -> Index {
            System::account_nonce(account)
        }
    }

    impl pallet_transaction_payment_rpc_runtime_api::TransactionPaymentApi<Block, Balance>
        for Runtime {
        fn query_info(
            uxt: <Block as BlockT>::Extrinsic,
            len: u32,
        ) -> pallet_transaction_payment_rpc_runtime_api::RuntimeDispatchInfo<Balance> {
            TransactionPayment::query_info(uxt, len)
        }
        fn query_fee_details(
            uxt: <Block as BlockT>::Extrinsic,
            len: u32,
        ) -> pallet_transaction_payment::FeeDetails<Balance> {
            TransactionPayment::query_fee_details(uxt, len)
        }
    }

    #[cfg(feature = "runtime-benchmarks")]
    impl frame_benchmarking::Benchmark<Block> for Runtime {
        fn dispatch_benchmark(
            config: frame_benchmarking::BenchmarkConfig
        ) -> Result<Vec<frame_benchmarking::BenchmarkBatch>, sp_runtime::RuntimeString> {
            use frame_benchmarking::{Benchmarking, BenchmarkBatch, add_benchmark, TrackedStorageKey};

            use frame_system_benchmarking::Module as SystemBench;
            impl frame_system_benchmarking::Config for Runtime {}

            let whitelist: Vec<TrackedStorageKey> = vec![
                // Block Number
                hex_literal::hex!("26aa394eea5630e07c48ae0c9558cef702a5c1b19ab7a04f536c519aca4983ac")
                    .to_vec().into(),
                // Total Issuance
                hex_literal::hex!("c2261276cc9d1f8598ea4b6a74b15c2f57c875e4cff74148e4628f264b974c80")
                    .to_vec().into(),
                // Execution Phase
                hex_literal::hex!("26aa394eea5630e07c48ae0c9558cef7ff553b5a9862a516939d82b3d3d8661a")
                    .to_vec().into(),
                // Event Count
                hex_literal::hex!("26aa394eea5630e07c48ae0c9558cef70a98fdbe9ce6c55837576c60c7af3850")
                    .to_vec().into(),
                // System Events
                hex_literal::hex!("26aa394eea5630e07c48ae0c9558cef780d41e5e16056765bc8461851072c9d7")
                    .to_vec().into(),
            ];

            let mut batches = Vec::<BenchmarkBatch>::new();
            let params = (&config, &whitelist);

            add_benchmark!(params, batches, frame_system, SystemBench::<Runtime>);
            add_benchmark!(params, batches, pallet_balances, Balances);
            add_benchmark!(params, batches, pallet_timestamp, Timestamp);
            add_benchmark!(params, batches, pallet_tfgrid, TfgridModule);
            add_benchmark!(params, batches, pallet_smart_contract, SmartContractModule);
            add_benchmark!(params, batches, pallet_dao, Dao);

            if batches.is_empty() { return Err("Benchmark not found for this pallet.".into()) }
            Ok(batches)
        }
    }

    #[cfg(feature = "try-runtime")]
    impl frame_try_runtime::TryRuntime<Block> for Runtime {
        fn on_runtime_upgrade() -> (frame_support::weights::Weight, frame_support::weights::Weight) {
            log::info!("try-runtime::on_runtime_upgrade.");
            // NOTE: intentional unwrap: we don't want to propagate the error backwards, and want to
            // have a backtrace here. If any of the pre/post migration checks fail, we shall stop
            // right here and right now.
            let weight = Executive::try_runtime_upgrade().map_err(|err|{
                log::error!("try-runtime::on_runtime_upgrade failed with: {:?}", err);
                err
            }).unwrap();
            (weight, BlockWeights::get().max_block)
        }
        fn execute_block_no_check(block: Block) -> frame_support::weights::Weight {
            Executive::execute_block_no_check(block)
        }
    }
}<|MERGE_RESOLUTION|>--- conflicted
+++ resolved
@@ -772,13 +772,8 @@
         pallet_tfgrid::migrations::v10::FixFarmNodeIndexMap<Runtime>,
         pallet_tfgrid::migrations::v11::FixFarmingPolicy<Runtime>,
         pallet_tfgrid::migrations::v12::InputValidation<Runtime>,
-<<<<<<< HEAD
-        pallet_tfgrid::migrations::v13::NodeMigration<Runtime>,
-        pallet_smart_contract::migrations::v7::ContractMigrationV6<Runtime>,
+        pallet_tfgrid::migrations::v13::FixPublicIP<Runtime>,
         pallet_tft_bridge::migration_burn_withdraw::RenameBurnToWithdraw<Runtime>,
-=======
-        pallet_tfgrid::migrations::v13::FixPublicIP<Runtime>,
->>>>>>> bec45918
     ),
 >;
 
