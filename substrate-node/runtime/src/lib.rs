#![cfg_attr(not(feature = "std"), no_std)]
// `construct_runtime!` does a lot of recursion and requires us to increase the limit to 256.
#![recursion_limit="256"]

// Make the WASM binary available.
#[cfg(feature = "std")]
include!(concat!(env!("OUT_DIR"), "/wasm_binary.rs"));

use sp_std::prelude::*;
use sp_core::{crypto::KeyTypeId, OpaqueMetadata, Encode};
use sp_runtime::{
	ApplyExtrinsicResult, generic, create_runtime_str, impl_opaque_keys, MultiSignature,
	transaction_validity::{TransactionValidity, TransactionSource},
};
use sp_runtime::traits::{
	AccountIdLookup, BlakeTwo256, Block as BlockT, Verify, IdentifyAccount, NumberFor, SaturatedConversion, OpaqueKeys,
};
use sp_api::impl_runtime_apis;
use sp_consensus_aura::sr25519::AuthorityId as AuraId;
use pallet_grandpa::{AuthorityId as GrandpaId, AuthorityList as GrandpaAuthorityList};
use pallet_grandpa::fg_primitives;
use sp_version::RuntimeVersion;
#[cfg(feature = "std")]
use sp_version::NativeVersion;

// A few exports that help ease life for downstream crates.
#[cfg(any(feature = "std", test))]
pub use sp_runtime::BuildStorage;
pub use pallet_timestamp::Call as TimestampCall;
pub use pallet_balances::Call as BalancesCall;
pub use sp_runtime::{Permill, Perbill};
pub use frame_support::{
	construct_runtime, debug, parameter_types, StorageValue,
	traits::{KeyOwnerProofSystem, Randomness, FindAuthor},
	weights::{
		Weight, IdentityFee,
		constants::{BlockExecutionWeight, ExtrinsicBaseWeight, RocksDbWeight, WEIGHT_PER_SECOND},
	},
};
use frame_system::{EnsureOneOf, EnsureRoot};
pub use pallet_collective;
use sp_core::u32_trait::{_3, _5};

use pallet_transaction_payment::CurrencyAdapter;

pub mod impls;

/// Import the template pallet.
pub use pallet_tfgrid;

pub use pallet_smart_contract;

pub use pallet_tft_bridge;

pub use pallet_tft_price;

pub use pallet_session;

pub use pallet_burning;

pub use pallet_kvstore;

pub use pallet_runtime_upgrade;

/// An index to a block.
pub type BlockNumber = u32;

/// Alias to 512-bit hash when used in the context of a transaction signature on the chain.
pub type Signature = MultiSignature;

/// Some way of identifying an account on the chain. We intentionally make it equivalent
/// to the public key of our transaction signing scheme.
pub type AccountId = <<Signature as Verify>::Signer as IdentifyAccount>::AccountId;

/// The type for looking up accounts. We don't expect more than 4 billion of them, but you
/// never know...
pub type AccountIndex = u32;

/// Balance of an account.
pub type Balance = u128;

/// Index of a transaction in the chain.
pub type Index = u32;

/// A hash of some data used by the chain.
pub type Hash = sp_core::H256;

/// Digest item type.
pub type DigestItem = generic::DigestItem<Hash>;

/// Opaque types. These are used by the CLI to instantiate machinery that don't need to know
/// the specifics of the runtime. They can then be made to be agnostic over specific formats
/// of data like extrinsics, allowing for them to continue syncing the network through upgrades
/// to even the core data structures.
pub mod opaque {
	use super::*;

	pub use sp_runtime::OpaqueExtrinsic as UncheckedExtrinsic;

	/// Opaque block header type.
	pub type Header = generic::Header<BlockNumber, BlakeTwo256>;
	/// Opaque block type.
	pub type Block = generic::Block<Header, UncheckedExtrinsic>;
	/// Opaque block identifier type.
	pub type BlockId = generic::BlockId<Block>;

	impl_opaque_keys! {
		pub struct SessionKeys {
			pub aura: Aura,
			pub grandpa: Grandpa,
		}
	}
}

impl_opaque_keys! {
	pub struct SessionKeys {
		pub grandpa: Grandpa,
		pub aura: Aura,
	}
}

pub fn session_keys(
	aura: AuraId,
	grandpa: GrandpaId,
) -> SessionKeys {
	SessionKeys { aura, grandpa }
}

/// Constant values used within the runtime.
pub mod constants;
use constants::{fee::*};

pub const VERSION: RuntimeVersion = RuntimeVersion {
	spec_name: create_runtime_str!("substrate-threefold"),
	impl_name: create_runtime_str!("substrate-threefold"),
	authoring_version: 1,
	spec_version: 26,
	impl_version: 1,
	apis: RUNTIME_API_VERSIONS,
	transaction_version: 1,
};


/// This determines the average expected block time that we are targeting.
/// Blocks will be produced at a minimum duration defined by `SLOT_DURATION`.
/// `SLOT_DURATION` is picked up by `pallet_timestamp` which is in turn picked
/// up by `pallet_aura` to implement `fn slot_duration()`.
///
/// Change this to adjust the block time.
pub const MILLISECS_PER_BLOCK: u64 = 6000;

pub const SLOT_DURATION: u64 = MILLISECS_PER_BLOCK;

// Time is measured by number of blocks.
pub const MINUTES: BlockNumber = 60_000 / (MILLISECS_PER_BLOCK as BlockNumber);
pub const HOURS: BlockNumber = MINUTES * 60;
pub const DAYS: BlockNumber = HOURS * 24;

/// The version information used to identify this runtime when compiled natively.
#[cfg(feature = "std")]
pub fn native_version() -> NativeVersion {
	NativeVersion {
		runtime_version: VERSION,
		can_author_with: Default::default(),
	}
}

const NORMAL_DISPATCH_RATIO: Perbill = Perbill::from_percent(75);

parameter_types! {
	pub const Version: RuntimeVersion = VERSION;
	pub const BlockHashCount: BlockNumber = 2400;
	/// We allow for 2 seconds of compute with a 6 second average block time.
	pub BlockWeights: frame_system::limits::BlockWeights = frame_system::limits::BlockWeights
		::with_sensible_defaults(2 * WEIGHT_PER_SECOND, NORMAL_DISPATCH_RATIO);
	pub BlockLength: frame_system::limits::BlockLength = frame_system::limits::BlockLength
		::max_with_normal_ratio(5 * 1024 * 1024, NORMAL_DISPATCH_RATIO);
	pub const SS58Prefix: u8 = 42;
	pub const MaximumBlockWeight: Weight = 2 * WEIGHT_PER_SECOND;

	pub MaximumSchedulerWeight: Weight = Perbill::from_percent(80) * MaximumBlockWeight::get();
    pub const MaxScheduledPerBlock: u32 = 50;
}

// Configure FRAME pallets to include in runtime.

impl frame_system::Config for Runtime {
	/// The basic call filter to use in dispatchable.
	type BaseCallFilter = ();
	/// Block & extrinsics weights: base values and limits.
	type BlockWeights = BlockWeights;
	/// The maximum length of a block (in bytes).
	type BlockLength = BlockLength;
	/// The identifier used to distinguish between accounts.
	type AccountId = AccountId;
	/// The aggregated dispatch type that is available for extrinsics.
	type Call = Call;
	/// The lookup mechanism to get account ID from whatever is passed in dispatchers.
	type Lookup = AccountIdLookup<AccountId, ()>;
	/// The index type for storing how many extrinsics an account has signed.
	type Index = Index;
	/// The index type for blocks.
	type BlockNumber = BlockNumber;
	/// The type for hashing blocks and tries.
	type Hash = Hash;
	/// The hashing algorithm used.
	type Hashing = BlakeTwo256;
	/// The header type.
	type Header = generic::Header<BlockNumber, BlakeTwo256>;
	/// The ubiquitous event type.
	type Event = Event;
	/// The ubiquitous origin type.
	type Origin = Origin;
	/// Maximum number of block number to block hash mappings to keep (oldest pruned first).
	type BlockHashCount = BlockHashCount;
	/// The weight of database operations that the runtime can invoke.
	type DbWeight = RocksDbWeight;
	/// Version of the runtime.
	type Version = Version;
	/// Converts a module to the index of the module in `construct_runtime!`.
	///
	/// This type is being generated by `construct_runtime!`.
	type PalletInfo = PalletInfo;
	/// What to do if a new account is created.
	type OnNewAccount = ();
	/// What to do if an account is fully reaped from the system.
	type OnKilledAccount = ();
	/// The data to be stored in an account.
	type AccountData = pallet_balances::AccountData<Balance>;
	/// Weight information for the extrinsics of this pallet.
	type SystemWeightInfo = ();
	/// This is used as an identifier of the chain. 42 is the generic substrate prefix.
	type SS58Prefix = SS58Prefix;
}

impl pallet_aura::Config for Runtime {
	type AuthorityId = AuraId;
}

impl pallet_grandpa::Config for Runtime {
	type Event = Event;
	type Call = Call;

	type KeyOwnerProofSystem = ();

	type KeyOwnerProof =
		<Self::KeyOwnerProofSystem as KeyOwnerProofSystem<(KeyTypeId, GrandpaId)>>::Proof;

	type KeyOwnerIdentification = <Self::KeyOwnerProofSystem as KeyOwnerProofSystem<(
		KeyTypeId,
		GrandpaId,
	)>>::IdentificationTuple;

	type HandleEquivocation = ();

	type WeightInfo = ();
}

parameter_types! {
	pub const MinimumPeriod: u64 = SLOT_DURATION / 2;
}

impl pallet_timestamp::Config for Runtime {
	/// A timestamp: milliseconds since the unix epoch.
	type Moment = u64;
	type OnTimestampSet = Aura;
	type MinimumPeriod = MinimumPeriod;
	type WeightInfo = ();
}

parameter_types! {
	pub const ExistentialDeposit: u128 = 500;
	pub const MaxLocks: u32 = 50;
}

impl pallet_balances::Config for Runtime {
	type MaxLocks = MaxLocks;
	/// The type for recording an account's balance.
	type Balance = Balance;
	/// The ubiquitous event type.
	type Event = Event;
	type DustRemoval = ();
	type ExistentialDeposit = ExistentialDeposit;
	type AccountStore = System;
	type WeightInfo = pallet_balances::weights::SubstrateWeight<Runtime>;
}

parameter_types! {
	pub const TransactionByteFee: Balance = 1;
}

impl pallet_transaction_payment::Config for Runtime {
    type OnChargeTransaction = CurrencyAdapter<Balances, impls::DealWithFees<Runtime>>;
	type TransactionByteFee = TransactionByteFee;
	type WeightToFee = WeightToFee;
	type FeeMultiplierUpdate = ();
}

impl pallet_sudo::Config for Runtime {
	type Event = Event;
	type Call = Call;
}

impl pallet_tfgrid::Config for Runtime {
	type Event = Event;
	type Currency = Balances;
	type RestrictedOrigin = EnsureRootOrCouncilApproval;
}

parameter_types! {
    pub StakingPoolAccount: AccountId = get_staking_pool_account();
	pub BillingFrequency: u64 = 600;
}

pub fn get_staking_pool_account() -> AccountId {
	// decoded public key from staking pool account 5CNposRewardAccount11111111111111111111111111FSU
	AccountId::from([13, 209, 209, 166, 229, 163, 90, 168, 199, 245, 229, 126, 30, 221, 12, 63, 189, 106, 191, 46, 170, 142, 244, 37, 72, 152, 110, 84, 162, 86, 32, 0])
}

impl pallet_smart_contract::Config for Runtime {
	type Event = Event;
	type Currency = Balances;
	type StakingPoolAccount = StakingPoolAccount;
	type BillingFrequency = BillingFrequency;
}

impl pallet_tft_bridge::Config for Runtime {
	type Event = Event;
	type Currency = Balances;
	type Burn = ();
	type RestrictedOrigin = EnsureRootOrCouncilApproval;
}

impl pallet_burning::Config for Runtime {
	type Event = Event;
	type Currency = Balances;
	type Burn = ();
}

impl pallet_kvstore::Config for Runtime {
	type Event = Event;
}

pub type SignedPayload = generic::SignedPayload<Call, SignedExtra>;

impl pallet_tft_price::Config for Runtime {
	type AuthorityId = pallet_tft_price::crypto::AuthId;
	type Call = Call;
	type Event = Event;
}

impl validatorset::Config for Runtime {
	type Event = Event;
	type AddRemoveOrigin = EnsureRootOrCouncilApproval;
}

/// Special `FullIdentificationOf` implementation that is returning for every input `Some(Default::default())`.
pub struct FullIdentificationOf;
impl sp_runtime::traits::Convert<AccountId, Option<()>> for FullIdentificationOf {
	fn convert(_: AccountId) -> Option<()> {
		Some(Default::default())
	}
}

impl pallet_session::historical::Config for Runtime {
	type FullIdentification = ();
	type FullIdentificationOf = FullIdentificationOf;
}

/// Special `ValidatorIdOf` implementation that is just returning the input as result.
pub struct ValidatorIdOf;
impl sp_runtime::traits::Convert<AccountId, Option<AccountId>> for ValidatorIdOf {
	fn convert(a: AccountId) -> Option<AccountId> {
		Some(a)
	}
}

impl pallet_session::Config for Runtime {
	type SessionHandler = <opaque::SessionKeys as OpaqueKeys>::KeyTypeIdProviders;
	type ShouldEndSession = ValidatorSet;
	type SessionManager = ValidatorSet;
	type Event = Event;
	type Keys = opaque::SessionKeys;
	type NextSessionRotation = ValidatorSet;
	type ValidatorId = <Self as frame_system::Config>::AccountId;
	type ValidatorIdOf = validatorset::ValidatorOf<Self>;
	type DisabledValidatorsThreshold = ();
	type WeightInfo = ();
}

impl<LocalCall> frame_system::offchain::CreateSignedTransaction<LocalCall> for Runtime
where
	Call: From<LocalCall>,
{
	fn create_transaction<C: frame_system::offchain::AppCrypto<Self::Public, Self::Signature>>(
		call: Call,
		public: <Signature as sp_runtime::traits::Verify>::Signer,
		account: AccountId,
		index: Index,
	) -> Option<(
		Call,
		<UncheckedExtrinsic as sp_runtime::traits::Extrinsic>::SignaturePayload,
	)> {
		let period = BlockHashCount::get() as u64;
		let current_block = System::block_number()
			.saturated_into::<u64>()
			.saturating_sub(1);
		let tip = 0;
		let extra: SignedExtra = (
			frame_system::CheckSpecVersion::<Runtime>::new(),
			frame_system::CheckTxVersion::<Runtime>::new(),
			frame_system::CheckGenesis::<Runtime>::new(),
			frame_system::CheckEra::<Runtime>::from(generic::Era::mortal(period, current_block)),
			frame_system::CheckNonce::<Runtime>::from(index),
			frame_system::CheckWeight::<Runtime>::new(),
			pallet_transaction_payment::ChargeTransactionPayment::<Runtime>::from(tip),
		);

		#[cfg_attr(not(feature = "std"), allow(unused_variables))]
		let raw_payload = SignedPayload::new(call, extra)
			.map_err(|e| {
				debug::native::info!("SignedPayload error: {:?}", e);
			})
			.ok()?;

		let signature = raw_payload.using_encoded(|payload| C::sign(payload, public))?;

		let address = account;
		let (call, extra, _) = raw_payload.deconstruct();
		Some((call, (sp_runtime::MultiAddress::Id(address), signature, extra)))
	}
}

impl frame_system::offchain::SigningTypes for Runtime {
	type Public = <Signature as sp_runtime::traits::Verify>::Signer;
	type Signature = Signature;
}

impl<C> frame_system::offchain::SendTransactionTypes<C> for Runtime
	where
		Call: From<C>,
	{
		type OverarchingCall = Call;
	type Extrinsic = UncheckedExtrinsic;
}

impl pallet_scheduler::Config for Runtime {
    type Event = Event;
    type Origin = Origin;
    type PalletsOrigin = OriginCaller;
    type Call = Call;
    type MaximumWeight = MaximumSchedulerWeight;
    type ScheduleOrigin = frame_system::EnsureRoot<AccountId>;
    type MaxScheduledPerBlock = MaxScheduledPerBlock;
    type WeightInfo = ();
}

<<<<<<< HEAD
parameter_types! {
	pub const CouncilMotionDuration: BlockNumber = 7 * DAYS;
	pub const CouncilMaxProposals: u32 = 100;
	pub const CouncilMaxMembers: u32 = 100;
}

type CouncilCollective = pallet_collective::Instance1;
impl pallet_collective::Config<CouncilCollective> for Runtime {
	type Origin = Origin;
	type Proposal = Call;
	type Event = Event;
	type MotionDuration = CouncilMotionDuration;
	type MaxProposals = CouncilMaxProposals;
	type MaxMembers = CouncilMaxMembers;
	type DefaultVote = pallet_collective::PrimeDefaultVote;
	type WeightInfo = ();
}

type EnsureRootOrCouncilApproval = EnsureOneOf<
	AccountId,
	EnsureRoot<AccountId>,
	pallet_collective::EnsureProportionAtLeast<_3, _5, AccountId, CouncilCollective>
>;

impl pallet_runtime_upgrade::Config for Runtime {
	type Event = Event;
	type SetCodeOrigin = EnsureRootOrCouncilApproval;
=======
pub struct AuraAccountAdapter;
use sp_runtime::ConsensusEngineId;

impl FindAuthor<AccountId> for AuraAccountAdapter {
    fn find_author<'a, I>(digests: I) -> Option<AccountId>
    where
        I: 'a + IntoIterator<Item = (ConsensusEngineId, &'a [u8])>,
    {
        if let Some(index) = pallet_aura::Module::<Runtime>::find_author(digests) {
            let validator = pallet_session::Module::<Runtime>::validators()[index as usize].clone();
            Some(validator)
        } else {
            None
        }
    }
}

parameter_types! {
	pub const UncleGenerations: u32 = 0;
}

impl pallet_authorship::Config for Runtime {
    type FindAuthor = AuraAccountAdapter;
    type UncleGenerations = UncleGenerations;
    type FilterUncle = ();
    type EventHandler = ();
>>>>>>> 4053a393
}

// Create the runtime by composing the FRAME pallets that were previously configured.
construct_runtime!(
	pub enum Runtime where
		Block = Block,
		NodeBlock = opaque::Block,
		UncheckedExtrinsic = UncheckedExtrinsic
	{
		System: frame_system::{Module, Call, Config, Storage, Event<T>},
		RandomnessCollectiveFlip: pallet_randomness_collective_flip::{Module, Call, Storage},
		Timestamp: pallet_timestamp::{Module, Call, Storage, Inherent},
		Balances: pallet_balances::{Module, Call, Storage, Config<T>, Event<T>},
		Session: pallet_session::{Module, Call, Storage, Event, Config<T>},
		ValidatorSet: validatorset::{Module, Call, Storage, Event<T>, Config<T>},
		Aura: pallet_aura::{Module, Config<T>},
		Grandpa: pallet_grandpa::{Module, Call, Storage, Config, Event},
		TransactionPayment: pallet_transaction_payment::{Module, Storage},
		Sudo: pallet_sudo::{Module, Call, Config<T>, Storage, Event<T>},
		Authorship: pallet_authorship::{Module, Call, Storage, Inherent},
		TfgridModule: pallet_tfgrid::{Module, Call, Config<T>, Storage, Event<T>},
		SmartContractModule: pallet_smart_contract::{Module, Call, Storage, Event<T>},
		TFTBridgeModule: pallet_tft_bridge::{Module, Call, Config<T>, Storage, Event<T>},
		TFTPriceModule: pallet_tft_price::{Module, Call, Storage, Event<T>},
		Scheduler: pallet_scheduler::{Module, Call, Storage, Event<T>},
		BurningModule: pallet_burning::{Module, Call, Storage, Event<T>},
		TFKVStore: pallet_kvstore::{Module, Call, Storage, Event<T>},
        Council: pallet_collective::<Instance1>::{Module, Call, Storage, Origin<T>, Event<T>, Config<T>},
		RuntimeUpgrade: pallet_runtime_upgrade::{Module, Call, Event},
	}
);

/// The address format for describing accounts.
pub type Address = sp_runtime::MultiAddress<AccountId, ()>;
/// Block header type as expected by this runtime.
pub type Header = generic::Header<BlockNumber, BlakeTwo256>;
/// Block type as expected by this runtime.
pub type Block = generic::Block<Header, UncheckedExtrinsic>;
/// A Block signed with a Justification
pub type SignedBlock = generic::SignedBlock<Block>;
/// BlockId type as expected by this runtime.
pub type BlockId = generic::BlockId<Block>;
/// The SignedExtension to the basic transaction logic.
pub type SignedExtra = (
	frame_system::CheckSpecVersion<Runtime>,
	frame_system::CheckTxVersion<Runtime>,
	frame_system::CheckGenesis<Runtime>,
	frame_system::CheckEra<Runtime>,
	frame_system::CheckNonce<Runtime>,
	frame_system::CheckWeight<Runtime>,
	pallet_transaction_payment::ChargeTransactionPayment<Runtime>
);
/// Unchecked extrinsic type as expected by this runtime.
pub type UncheckedExtrinsic = generic::UncheckedExtrinsic<Address, Call, Signature, SignedExtra>;
/// Extrinsic type that has already been checked.
pub type CheckedExtrinsic = generic::CheckedExtrinsic<AccountId, Call, SignedExtra>;
/// Executive: handles dispatch to the various modules.
pub type Executive = frame_executive::Executive<
	Runtime,
	Block,
	frame_system::ChainContext<Runtime>,
	Runtime,
	AllModules,
>;

impl_runtime_apis! {
	impl sp_api::Core<Block> for Runtime {
		fn version() -> RuntimeVersion {
			VERSION
		}

		fn execute_block(block: Block) {
			Executive::execute_block(block)
		}

		fn initialize_block(header: &<Block as BlockT>::Header) {
			Executive::initialize_block(header)
		}
	}

	impl sp_api::Metadata<Block> for Runtime {
		fn metadata() -> OpaqueMetadata {
			Runtime::metadata().into()
		}
	}

	impl sp_block_builder::BlockBuilder<Block> for Runtime {
		fn apply_extrinsic(extrinsic: <Block as BlockT>::Extrinsic) -> ApplyExtrinsicResult {
			Executive::apply_extrinsic(extrinsic)
		}

		fn finalize_block() -> <Block as BlockT>::Header {
			Executive::finalize_block()
		}

		fn inherent_extrinsics(data: sp_inherents::InherentData) ->
			Vec<<Block as BlockT>::Extrinsic> {
			data.create_extrinsics()
		}

		fn check_inherents(
			block: Block,
			data: sp_inherents::InherentData,
		) -> sp_inherents::CheckInherentsResult {
			data.check_extrinsics(&block)
		}

		fn random_seed() -> <Block as BlockT>::Hash {
			RandomnessCollectiveFlip::random_seed()
		}
	}

	impl sp_transaction_pool::runtime_api::TaggedTransactionQueue<Block> for Runtime {
		fn validate_transaction(
			source: TransactionSource,
			tx: <Block as BlockT>::Extrinsic,
		) -> TransactionValidity {
			Executive::validate_transaction(source, tx)
		}
	}

	impl sp_offchain::OffchainWorkerApi<Block> for Runtime {
		fn offchain_worker(header: &<Block as BlockT>::Header) {
			Executive::offchain_worker(header)
		}
	}

	impl sp_consensus_aura::AuraApi<Block, AuraId> for Runtime {
		fn slot_duration() -> u64 {
			Aura::slot_duration()
		}

		fn authorities() -> Vec<AuraId> {
			Aura::authorities()
		}
	}

	impl sp_session::SessionKeys<Block> for Runtime {
		fn generate_session_keys(seed: Option<Vec<u8>>) -> Vec<u8> {
			opaque::SessionKeys::generate(seed)
		}

		fn decode_session_keys(
			encoded: Vec<u8>,
		) -> Option<Vec<(Vec<u8>, KeyTypeId)>> {
			opaque::SessionKeys::decode_into_raw_public_keys(&encoded)
		}
	}

	impl fg_primitives::GrandpaApi<Block> for Runtime {
		fn grandpa_authorities() -> GrandpaAuthorityList {
			Grandpa::grandpa_authorities()
		}

		fn submit_report_equivocation_unsigned_extrinsic(
			_equivocation_proof: fg_primitives::EquivocationProof<
				<Block as BlockT>::Hash,
				NumberFor<Block>,
			>,
			_key_owner_proof: fg_primitives::OpaqueKeyOwnershipProof,
		) -> Option<()> {
			None
		}

		fn generate_key_ownership_proof(
			_set_id: fg_primitives::SetId,
			_authority_id: GrandpaId,
		) -> Option<fg_primitives::OpaqueKeyOwnershipProof> {
			// NOTE: this is the only implementation possible since we've
			// defined our key owner proof type as a bottom type (i.e. a type
			// with no values).
			None
		}
	}

	impl frame_system_rpc_runtime_api::AccountNonceApi<Block, AccountId, Index> for Runtime {
		fn account_nonce(account: AccountId) -> Index {
			System::account_nonce(account)
		}
	}

	impl pallet_transaction_payment_rpc_runtime_api::TransactionPaymentApi<Block, Balance>
		for Runtime {
		fn query_info(
			uxt: <Block as BlockT>::Extrinsic,
			len: u32,
		) -> pallet_transaction_payment_rpc_runtime_api::RuntimeDispatchInfo<Balance> {
			TransactionPayment::query_info(uxt, len)
		}
		fn query_fee_details(
			uxt: <Block as BlockT>::Extrinsic,
			len: u32,
		) -> pallet_transaction_payment::FeeDetails<Balance> {
			TransactionPayment::query_fee_details(uxt, len)
		}
	}

	#[cfg(feature = "runtime-benchmarks")]
	impl frame_benchmarking::Benchmark<Block> for Runtime {
		fn dispatch_benchmark(
			config: frame_benchmarking::BenchmarkConfig
		) -> Result<Vec<frame_benchmarking::BenchmarkBatch>, sp_runtime::RuntimeString> {
			use frame_benchmarking::{Benchmarking, BenchmarkBatch, add_benchmark, TrackedStorageKey};

			use frame_system_benchmarking::Module as SystemBench;
			impl frame_system_benchmarking::Config for Runtime {}

			let whitelist: Vec<TrackedStorageKey> = vec![
				// Block Number
				hex_literal::hex!("26aa394eea5630e07c48ae0c9558cef702a5c1b19ab7a04f536c519aca4983ac")
					.to_vec().into(),
				// Total Issuance
				hex_literal::hex!("c2261276cc9d1f8598ea4b6a74b15c2f57c875e4cff74148e4628f264b974c80")
					.to_vec().into(),
				// Execution Phase
				hex_literal::hex!("26aa394eea5630e07c48ae0c9558cef7ff553b5a9862a516939d82b3d3d8661a")
					.to_vec().into(),
				// Event Count
				hex_literal::hex!("26aa394eea5630e07c48ae0c9558cef70a98fdbe9ce6c55837576c60c7af3850")
					.to_vec().into(),
				// System Events
				hex_literal::hex!("26aa394eea5630e07c48ae0c9558cef780d41e5e16056765bc8461851072c9d7")
					.to_vec().into(),
			];

			let mut batches = Vec::<BenchmarkBatch>::new();
			let params = (&config, &whitelist);

			add_benchmark!(params, batches, frame_system, SystemBench::<Runtime>);
			add_benchmark!(params, batches, pallet_balances, Balances);
			add_benchmark!(params, batches, pallet_timestamp, Timestamp);

			if batches.is_empty() { return Err("Benchmark not found for this pallet.".into()) }
			Ok(batches)
		}
	}
}<|MERGE_RESOLUTION|>--- conflicted
+++ resolved
@@ -455,7 +455,6 @@
     type WeightInfo = ();
 }
 
-<<<<<<< HEAD
 parameter_types! {
 	pub const CouncilMotionDuration: BlockNumber = 7 * DAYS;
 	pub const CouncilMaxProposals: u32 = 100;
@@ -483,7 +482,8 @@
 impl pallet_runtime_upgrade::Config for Runtime {
 	type Event = Event;
 	type SetCodeOrigin = EnsureRootOrCouncilApproval;
-=======
+}
+
 pub struct AuraAccountAdapter;
 use sp_runtime::ConsensusEngineId;
 
@@ -510,7 +510,6 @@
     type UncleGenerations = UncleGenerations;
     type FilterUncle = ();
     type EventHandler = ();
->>>>>>> 4053a393
 }
 
 // Create the runtime by composing the FRAME pallets that were previously configured.
