--- conflicted
+++ resolved
@@ -756,14 +756,7 @@
     frame_system::ChainContext<Runtime>,
     Runtime,
     AllPalletsWithSystem,
-<<<<<<< HEAD
     pallet_smart_contract::migration::v5::ContractMigrationV5<Runtime>,
-=======
-    (
-        pallet_tfgrid::nodes_migration::v9::FixFarmNodeIndexMap<Runtime>,
-        pallet_tfgrid::farm_migration::v10::FixFarmingPolicy<Runtime>,
-    ),
->>>>>>> dbf47514
 >;
 
 impl_runtime_apis! {
