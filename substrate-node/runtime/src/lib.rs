#![cfg_attr(not(feature = "std"), no_std)]
// `construct_runtime!` does a lot of recursion and requires us to increase the limit to 256.
#![recursion_limit = "256"]

// Make the WASM binary available.
#[cfg(feature = "std")]
include!(concat!(env!("OUT_DIR"), "/wasm_binary.rs"));

use constants::fee::WeightToFeeStruct;
use pallet_grandpa::fg_primitives;
use pallet_grandpa::{AuthorityId as GrandpaId, AuthorityList as GrandpaAuthorityList};
use sp_api::impl_runtime_apis;
use sp_consensus_aura::sr25519::AuthorityId as AuraId;
use sp_core::{crypto::KeyTypeId, Encode, OpaqueMetadata};
use sp_runtime::traits::{
    AccountIdLookup, BlakeTwo256, Block as BlockT, IdentifyAccount, NumberFor, OpaqueKeys,
    SaturatedConversion, Verify,
};
use sp_runtime::{
    create_runtime_str, generic, impl_opaque_keys,
    transaction_validity::{TransactionSource, TransactionValidity},
    ApplyExtrinsicResult, MultiSignature,
};
use sp_std::convert::{TryFrom, TryInto};
use sp_std::{cmp::Ordering, prelude::*};
#[cfg(feature = "std")]
use sp_version::NativeVersion;
use sp_version::RuntimeVersion;
use tfchain_support::traits::ChangeNode;

// A few exports that help ease life for downstream crates.
pub use frame_support::{
    construct_runtime, parameter_types,
    traits::{ConstU8, EnsureOneOf, FindAuthor, KeyOwnerProofSystem, PrivilegeCmp, Randomness},
    weights::{
        constants::{BlockExecutionWeight, ExtrinsicBaseWeight, RocksDbWeight, WEIGHT_PER_SECOND},
        ConstantMultiplier, IdentityFee, Weight,
    },
    StorageValue,
};
pub use frame_system::Call as SystemCall;
use frame_system::EnsureRoot;
use log;
pub use pallet_balances::Call as BalancesCall;
pub use pallet_collective;
pub use pallet_membership;
pub use pallet_timestamp::Call as TimestampCall;
#[cfg(any(feature = "std", test))]
pub use sp_runtime::BuildStorage;
pub use sp_runtime::{Perbill, Permill};

use pallet_transaction_payment::CurrencyAdapter;

pub mod impls;

/// Import the template pallet.
pub use pallet_tfgrid;

pub use pallet_smart_contract;

pub use pallet_tft_bridge;

pub use pallet_tft_price;

pub use pallet_session;

pub use pallet_burning;

pub use pallet_kvstore;

pub use pallet_runtime_upgrade;

pub use pallet_validator;

pub use pallet_dao;

/// An index to a block.
pub type BlockNumber = u32;

/// Alias to 512-bit hash when used in the context of a transaction signature on the chain.
pub type Signature = MultiSignature;

/// Some way of identifying an account on the chain. We intentionally make it equivalent
/// to the public key of our transaction signing scheme.
pub type AccountId = <<Signature as Verify>::Signer as IdentifyAccount>::AccountId;

/// The type for looking up accounts. We don't expect more than 4 billion of them, but you
/// never know...
pub type AccountIndex = u32;

/// Balance of an account.
pub type Balance = u128;

/// Index of a transaction in the chain.
pub type Index = u32;

/// A hash of some data used by the chain.
pub type Hash = sp_core::H256;

/// Opaque types. These are used by the CLI to instantiate machinery that don't need to know
/// the specifics of the runtime. They can then be made to be agnostic over specific formats
/// of data like extrinsics, allowing for them to continue syncing the network through upgrades
/// to even the core data structures.
pub mod opaque {
    use super::*;

    pub use sp_runtime::OpaqueExtrinsic as UncheckedExtrinsic;

    /// Opaque block header type.
    pub type Header = generic::Header<BlockNumber, BlakeTwo256>;
    /// Opaque block type.
    pub type Block = generic::Block<Header, UncheckedExtrinsic>;
    /// Opaque block identifier type.
    pub type BlockId = generic::BlockId<Block>;

    impl_opaque_keys! {
        pub struct SessionKeys {
            pub aura: Aura,
            pub grandpa: Grandpa,
        }
    }
}

impl_opaque_keys! {
    pub struct SessionKeys {
        pub grandpa: Grandpa,
        pub aura: Aura,
    }
}

pub fn session_keys(aura: AuraId, grandpa: GrandpaId) -> SessionKeys {
    SessionKeys { aura, grandpa }
}

/// Constant values used within the runtime.
pub mod constants;

pub const VERSION: RuntimeVersion = RuntimeVersion {
    spec_name: create_runtime_str!("substrate-threefold"),
    impl_name: create_runtime_str!("substrate-threefold"),
    authoring_version: 1,
    spec_version: 117,
    impl_version: 1,
    apis: RUNTIME_API_VERSIONS,
    transaction_version: 2,
    state_version: 0,
};

/// This determines the average expected block time that we are targeting.
/// Blocks will be produced at a minimum duration defined by `SLOT_DURATION`.
/// `SLOT_DURATION` is picked up by `pallet_timestamp` which is in turn picked
/// up by `pallet_aura` to implement `fn slot_duration()`.
///
/// Change this to adjust the block time.
pub const MILLISECS_PER_BLOCK: u64 = 6000;

pub const SLOT_DURATION: u64 = MILLISECS_PER_BLOCK;

// Time is measured by number of blocks.
pub const MINUTES: BlockNumber = 60_000 / (MILLISECS_PER_BLOCK as BlockNumber);
pub const HOURS: BlockNumber = MINUTES * 60;
pub const DAYS: BlockNumber = HOURS * 24;

/// The version information used to identify this runtime when compiled natively.
#[cfg(feature = "std")]
pub fn native_version() -> NativeVersion {
    NativeVersion {
        runtime_version: VERSION,
        can_author_with: Default::default(),
    }
}

const NORMAL_DISPATCH_RATIO: Perbill = Perbill::from_percent(75);

parameter_types! {
    pub const Version: RuntimeVersion = VERSION;
    pub const BlockHashCount: BlockNumber = 2400;
    /// We allow for 2 seconds of compute with a 6 second average block time.
    pub BlockWeights: frame_system::limits::BlockWeights = frame_system::limits::BlockWeights
        ::with_sensible_defaults(2 * WEIGHT_PER_SECOND, NORMAL_DISPATCH_RATIO);
    pub BlockLength: frame_system::limits::BlockLength = frame_system::limits::BlockLength
        ::max_with_normal_ratio(5 * 1024 * 1024, NORMAL_DISPATCH_RATIO);
    pub const SS58Prefix: u8 = 42;
    pub const MaximumBlockWeight: Weight = 2 * WEIGHT_PER_SECOND;

    pub MaximumSchedulerWeight: Weight = Perbill::from_percent(80) * MaximumBlockWeight::get();
    pub const MaxScheduledPerBlock: u32 = 50;
    pub const NoPreimagePostponement: Option<BlockNumber> = Some(10);
}

// Configure FRAME pallets to include in runtime.

impl frame_system::Config for Runtime {
    /// The basic call filter to use in dispatchable.
    type BaseCallFilter = frame_support::traits::Everything;
    /// Block & extrinsics weights: base values and limits.
    type BlockWeights = BlockWeights;
    /// The maximum length of a block (in bytes).
    type BlockLength = BlockLength;
    /// The identifier used to distinguish between accounts.
    type AccountId = AccountId;
    /// The aggregated dispatch type that is available for extrinsics.
    type Call = Call;
    /// The lookup mechanism to get account ID from whatever is passed in dispatchers.
    type Lookup = AccountIdLookup<AccountId, ()>;
    /// The index type for storing how many extrinsics an account has signed.
    type Index = Index;
    /// The index type for blocks.
    type BlockNumber = BlockNumber;
    /// The type for hashing blocks and tries.
    type Hash = Hash;
    /// The hashing algorithm used.
    type Hashing = BlakeTwo256;
    /// The header type.
    type Header = generic::Header<BlockNumber, BlakeTwo256>;
    /// The ubiquitous event type.
    type Event = Event;
    /// The ubiquitous origin type.
    type Origin = Origin;
    /// Maximum number of block number to block hash mappings to keep (oldest pruned first).
    type BlockHashCount = BlockHashCount;
    /// The weight of database operations that the runtime can invoke.
    type DbWeight = RocksDbWeight;
    /// Version of the runtime.
    type Version = Version;
    /// Converts a module to the index of the module in `construct_runtime!`.
    ///
    /// This type is being generated by `construct_runtime!`.
    type PalletInfo = PalletInfo;
    /// What to do if a new account is created.
    type OnNewAccount = ();
    /// What to do if an account is fully reaped from the system.
    type OnKilledAccount = ();
    /// The data to be stored in an account.
    type AccountData = pallet_balances::AccountData<Balance>;
    /// Weight information for the extrinsics of this pallet.
    type SystemWeightInfo = ();
    /// This is used as an identifier of the chain. 42 is the generic substrate prefix.
    type SS58Prefix = SS58Prefix;
    /// The set code logic, just the default since we're not a parachain.
    type OnSetCode = ();
    type MaxConsumers = frame_support::traits::ConstU32<16>;
}

parameter_types! {
    pub const MaxAuthorities: u32  = 100;
}

impl pallet_aura::Config for Runtime {
    type AuthorityId = AuraId;
    type DisabledValidators = ();
    type MaxAuthorities = MaxAuthorities;
}

impl pallet_grandpa::Config for Runtime {
    type Event = Event;
    type Call = Call;

    type KeyOwnerProofSystem = ();

    type KeyOwnerProof =
        <Self::KeyOwnerProofSystem as KeyOwnerProofSystem<(KeyTypeId, GrandpaId)>>::Proof;

    type KeyOwnerIdentification = <Self::KeyOwnerProofSystem as KeyOwnerProofSystem<(
        KeyTypeId,
        GrandpaId,
    )>>::IdentificationTuple;

    type HandleEquivocation = ();

    type WeightInfo = ();
    type MaxAuthorities = MaxAuthorities;
}

parameter_types! {
    pub const MinimumPeriod: u64 = SLOT_DURATION / 2;
}

impl pallet_timestamp::Config for Runtime {
    /// A timestamp: milliseconds since the unix epoch.
    type Moment = u64;
    type OnTimestampSet = Aura;
    type MinimumPeriod = MinimumPeriod;
    type WeightInfo = ();
}

parameter_types! {
    pub const ExistentialDeposit: u128 = 500;
    pub const MaxLocks: u32 = 50;
    pub const MaxReserves: u32 = 50;
}

impl pallet_balances::Config for Runtime {
    type MaxLocks = MaxLocks;
    type MaxReserves = MaxReserves;
    type ReserveIdentifier = [u8; 8];
    /// The type for recording an account's balance.
    type Balance = Balance;
    /// The ubiquitous event type.
    type Event = Event;
    type DustRemoval = ();
    type ExistentialDeposit = ExistentialDeposit;
    type AccountStore = System;
    type WeightInfo = pallet_balances::weights::SubstrateWeight<Runtime>;
}

parameter_types! {
    pub const TransactionByteFee: Balance = 1;
}

impl pallet_transaction_payment::Config for Runtime {
    type OnChargeTransaction = CurrencyAdapter<Balances, impls::DealWithFees<Runtime>>;
    type OperationalFeeMultiplier = ConstU8<5>;
    type WeightToFee = WeightToFeeStruct;
    type LengthToFee = ConstantMultiplier<Balance, TransactionByteFee>;
    type FeeMultiplierUpdate = ();
}

impl pallet_sudo::Config for Runtime {
    type Event = Event;
    type Call = Call;
}

pub type Serial = pallet_tfgrid::pallet::SerialNumberOf<Runtime>;
pub type Loc = pallet_tfgrid::pallet::LocationOf<Runtime>;
pub type PubConfig = pallet_tfgrid::pallet::PubConfigOf<Runtime>;
pub type Interface = pallet_tfgrid::pallet::InterfaceOf<Runtime>;

pub type TfgridNode = pallet_tfgrid::pallet::TfgridNode<Runtime>;

pub struct NodeChanged;
impl ChangeNode<Loc, PubConfig, Interface, Serial> for NodeChanged {
    fn node_changed(old_node: Option<&TfgridNode>, new_node: &TfgridNode) {
        Dao::node_changed(old_node, new_node)
    }

    fn node_deleted(node: &TfgridNode) {
        SmartContractModule::node_deleted(node);
        Dao::node_deleted(node);
    }
}

parameter_types! {
    pub const MaxFarmNameLength: u32 = 40;
    pub const MaxInterfaceIpsLength: u32 = 10;
    pub const MaxInterfacesLength: u32 = 10;
    pub const MaxFarmPublicIps: u32 = 512;
}

impl pallet_tfgrid::Config for Runtime {
    type Event = Event;
    type RestrictedOrigin = EnsureRootOrCouncilApproval;
    type WeightInfo = pallet_tfgrid::weights::SubstrateWeight<Runtime>;
    type NodeChanged = NodeChanged;
    type TermsAndConditions = pallet_tfgrid::terms_cond::TermsAndConditions<Runtime>;
    type TwinIp = pallet_tfgrid::twin::TwinIp<Runtime>;
    type MaxFarmNameLength = MaxFarmNameLength;
    type MaxFarmPublicIps = MaxFarmPublicIps;
    type FarmName = pallet_tfgrid::farm::FarmName<Runtime>;
    type PublicIP = pallet_tfgrid::pub_ip::PublicIP<Runtime>;
    type GatewayIP = pallet_tfgrid::pub_ip::GatewayIP<Runtime>;
    type IP4 = pallet_tfgrid::pub_config::IP4<Runtime>;
    type GW4 = pallet_tfgrid::pub_config::GW4<Runtime>;
    type IP6 = pallet_tfgrid::pub_config::IP6<Runtime>;
    type GW6 = pallet_tfgrid::pub_config::GW6<Runtime>;
    type Domain = pallet_tfgrid::pub_config::Domain<Runtime>;
    type MaxInterfacesLength = MaxInterfacesLength;
    type InterfaceName = pallet_tfgrid::interface::InterfaceName<Runtime>;
    type InterfaceMac = pallet_tfgrid::interface::InterfaceMac<Runtime>;
    type InterfaceIP = pallet_tfgrid::interface::InterfaceIp<Runtime>;
    type MaxInterfaceIpsLength = MaxInterfaceIpsLength;
    type CountryName = pallet_tfgrid::node::CountryName<Runtime>;
    type CityName = pallet_tfgrid::node::CityName<Runtime>;
    type Location = pallet_tfgrid::node::Location<Runtime>;
    type SerialNumber = pallet_tfgrid::node::SerialNumber<Runtime>;
}

parameter_types! {
    pub StakingPoolAccount: AccountId = get_staking_pool_account();
    pub BillingFrequency: u64 = 600;
    pub GracePeriod: u64 = (14 * DAYS).into();
    pub DistributionFrequency: u16 = 24;
    pub RetryInterval: u32 = 20;
    pub MaxNameContractNameLength: u32 = 64;
    pub MaxDeploymentDataLength: u32 = 512;
}

pub fn get_staking_pool_account() -> AccountId {
    // decoded public key from staking pool account 5CNposRewardAccount11111111111111111111111111FSU
    AccountId::from([
        13, 209, 209, 166, 229, 163, 90, 168, 199, 245, 229, 126, 30, 221, 12, 63, 189, 106, 191,
        46, 170, 142, 244, 37, 72, 152, 110, 84, 162, 86, 32, 0,
    ])
}

impl pallet_smart_contract::Config for Runtime {
    type Event = Event;
    type Currency = Balances;
    type StakingPoolAccount = StakingPoolAccount;
    type BillingFrequency = BillingFrequency;
    type DistributionFrequency = DistributionFrequency;
    type GracePeriod = GracePeriod;
    type WeightInfo = pallet_smart_contract::weights::SubstrateWeight<Runtime>;
    type NodeChanged = NodeChanged;
    type AuthorityId = pallet_smart_contract::crypto::AuthId;
    type Call = Call;
    type MaxNameContractNameLength = MaxNameContractNameLength;
    type NameContractName = pallet_smart_contract::name_contract::NameContractName<Runtime>;
    type RestrictedOrigin = EnsureRootOrCouncilApproval;
    type MaxDeploymentDataLength = MaxDeploymentDataLength;
    type MaxNodeContractPublicIps = MaxFarmPublicIps;
    type Burn = ();
}

impl pallet_tft_bridge::Config for Runtime {
    type Event = Event;
    type Currency = Balances;
    type Burn = ();
    type RestrictedOrigin = EnsureRootOrCouncilApproval;
    type RetryInterval = RetryInterval;
}

impl pallet_burning::Config for Runtime {
    type Event = Event;
    type Currency = Balances;
    type Burn = ();
}

impl pallet_kvstore::Config for Runtime {
    type Event = Event;
}

impl pallet_tft_price::Config for Runtime {
    type AuthorityId = pallet_tft_price::AuthId;
    type Call = Call;
    type Event = Event;
    type RestrictedOrigin = EnsureRootOrCouncilApproval;
}

impl pallet_validator::Config for Runtime {
    type Event = Event;
    type CouncilOrigin = EnsureRootOrCouncilApproval;
    type Currency = Balances;
}

parameter_types! {
    pub MinAuthorities: u32 = 1;
}

impl validatorset::Config for Runtime {
    type Event = Event;
    type AddRemoveOrigin = EnsureRootOrCouncilApproval;
    type MinAuthorities = MinAuthorities;
}

parameter_types! {
    pub const DaoMotionDuration: BlockNumber = 7 * DAYS;
    pub const MinVetos: u32 = 3;
}

impl pallet_dao::Config for Runtime {
    type Event = Event;
    type CouncilOrigin = EnsureRootOrCouncilApproval;
    type Proposal = Call;
    type MotionDuration = DaoMotionDuration;
    type Tfgrid = TfgridModule;
    type NodeChanged = NodeChanged;
    type WeightInfo = pallet_dao::weights::SubstrateWeight<Runtime>;
    type MinVetos = MinVetos;
}

/// Special `FullIdentificationOf` implementation that is returning for every input `Some(Default::default())`.
pub struct FullIdentificationOf;
impl sp_runtime::traits::Convert<AccountId, Option<()>> for FullIdentificationOf {
    fn convert(_: AccountId) -> Option<()> {
        Some(Default::default())
    }
}

impl pallet_session::historical::Config for Runtime {
    type FullIdentification = ();
    type FullIdentificationOf = FullIdentificationOf;
}

/// Special `ValidatorIdOf` implementation that is just returning the input as result.
pub struct ValidatorIdOf;
impl sp_runtime::traits::Convert<AccountId, Option<AccountId>> for ValidatorIdOf {
    fn convert(a: AccountId) -> Option<AccountId> {
        Some(a)
    }
}

parameter_types! {
    pub const Period: u32 = 60 * MINUTES;
    pub const Offset: u32 = 0;
}

impl pallet_session::Config for Runtime {
    type ValidatorId = <Self as frame_system::Config>::AccountId;
    type ValidatorIdOf = validatorset::ValidatorOf<Self>;
    type ShouldEndSession = pallet_session::PeriodicSessions<Period, Offset>;
    type NextSessionRotation = pallet_session::PeriodicSessions<Period, Offset>;
    type SessionManager = ValidatorSet;
    type SessionHandler = <opaque::SessionKeys as OpaqueKeys>::KeyTypeIdProviders;
    type Keys = opaque::SessionKeys;
    type WeightInfo = ();
    type Event = Event;
    // type DisabledValidatorsThreshold = ();
}

pub type SignedPayload = generic::SignedPayload<Call, SignedExtra>;
impl<LocalCall> frame_system::offchain::CreateSignedTransaction<LocalCall> for Runtime
where
    Call: From<LocalCall>,
{
    fn create_transaction<C: frame_system::offchain::AppCrypto<Self::Public, Self::Signature>>(
        call: Call,
        public: <Signature as sp_runtime::traits::Verify>::Signer,
        account: AccountId,
        index: Index,
    ) -> Option<(
        Call,
        <UncheckedExtrinsic as sp_runtime::traits::Extrinsic>::SignaturePayload,
    )> {
        let period = BlockHashCount::get() as u64;
        let current_block = System::block_number()
            .saturated_into::<u64>()
            .saturating_sub(1);
        let tip = 0;
        let extra: SignedExtra = (
            frame_system::CheckNonZeroSender::<Runtime>::new(),
            frame_system::CheckSpecVersion::<Runtime>::new(),
            frame_system::CheckTxVersion::<Runtime>::new(),
            frame_system::CheckGenesis::<Runtime>::new(),
            frame_system::CheckEra::<Runtime>::from(generic::Era::mortal(period, current_block)),
            frame_system::CheckNonce::<Runtime>::from(index),
            frame_system::CheckWeight::<Runtime>::new(),
            pallet_transaction_payment::ChargeTransactionPayment::<Runtime>::from(tip),
        );

        #[cfg_attr(not(feature = "std"), allow(unused_variables))]
        let raw_payload = SignedPayload::new(call, extra)
            .map_err(|e| {
                log::error!("SignedPayload error: {:?}", e);
            })
            .ok()?;

        let signature = raw_payload.using_encoded(|payload| C::sign(payload, public))?;

        let address = account;
        let (call, extra, _) = raw_payload.deconstruct();
        Some((
            call,
            (sp_runtime::MultiAddress::Id(address), signature, extra),
        ))
    }
}

impl frame_system::offchain::SigningTypes for Runtime {
    type Public = <Signature as sp_runtime::traits::Verify>::Signer;
    type Signature = Signature;
}

impl<C> frame_system::offchain::SendTransactionTypes<C> for Runtime
where
    Call: From<C>,
{
    type OverarchingCall = Call;
    type Extrinsic = UncheckedExtrinsic;
}

/// Used the compare the privilege of an origin inside the scheduler.
pub struct OriginPrivilegeCmp;

impl PrivilegeCmp<OriginCaller> for OriginPrivilegeCmp {
    fn cmp_privilege(left: &OriginCaller, right: &OriginCaller) -> Option<Ordering> {
        if left == right {
            return Some(Ordering::Equal);
        }

        match (left, right) {
            // Root is greater than anything.
            (OriginCaller::system(frame_system::RawOrigin::Root), _) => Some(Ordering::Greater),
            // Check which one has more yes votes.
            (
                OriginCaller::Council(pallet_collective::RawOrigin::Members(l_yes_votes, l_count)),
                OriginCaller::Council(pallet_collective::RawOrigin::Members(r_yes_votes, r_count)),
            ) => Some((l_yes_votes * r_count).cmp(&(r_yes_votes * l_count))),
            // For every other origin we don't care, as they are not used for `ScheduleOrigin`.
            _ => None,
        }
    }
}

impl pallet_scheduler::Config for Runtime {
    type Event = Event;
    type Origin = Origin;
    type PalletsOrigin = OriginCaller;
    type Call = Call;
    type MaximumWeight = MaximumSchedulerWeight;
    type ScheduleOrigin = frame_system::EnsureRoot<AccountId>;
    type MaxScheduledPerBlock = MaxScheduledPerBlock;
    type WeightInfo = ();
    type OriginPrivilegeCmp = OriginPrivilegeCmp;
    type PreimageProvider = ();
    type NoPreimagePostponement = NoPreimagePostponement;
}

parameter_types! {
    pub const CouncilMotionDuration: BlockNumber = 2 * HOURS;
    pub const CouncilMaxProposals: u32 = 100;
    pub const CouncilMaxMembers: u32 = 100;
}

type CouncilCollective = pallet_collective::Instance1;
impl pallet_collective::Config<CouncilCollective> for Runtime {
    type Origin = Origin;
    type Proposal = Call;
    type Event = Event;
    type MotionDuration = CouncilMotionDuration;
    type MaxProposals = CouncilMaxProposals;
    type MaxMembers = CouncilMaxMembers;
    type DefaultVote = pallet_collective::PrimeDefaultVote;
    type WeightInfo = ();
}

impl pallet_membership::Config<pallet_membership::Instance1> for Runtime {
    type Event = Event;
    type AddOrigin = EnsureRootOrCouncilApproval;
    type RemoveOrigin = EnsureRootOrCouncilApproval;
    type SwapOrigin = EnsureRootOrCouncilApproval;
    type ResetOrigin = EnsureRootOrCouncilApproval;
    type PrimeOrigin = EnsureRootOrCouncilApproval;
    type MembershipInitialized = Council;
    type MembershipChanged = MembershipChangedGroup;
    type MaxMembers = CouncilMaxMembers;
    type WeightInfo = pallet_membership::weights::SubstrateWeight<Runtime>;
}

use frame_support::traits::ChangeMembers;

pub struct MembershipChangedGroup;
impl ChangeMembers<AccountId> for MembershipChangedGroup {
    fn change_members_sorted(
        incoming: &[AccountId],
        outgoing: &[AccountId],
        sorted_new: &[AccountId],
    ) {
        Council::change_members_sorted(incoming, outgoing, sorted_new);
        // Validator::change_members_sorted(incoming, outgoing, sorted_new);
    }
}

type EnsureRootOrCouncilApproval = EnsureOneOf<
    EnsureRoot<AccountId>,
    pallet_collective::EnsureProportionAtLeast<AccountId, CouncilCollective, 3, 5>,
>;

impl pallet_runtime_upgrade::Config for Runtime {
    type SetCodeOrigin = EnsureRootOrCouncilApproval;
}

pub struct AuraAccountAdapter;
use sp_runtime::ConsensusEngineId;

impl FindAuthor<AccountId> for AuraAccountAdapter {
    fn find_author<'a, I>(digests: I) -> Option<AccountId>
    where
        I: 'a + IntoIterator<Item = (ConsensusEngineId, &'a [u8])>,
    {
        if let Some(index) = pallet_aura::Pallet::<Runtime>::find_author(digests) {
            let validator = pallet_session::Pallet::<Runtime>::validators()[index as usize].clone();
            Some(validator)
        } else {
            None
        }
    }
}

parameter_types! {
    pub const UncleGenerations: u32 = 0;
}

impl pallet_authorship::Config for Runtime {
    type FindAuthor = AuraAccountAdapter;
    type UncleGenerations = UncleGenerations;
    type FilterUncle = ();
    type EventHandler = ();
}

impl pallet_randomness_collective_flip::Config for Runtime {}

impl pallet_utility::Config for Runtime {
    type Event = Event;
    type Call = Call;
    type PalletsOrigin = OriginCaller;
    type WeightInfo = pallet_utility::weights::SubstrateWeight<Runtime>;
}

// Create the runtime by composing the FRAME pallets that were previously configured.
construct_runtime!(
    pub enum Runtime where
        Block = Block,
        NodeBlock = opaque::Block,
        UncheckedExtrinsic = UncheckedExtrinsic
    {
        System: frame_system::{Pallet, Call, Config, Storage, Event<T>},
        RandomnessCollectiveFlip: pallet_randomness_collective_flip::{Pallet, Storage},
        Timestamp: pallet_timestamp::{Pallet, Call, Storage, Inherent},
        Balances: pallet_balances::{Pallet, Call, Storage, Config<T>, Event<T>},
        ValidatorSet: validatorset::{Pallet, Call, Storage, Event<T>, Config<T>},
        Session: pallet_session::{Pallet, Call, Storage, Event, Config<T>},
        Aura: pallet_aura::{Pallet, Config<T>},
        Grandpa: pallet_grandpa::{Pallet, Call, Storage, Config, Event},
        TransactionPayment: pallet_transaction_payment::{Pallet, Storage},
        Sudo: pallet_sudo::{Pallet, Call, Config<T>, Storage, Event<T>},
        Authorship: pallet_authorship::{Pallet, Call, Storage, Inherent},
        TfgridModule: pallet_tfgrid::{Pallet, Call, Storage, Event<T>, Config<T>},
        SmartContractModule: pallet_smart_contract::{Pallet, Call, Config, Storage, Event<T>},
        TFTBridgeModule: pallet_tft_bridge::{Pallet, Call, Config<T>, Storage, Event<T>},
        TFTPriceModule: pallet_tft_price::{Pallet, Call, Storage, Config<T>, Event<T>},
        Scheduler: pallet_scheduler::{Pallet, Call, Storage, Event<T>},
        BurningModule: pallet_burning::{Pallet, Call, Storage, Event<T>},
        TFKVStore: pallet_kvstore::{Pallet, Call, Storage, Event<T>},
        Council: pallet_collective::<Instance1>::{Pallet, Call, Storage, Origin<T>, Event<T>, Config<T>},
        CouncilMembership: pallet_membership::<Instance1>::{Pallet, Call, Storage, Event<T>, Config<T>},
        RuntimeUpgrade: pallet_runtime_upgrade::{Pallet, Call},
        Validator: pallet_validator::{Pallet, Call, Storage, Event<T>},
        Dao: pallet_dao::{Pallet, Call, Storage, Event<T>},
        Utility: pallet_utility::{Pallet, Call, Event},
    }
);

/// The address format for describing accounts.
pub type Address = sp_runtime::MultiAddress<AccountId, ()>;
/// Block header type as expected by this runtime.
pub type Header = generic::Header<BlockNumber, BlakeTwo256>;
/// Block type as expected by this runtime.
pub type Block = generic::Block<Header, UncheckedExtrinsic>;
/// A Block signed with a Justification
pub type SignedBlock = generic::SignedBlock<Block>;
/// BlockId type as expected by this runtime.
pub type BlockId = generic::BlockId<Block>;
/// The SignedExtension to the basic transaction logic.
pub type SignedExtra = (
    frame_system::CheckNonZeroSender<Runtime>,
    frame_system::CheckSpecVersion<Runtime>,
    frame_system::CheckTxVersion<Runtime>,
    frame_system::CheckGenesis<Runtime>,
    frame_system::CheckEra<Runtime>,
    frame_system::CheckNonce<Runtime>,
    frame_system::CheckWeight<Runtime>,
    pallet_transaction_payment::ChargeTransactionPayment<Runtime>,
);
/// Unchecked extrinsic type as expected by this runtime.
pub type UncheckedExtrinsic = generic::UncheckedExtrinsic<Address, Call, Signature, SignedExtra>;
/// Extrinsic type that has already been checked.
pub type CheckedExtrinsic = generic::CheckedExtrinsic<AccountId, Call, SignedExtra>;
/// Executive: handles dispatch to the various modules.
pub type Executive = frame_executive::Executive<
    Runtime,
    Block,
    frame_system::ChainContext<Runtime>,
    Runtime,
    AllPalletsWithSystem,
    (
<<<<<<< HEAD
        pallet_tfgrid::grid_migration::v10::GridMigration<Runtime>,
        pallet_smart_contract::migration::v5::ContractMigrationV5<Runtime>,
    ),
=======
        pallet_smart_contract::migrations::v6::ContractMigrationV5<Runtime>,
        pallet_tfgrid::migrations::v10::FixFarmNodeIndexMap<Runtime>,
        pallet_tfgrid::migrations::v11::FixFarmingPolicy<Runtime>,
    )
>>>>>>> 7b91d112
>;

impl_runtime_apis! {
    impl sp_api::Core<Block> for Runtime {
        fn version() -> RuntimeVersion {
            VERSION
        }

        fn execute_block(block: Block) {
            Executive::execute_block(block)
        }

        fn initialize_block(header: &<Block as BlockT>::Header) {
            Executive::initialize_block(header)
        }
    }

    impl sp_api::Metadata<Block> for Runtime {
        fn metadata() -> OpaqueMetadata {
            OpaqueMetadata::new(Runtime::metadata().into())
        }
    }

    impl sp_block_builder::BlockBuilder<Block> for Runtime {
        fn apply_extrinsic(extrinsic: <Block as BlockT>::Extrinsic) -> ApplyExtrinsicResult {
            Executive::apply_extrinsic(extrinsic)
        }

        fn finalize_block() -> <Block as BlockT>::Header {
            Executive::finalize_block()
        }

        fn inherent_extrinsics(data: sp_inherents::InherentData) ->
            Vec<<Block as BlockT>::Extrinsic> {
            data.create_extrinsics()
        }

        fn check_inherents(
            block: Block,
            data: sp_inherents::InherentData,
        ) -> sp_inherents::CheckInherentsResult {
            data.check_extrinsics(&block)
        }

        // fn random_seed() -> <Block as BlockT>::Hash {
        // 	RandomnessCollectiveFlip::random_seed().0
        // }
    }

    impl sp_transaction_pool::runtime_api::TaggedTransactionQueue<Block> for Runtime {
        fn validate_transaction(
            source: TransactionSource,
            tx: <Block as BlockT>::Extrinsic,
            block_hash: <Block as BlockT>::Hash,
        ) -> TransactionValidity {
            Executive::validate_transaction(source, tx, block_hash)
        }
    }

    impl sp_offchain::OffchainWorkerApi<Block> for Runtime {
        fn offchain_worker(header: &<Block as BlockT>::Header) {
            Executive::offchain_worker(header)
        }
    }

    impl sp_consensus_aura::AuraApi<Block, AuraId> for Runtime {
        fn slot_duration() -> sp_consensus_aura::SlotDuration {
            sp_consensus_aura::SlotDuration::from_millis(Aura::slot_duration())
        }

        fn authorities() -> Vec<AuraId> {
            Aura::authorities().into_inner()
        }
    }

    impl sp_session::SessionKeys<Block> for Runtime {
        fn generate_session_keys(seed: Option<Vec<u8>>) -> Vec<u8> {
            opaque::SessionKeys::generate(seed)
        }

        fn decode_session_keys(
            encoded: Vec<u8>,
        ) -> Option<Vec<(Vec<u8>, KeyTypeId)>> {
            opaque::SessionKeys::decode_into_raw_public_keys(&encoded)
        }
    }

    impl fg_primitives::GrandpaApi<Block> for Runtime {
        fn current_set_id() -> fg_primitives::SetId {
            Grandpa::current_set_id()
        }

        fn grandpa_authorities() -> GrandpaAuthorityList {
            Grandpa::grandpa_authorities()
        }

        fn submit_report_equivocation_unsigned_extrinsic(
            _equivocation_proof: fg_primitives::EquivocationProof<
                <Block as BlockT>::Hash,
                NumberFor<Block>,
            >,
            _key_owner_proof: fg_primitives::OpaqueKeyOwnershipProof,
        ) -> Option<()> {
            None
        }

        fn generate_key_ownership_proof(
            _set_id: fg_primitives::SetId,
            _authority_id: GrandpaId,
        ) -> Option<fg_primitives::OpaqueKeyOwnershipProof> {
            // NOTE: this is the only implementation possible since we've
            // defined our key owner proof type as a bottom type (i.e. a type
            // with no values).
            None
        }
    }

    impl frame_system_rpc_runtime_api::AccountNonceApi<Block, AccountId, Index> for Runtime {
        fn account_nonce(account: AccountId) -> Index {
            System::account_nonce(account)
        }
    }

    impl pallet_transaction_payment_rpc_runtime_api::TransactionPaymentApi<Block, Balance>
        for Runtime {
        fn query_info(
            uxt: <Block as BlockT>::Extrinsic,
            len: u32,
        ) -> pallet_transaction_payment_rpc_runtime_api::RuntimeDispatchInfo<Balance> {
            TransactionPayment::query_info(uxt, len)
        }
        fn query_fee_details(
            uxt: <Block as BlockT>::Extrinsic,
            len: u32,
        ) -> pallet_transaction_payment::FeeDetails<Balance> {
            TransactionPayment::query_fee_details(uxt, len)
        }
    }

    #[cfg(feature = "runtime-benchmarks")]
    impl frame_benchmarking::Benchmark<Block> for Runtime {
        fn dispatch_benchmark(
            config: frame_benchmarking::BenchmarkConfig
        ) -> Result<Vec<frame_benchmarking::BenchmarkBatch>, sp_runtime::RuntimeString> {
            use frame_benchmarking::{Benchmarking, BenchmarkBatch, add_benchmark, TrackedStorageKey};

            use frame_system_benchmarking::Module as SystemBench;
            impl frame_system_benchmarking::Config for Runtime {}

            let whitelist: Vec<TrackedStorageKey> = vec![
                // Block Number
                hex_literal::hex!("26aa394eea5630e07c48ae0c9558cef702a5c1b19ab7a04f536c519aca4983ac")
                    .to_vec().into(),
                // Total Issuance
                hex_literal::hex!("c2261276cc9d1f8598ea4b6a74b15c2f57c875e4cff74148e4628f264b974c80")
                    .to_vec().into(),
                // Execution Phase
                hex_literal::hex!("26aa394eea5630e07c48ae0c9558cef7ff553b5a9862a516939d82b3d3d8661a")
                    .to_vec().into(),
                // Event Count
                hex_literal::hex!("26aa394eea5630e07c48ae0c9558cef70a98fdbe9ce6c55837576c60c7af3850")
                    .to_vec().into(),
                // System Events
                hex_literal::hex!("26aa394eea5630e07c48ae0c9558cef780d41e5e16056765bc8461851072c9d7")
                    .to_vec().into(),
            ];

            let mut batches = Vec::<BenchmarkBatch>::new();
            let params = (&config, &whitelist);

            add_benchmark!(params, batches, frame_system, SystemBench::<Runtime>);
            add_benchmark!(params, batches, pallet_balances, Balances);
            add_benchmark!(params, batches, pallet_timestamp, Timestamp);
            add_benchmark!(params, batches, pallet_tfgrid, TfgridModule);
            add_benchmark!(params, batches, pallet_smart_contract, SmartContractModule);
            add_benchmark!(params, batches, pallet_dao, Dao);

            if batches.is_empty() { return Err("Benchmark not found for this pallet.".into()) }
            Ok(batches)
        }
    }

    #[cfg(feature = "try-runtime")]
    impl frame_try_runtime::TryRuntime<Block> for Runtime {
        fn on_runtime_upgrade() -> (frame_support::weights::Weight, frame_support::weights::Weight) {
            log::info!("try-runtime::on_runtime_upgrade.");
            // NOTE: intentional unwrap: we don't want to propagate the error backwards, and want to
            // have a backtrace here. If any of the pre/post migration checks fail, we shall stop
            // right here and right now.
            let weight = Executive::try_runtime_upgrade().map_err(|err|{
                log::error!("try-runtime::on_runtime_upgrade failed with: {:?}", err);
                err
            }).unwrap();
            (weight, BlockWeights::get().max_block)
        }
        fn execute_block_no_check(block: Block) -> frame_support::weights::Weight {
            Executive::execute_block_no_check(block)
        }
    }
}<|MERGE_RESOLUTION|>--- conflicted
+++ resolved
@@ -764,16 +764,11 @@
     Runtime,
     AllPalletsWithSystem,
     (
-<<<<<<< HEAD
-        pallet_tfgrid::grid_migration::v10::GridMigration<Runtime>,
-        pallet_smart_contract::migration::v5::ContractMigrationV5<Runtime>,
-    ),
-=======
         pallet_smart_contract::migrations::v6::ContractMigrationV5<Runtime>,
         pallet_tfgrid::migrations::v10::FixFarmNodeIndexMap<Runtime>,
         pallet_tfgrid::migrations::v11::FixFarmingPolicy<Runtime>,
+        pallet_tfgrid::grid_migration::v12::GridMigration<Runtime>,
     )
->>>>>>> 7b91d112
 >;
 
 impl_runtime_apis! {
