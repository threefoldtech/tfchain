--- conflicted
+++ resolved
@@ -14,21 +14,12 @@
 use sp_runtime::traits::{
     AccountIdLookup, BlakeTwo256, Block as BlockT, IdentifyAccount, NumberFor, OpaqueKeys,
     SaturatedConversion, Verify,
-<<<<<<< HEAD
 };
 use sp_runtime::{
     create_runtime_str, generic, impl_opaque_keys,
     transaction_validity::{TransactionSource, TransactionValidity},
     ApplyExtrinsicResult, MultiSignature,
 };
-=======
-};
-use sp_runtime::{
-    create_runtime_str, generic, impl_opaque_keys,
-    transaction_validity::{TransactionSource, TransactionValidity},
-    ApplyExtrinsicResult, MultiSignature,
-};
->>>>>>> 46fc2102
 use sp_std::prelude::*;
 #[cfg(feature = "std")]
 use sp_version::NativeVersion;
@@ -151,11 +142,7 @@
     spec_name: create_runtime_str!("substrate-threefold"),
     impl_name: create_runtime_str!("substrate-threefold"),
     authoring_version: 1,
-<<<<<<< HEAD
-    spec_version: 61,
-=======
     spec_version: 62,
->>>>>>> 46fc2102
     impl_version: 1,
     apis: RUNTIME_API_VERSIONS,
     transaction_version: 1,
@@ -323,7 +310,6 @@
 
 pub struct NodeChanged;
 impl ChangeNode for NodeChanged {
-<<<<<<< HEAD
     fn node_changed(old_node: Option<&Node>, new_node: &Node) {
         Dao::node_changed(old_node, new_node)
     }
@@ -331,12 +317,6 @@
     fn node_deleted(node: &Node) {
         SmartContractModule::node_deleted(node);
         Dao::node_deleted(node);
-=======
-    fn node_changed(_old_node: Option<&Node>, _new_node: &Node) {}
-
-    fn node_deleted(node: &Node) {
-        SmartContractModule::node_deleted(node)
->>>>>>> 46fc2102
     }
 }
 
@@ -409,7 +389,6 @@
 impl validatorset::Config for Runtime {
     type Event = Event;
     type AddRemoveOrigin = EnsureRootOrCouncilApproval;
-<<<<<<< HEAD
 }
 
 parameter_types! {
@@ -426,8 +405,6 @@
     type NodeChanged = NodeChanged;
     type WeightInfo = pallet_dao::weights::SubstrateWeight<Runtime>;
     type MinVetos = MinVetos;
-=======
->>>>>>> 46fc2102
 }
 
 /// Special `FullIdentificationOf` implementation that is returning for every input `Some(Default::default())`.
@@ -645,10 +622,7 @@
         CouncilMembership: pallet_membership::<Instance1>::{Module, Call, Storage, Event<T>, Config<T>},
         RuntimeUpgrade: pallet_runtime_upgrade::{Module, Call, Event},
         Validator: pallet_validator::{Module, Call, Storage, Event<T>},
-<<<<<<< HEAD
         Dao: pallet_dao::{Module, Call, Storage, Event<T>},
-=======
->>>>>>> 46fc2102
     }
 );
 
@@ -683,10 +657,7 @@
     frame_system::ChainContext<Runtime>,
     Runtime,
     AllModules,
-<<<<<<< HEAD
     CustomOnRuntimeUpgrades,
-=======
->>>>>>> 46fc2102
 >;
 
 impl_runtime_apis! {
@@ -857,10 +828,7 @@
             add_benchmark!(params, batches, pallet_timestamp, Timestamp);
             add_benchmark!(params, batches, pallet_tfgrid, TfgridModule);
             add_benchmark!(params, batches, pallet_smart_contract, SmartContractModule);
-<<<<<<< HEAD
             add_benchmark!(params, batches, pallet_dao, Dao);
-=======
->>>>>>> 46fc2102
 
             if batches.is_empty() { return Err("Benchmark not found for this pallet.".into()) }
             Ok(batches)
