#![cfg_attr(not(feature = "std"), no_std)]
// `construct_runtime!` does a lot of recursion and requires us to increase the limit to 256.
#![recursion_limit = "256"]

// Make the WASM binary available.
#[cfg(feature = "std")]
include!(concat!(env!("OUT_DIR"), "/wasm_binary.rs"));

use constants::fee::WeightToFeeStruct;
use pallet_grandpa::fg_primitives;
use pallet_grandpa::{AuthorityId as GrandpaId, AuthorityList as GrandpaAuthorityList};
use sp_api::impl_runtime_apis;
use sp_consensus_aura::sr25519::AuthorityId as AuraId;
use sp_core::{crypto::KeyTypeId, Encode, OpaqueMetadata};
use sp_runtime::traits::{
    AccountIdLookup, BlakeTwo256, Block as BlockT, IdentifyAccount, NumberFor, OpaqueKeys,
    SaturatedConversion, Verify,
};
use sp_runtime::{
    create_runtime_str, generic, impl_opaque_keys,
    transaction_validity::{TransactionSource, TransactionValidity},
    ApplyExtrinsicResult, MultiSignature,
};
use sp_std::convert::{TryFrom, TryInto};
use sp_std::{cmp::Ordering, prelude::*};
#[cfg(feature = "std")]
use sp_version::NativeVersion;
use sp_version::RuntimeVersion;
use tfchain_support::{
    constants::time::*,
    traits::{ChangeNode, PublicIpModifier},
    types::PublicIP,
};

// A few exports that help ease life for downstream crates.
pub use frame_support::{
    construct_runtime, parameter_types,
    traits::{ConstU8, EitherOfDiverse, FindAuthor, KeyOwnerProofSystem, PrivilegeCmp, Randomness},
    weights::{
        constants::{
            BlockExecutionWeight, ExtrinsicBaseWeight, RocksDbWeight, WEIGHT_REF_TIME_PER_SECOND,
        },
        ConstantMultiplier, IdentityFee, Weight,
    },
    StorageValue,
};
pub use frame_system::Call as SystemCall;
use frame_system::EnsureRoot;
use log;
pub use pallet_balances::Call as BalancesCall;
pub use pallet_collective;
pub use pallet_membership;
pub use pallet_timestamp::Call as TimestampCall;
#[cfg(any(feature = "std", test))]
pub use sp_runtime::BuildStorage;
pub use sp_runtime::{Perbill, Permill};

use pallet_transaction_payment::CurrencyAdapter;

pub mod impls;

/// Import the template pallet.
pub use pallet_tfgrid;

pub use pallet_smart_contract;

pub use pallet_tft_bridge;

pub use pallet_tft_price;

pub use pallet_session;

pub use pallet_burning;

pub use pallet_kvstore;

pub use pallet_runtime_upgrade;

pub use pallet_validator;

pub use pallet_dao;

/// An index to a block.
pub type BlockNumber = u32;

/// Alias to 512-bit hash when used in the context of a transaction signature on the chain.
pub type Signature = MultiSignature;

/// Some way of identifying an account on the chain. We intentionally make it equivalent
/// to the public key of our transaction signing scheme.
pub type AccountId = <<Signature as Verify>::Signer as IdentifyAccount>::AccountId;

/// The type for looking up accounts. We don't expect more than 4 billion of them, but you
/// never know...
pub type AccountIndex = u32;

/// Balance of an account.
pub type Balance = u128;

/// Index of a transaction in the chain.
pub type Index = u32;

/// A hash of some data used by the chain.
pub type Hash = sp_core::H256;

/// Opaque types. These are used by the CLI to instantiate machinery that don't need to know
/// the specifics of the runtime. They can then be made to be agnostic over specific formats
/// of data like extrinsics, allowing for them to continue syncing the network through upgrades
/// to even the core data structures.
pub mod opaque {
    use super::*;

    pub use sp_runtime::OpaqueExtrinsic as UncheckedExtrinsic;

    /// Opaque block header type.
    pub type Header = generic::Header<BlockNumber, BlakeTwo256>;
    /// Opaque block type.
    pub type Block = generic::Block<Header, UncheckedExtrinsic>;
    /// Opaque block identifier type.
    pub type BlockId = generic::BlockId<Block>;

    impl_opaque_keys! {
        pub struct SessionKeys {
            pub aura: Aura,
            pub grandpa: Grandpa,
        }
    }
}

impl_opaque_keys! {
    pub struct SessionKeys {
        pub grandpa: Grandpa,
        pub aura: Aura,
    }
}

pub fn session_keys(aura: AuraId, grandpa: GrandpaId) -> SessionKeys {
    SessionKeys { aura, grandpa }
}

/// Constant values used within the runtime.
pub mod constants;

pub const VERSION: RuntimeVersion = RuntimeVersion {
    spec_name: create_runtime_str!("substrate-threefold"),
    impl_name: create_runtime_str!("substrate-threefold"),
    authoring_version: 1,
    spec_version: 123,
    impl_version: 1,
    apis: RUNTIME_API_VERSIONS,
    transaction_version: 2,
    state_version: 0,
};

/// The version information used to identify this runtime when compiled natively.
#[cfg(feature = "std")]
pub fn native_version() -> NativeVersion {
    NativeVersion {
        runtime_version: VERSION,
        can_author_with: Default::default(),
    }
}

const NORMAL_DISPATCH_RATIO: Perbill = Perbill::from_percent(75);

parameter_types! {
    pub const Version: RuntimeVersion = VERSION;
    pub const BlockHashCount: BlockNumber = 2400;
    /// We allow for 2 seconds of compute with a 6 second average block time.
    pub BlockWeights: frame_system::limits::BlockWeights =
    frame_system::limits::BlockWeights::with_sensible_defaults(
        Weight::from_parts(2u64 * WEIGHT_REF_TIME_PER_SECOND, u64::MAX),
        NORMAL_DISPATCH_RATIO,
    );
    pub BlockLength: frame_system::limits::BlockLength = frame_system::limits::BlockLength
        ::max_with_normal_ratio(5 * 1024 * 1024, NORMAL_DISPATCH_RATIO);
    pub const SS58Prefix: u8 = 42;

    pub MaximumSchedulerWeight: Weight = Perbill::from_percent(80) * BlockWeights::get().max_block;
    pub const MaxScheduledPerBlock: u32 = 50;
    pub const NoPreimagePostponement: Option<BlockNumber> = Some(10);
}

// Configure FRAME pallets to include in runtime.

impl frame_system::Config for Runtime {
    /// The basic call filter to use in dispatchable.
    type BaseCallFilter = frame_support::traits::Everything;
    /// Block & extrinsics weights: base values and limits.
    type BlockWeights = BlockWeights;
    /// The maximum length of a block (in bytes).
    type BlockLength = BlockLength;
    /// The identifier used to distinguish between accounts.
    type AccountId = AccountId;
    /// The aggregated dispatch type that is available for extrinsics.
    type RuntimeCall = RuntimeCall;
    /// The lookup mechanism to get account ID from whatever is passed in dispatchers.
    type Lookup = AccountIdLookup<AccountId, ()>;
    /// The index type for storing how many extrinsics an account has signed.
    type Index = Index;
    /// The index type for blocks.
    type BlockNumber = BlockNumber;
    /// The type for hashing blocks and tries.
    type Hash = Hash;
    /// The hashing algorithm used.
    type Hashing = BlakeTwo256;
    /// The header type.
    type Header = generic::Header<BlockNumber, BlakeTwo256>;
    /// The ubiquitous event type.
    type RuntimeEvent = RuntimeEvent;
    /// The ubiquitous origin type.
    type RuntimeOrigin = RuntimeOrigin;
    /// Maximum number of block number to block hash mappings to keep (oldest pruned first).
    type BlockHashCount = BlockHashCount;
    /// The weight of database operations that the runtime can invoke.
    type DbWeight = RocksDbWeight;
    /// Version of the runtime.
    type Version = Version;
    /// Converts a module to the index of the module in `construct_runtime!`.
    ///
    /// This type is being generated by `construct_runtime!`.
    type PalletInfo = PalletInfo;
    /// What to do if a new account is created.
    type OnNewAccount = ();
    /// What to do if an account is fully reaped from the system.
    type OnKilledAccount = ();
    /// The data to be stored in an account.
    type AccountData = pallet_balances::AccountData<Balance>;
    /// Weight information for the extrinsics of this pallet.
    type SystemWeightInfo = ();
    /// This is used as an identifier of the chain. 42 is the generic substrate prefix.
    type SS58Prefix = SS58Prefix;
    /// The set code logic, just the default since we're not a parachain.
    type OnSetCode = ();
    type MaxConsumers = frame_support::traits::ConstU32<16>;
}

parameter_types! {
    pub const MaxAuthorities: u32  = 100;
}

impl pallet_aura::Config for Runtime {
    type AuthorityId = AuraId;
    type DisabledValidators = ();
    type MaxAuthorities = MaxAuthorities;
}

impl pallet_grandpa::Config for Runtime {
    type RuntimeEvent = RuntimeEvent;

    type KeyOwnerProofSystem = ();

    type KeyOwnerProof =
        <Self::KeyOwnerProofSystem as KeyOwnerProofSystem<(KeyTypeId, GrandpaId)>>::Proof;

    type KeyOwnerIdentification = <Self::KeyOwnerProofSystem as KeyOwnerProofSystem<(
        KeyTypeId,
        GrandpaId,
    )>>::IdentificationTuple;

    type HandleEquivocation = ();

    type WeightInfo = ();
    type MaxAuthorities = MaxAuthorities;
}

parameter_types! {
    pub const MinimumPeriod: u64 = SLOT_DURATION / 2;
}

impl pallet_timestamp::Config for Runtime {
    /// A timestamp: milliseconds since the unix epoch.
    type Moment = u64;
    type OnTimestampSet = Aura;
    type MinimumPeriod = MinimumPeriod;
    type WeightInfo = ();
}

parameter_types! {
    pub const ExistentialDeposit: u128 = 500;
    pub const MaxLocks: u32 = 50;
    pub const MaxReserves: u32 = 50;
}

impl pallet_balances::Config for Runtime {
    type MaxLocks = MaxLocks;
    type MaxReserves = MaxReserves;
    type ReserveIdentifier = [u8; 8];
    /// The type for recording an account's balance.
    type Balance = Balance;
    /// The ubiquitous event type.
    type RuntimeEvent = RuntimeEvent;
    type DustRemoval = ();
    type ExistentialDeposit = ExistentialDeposit;
    type AccountStore = System;
    type WeightInfo = pallet_balances::weights::SubstrateWeight<Runtime>;
}

parameter_types! {
    pub const TransactionByteFee: Balance = 1;
}

impl pallet_transaction_payment::Config for Runtime {
    type RuntimeEvent = RuntimeEvent;
    type OnChargeTransaction = CurrencyAdapter<Balances, impls::DealWithFees<Runtime>>;
    type OperationalFeeMultiplier = ConstU8<5>;
    type WeightToFee = WeightToFeeStruct;
    type LengthToFee = ConstantMultiplier<Balance, TransactionByteFee>;
    type FeeMultiplierUpdate = ();
}

impl pallet_sudo::Config for Runtime {
    type RuntimeEvent = RuntimeEvent;
    type RuntimeCall = RuntimeCall;
}

pub type Serial = pallet_tfgrid::pallet::SerialNumberOf<Runtime>;
pub type Loc = pallet_tfgrid::pallet::LocationOf<Runtime>;
pub type Interface = pallet_tfgrid::pallet::InterfaceOf<Runtime>;

pub type TfgridNode = pallet_tfgrid::pallet::TfgridNode<Runtime>;

pub struct NodeChanged;
impl ChangeNode<Loc, Interface, Serial> for NodeChanged {
    fn node_changed(old_node: Option<&TfgridNode>, new_node: &TfgridNode) {
        Dao::node_changed(old_node, new_node)
    }

    fn node_deleted(node: &TfgridNode) {
        SmartContractModule::node_deleted(node);
        Dao::node_deleted(node);
    }
}

pub struct PublicIpModifierType;
impl PublicIpModifier for PublicIpModifierType {
    fn ip_removed(ip: &PublicIP) {
        SmartContractModule::ip_removed(ip);
    }
}

parameter_types! {
    pub const MaxFarmNameLength: u32 = 40;
    pub const MaxInterfaceIpsLength: u32 = 10;
    pub const MaxInterfacesLength: u32 = 10;
    pub const MaxFarmPublicIps: u32 = 512;
}

impl pallet_tfgrid::Config for Runtime {
    type RuntimeEvent = RuntimeEvent;
    type RestrictedOrigin = EnsureRootOrCouncilApproval;
    type WeightInfo = pallet_tfgrid::weights::SubstrateWeight<Runtime>;
    type NodeChanged = NodeChanged;
    type PublicIpModifier = SmartContractModule;
    type TermsAndConditions = pallet_tfgrid::terms_cond::TermsAndConditions<Runtime>;
    type MaxFarmNameLength = MaxFarmNameLength;
    type MaxFarmPublicIps = MaxFarmPublicIps;
    type FarmName = pallet_tfgrid::farm::FarmName<Runtime>;
    type MaxInterfacesLength = MaxInterfacesLength;
    type InterfaceName = pallet_tfgrid::interface::InterfaceName<Runtime>;
    type InterfaceMac = pallet_tfgrid::interface::InterfaceMac<Runtime>;
    type InterfaceIP = pallet_tfgrid::interface::InterfaceIp<Runtime>;
    type MaxInterfaceIpsLength = MaxInterfaceIpsLength;
    type CountryName = pallet_tfgrid::node::CountryName<Runtime>;
    type CityName = pallet_tfgrid::node::CityName<Runtime>;
    type Location = pallet_tfgrid::node::Location<Runtime>;
    type SerialNumber = pallet_tfgrid::node::SerialNumber<Runtime>;
}

parameter_types! {
    pub StakingPoolAccount: AccountId = get_staking_pool_account();
    pub BillingFrequency: u64 = 600;
    pub BillingReferencePeriod: u64 = SECS_PER_HOUR;
    pub GracePeriod: u64 = (14 * DAYS).into();
    pub DistributionFrequency: u16 = 24;
    pub RetryInterval: u32 = 20;
    pub MaxNameContractNameLength: u32 = 64;
    pub MaxDeploymentDataLength: u32 = 512;
}

pub fn get_staking_pool_account() -> AccountId {
    // decoded public key from staking pool account 5CNposRewardAccount11111111111111111111111111FSU
    AccountId::from([
        13, 209, 209, 166, 229, 163, 90, 168, 199, 245, 229, 126, 30, 221, 12, 63, 189, 106, 191,
        46, 170, 142, 244, 37, 72, 152, 110, 84, 162, 86, 32, 0,
    ])
}

impl pallet_smart_contract::Config for Runtime {
    type RuntimeEvent = RuntimeEvent;
    type Currency = Balances;
    type StakingPoolAccount = StakingPoolAccount;
    type BillingFrequency = BillingFrequency;
    type BillingReferencePeriod = BillingReferencePeriod;
    type DistributionFrequency = DistributionFrequency;
    type GracePeriod = GracePeriod;
    type WeightInfo = pallet_smart_contract::weights::SubstrateWeight<Runtime>;
    type NodeChanged = NodeChanged;
    type PublicIpModifier = PublicIpModifierType;
    type AuthorityId = pallet_smart_contract::crypto::AuthId;
    type Call = RuntimeCall;
    type MaxNameContractNameLength = MaxNameContractNameLength;
    type NameContractName = pallet_smart_contract::name_contract::NameContractName<Runtime>;
    type RestrictedOrigin = EnsureRootOrCouncilApproval;
    type MaxDeploymentDataLength = MaxDeploymentDataLength;
    type MaxNodeContractPublicIps = MaxFarmPublicIps;
    type Burn = ();
}

impl pallet_tft_bridge::Config for Runtime {
    type RuntimeEvent = RuntimeEvent;
    type Currency = Balances;
    type Burn = ();
    type RestrictedOrigin = EnsureRootOrCouncilApproval;
    type RetryInterval = RetryInterval;
}

impl pallet_burning::Config for Runtime {
    type RuntimeEvent = RuntimeEvent;
    type Currency = Balances;
    type Burn = ();
}

impl pallet_kvstore::Config for Runtime {
    type RuntimeEvent = RuntimeEvent;
}

impl pallet_tft_price::Config for Runtime {
    type AuthorityId = pallet_tft_price::AuthId;
    type Call = RuntimeCall;
    type RuntimeEvent = RuntimeEvent;
    type RestrictedOrigin = EnsureRootOrCouncilApproval;
}

impl pallet_validator::Config for Runtime {
    type RuntimeEvent = RuntimeEvent;
    type CouncilOrigin = EnsureRootOrCouncilApproval;
    type Currency = Balances;
}

parameter_types! {
    pub MinAuthorities: u32 = 1;
}

impl validatorset::Config for Runtime {
    type RuntimeEvent = RuntimeEvent;
    type AddRemoveOrigin = EnsureRootOrCouncilApproval;
    type MinAuthorities = MinAuthorities;
}

parameter_types! {
    pub const DaoMotionDuration: BlockNumber = 7 * DAYS;
    pub const MinVetos: u32 = 3;
}

impl pallet_dao::Config for Runtime {
    type RuntimeEvent = RuntimeEvent;
    type CouncilOrigin = EnsureRootOrCouncilApproval;
    type Proposal = RuntimeCall;
    type MotionDuration = DaoMotionDuration;
    type Tfgrid = TfgridModule;
    type NodeChanged = NodeChanged;
    type WeightInfo = pallet_dao::weights::SubstrateWeight<Runtime>;
    type MinVetos = MinVetos;
}

/// Special `FullIdentificationOf` implementation that is returning for every input `Some(Default::default())`.
pub struct FullIdentificationOf;
impl sp_runtime::traits::Convert<AccountId, Option<()>> for FullIdentificationOf {
    fn convert(_: AccountId) -> Option<()> {
        Some(Default::default())
    }
}

impl pallet_session::historical::Config for Runtime {
    type FullIdentification = ();
    type FullIdentificationOf = FullIdentificationOf;
}

/// Special `ValidatorIdOf` implementation that is just returning the input as result.
pub struct ValidatorIdOf;
impl sp_runtime::traits::Convert<AccountId, Option<AccountId>> for ValidatorIdOf {
    fn convert(a: AccountId) -> Option<AccountId> {
        Some(a)
    }
}

parameter_types! {
    pub const Period: u32 = 60 * MINUTES;
    pub const Offset: u32 = 0;
}

impl pallet_session::Config for Runtime {
    type ValidatorId = <Self as frame_system::Config>::AccountId;
    type ValidatorIdOf = validatorset::ValidatorOf<Self>;
    type ShouldEndSession = pallet_session::PeriodicSessions<Period, Offset>;
    type NextSessionRotation = pallet_session::PeriodicSessions<Period, Offset>;
    type SessionManager = ValidatorSet;
    type SessionHandler = <opaque::SessionKeys as OpaqueKeys>::KeyTypeIdProviders;
    type Keys = opaque::SessionKeys;
    type WeightInfo = ();
    type RuntimeEvent = RuntimeEvent;
    // type DisabledValidatorsThreshold = ();
}

pub type SignedPayload = generic::SignedPayload<RuntimeCall, SignedExtra>;
impl<LocalCall> frame_system::offchain::CreateSignedTransaction<LocalCall> for Runtime
where
    RuntimeCall: From<LocalCall>,
{
    fn create_transaction<C: frame_system::offchain::AppCrypto<Self::Public, Self::Signature>>(
        call: RuntimeCall,
        public: <Signature as sp_runtime::traits::Verify>::Signer,
        account: AccountId,
        index: Index,
    ) -> Option<(
        RuntimeCall,
        <UncheckedExtrinsic as sp_runtime::traits::Extrinsic>::SignaturePayload,
    )> {
        let period = BlockHashCount::get() as u64;
        let current_block = System::block_number()
            .saturated_into::<u64>()
            .saturating_sub(1);
        let tip = 0;
        let extra: SignedExtra = (
            frame_system::CheckNonZeroSender::<Runtime>::new(),
            frame_system::CheckSpecVersion::<Runtime>::new(),
            frame_system::CheckTxVersion::<Runtime>::new(),
            frame_system::CheckGenesis::<Runtime>::new(),
            frame_system::CheckEra::<Runtime>::from(generic::Era::mortal(period, current_block)),
            frame_system::CheckNonce::<Runtime>::from(index),
            frame_system::CheckWeight::<Runtime>::new(),
            pallet_transaction_payment::ChargeTransactionPayment::<Runtime>::from(tip),
        );

        #[cfg_attr(not(feature = "std"), allow(unused_variables))]
        let raw_payload = SignedPayload::new(call, extra)
            .map_err(|e| {
                log::error!("SignedPayload error: {:?}", e);
            })
            .ok()?;

        let signature = raw_payload.using_encoded(|payload| C::sign(payload, public))?;

        let address = account;
        let (call, extra, _) = raw_payload.deconstruct();
        Some((
            call,
            (sp_runtime::MultiAddress::Id(address), signature, extra),
        ))
    }
}

impl frame_system::offchain::SigningTypes for Runtime {
    type Public = <Signature as sp_runtime::traits::Verify>::Signer;
    type Signature = Signature;
}

impl<C> frame_system::offchain::SendTransactionTypes<C> for Runtime
where
    RuntimeCall: From<C>,
{
    type OverarchingCall = RuntimeCall;
    type Extrinsic = UncheckedExtrinsic;
}

/// Used the compare the privilege of an origin inside the scheduler.
pub struct OriginPrivilegeCmp;

impl PrivilegeCmp<OriginCaller> for OriginPrivilegeCmp {
    fn cmp_privilege(left: &OriginCaller, right: &OriginCaller) -> Option<Ordering> {
        if left == right {
            return Some(Ordering::Equal);
        }

        match (left, right) {
            // Root is greater than anything.
            (OriginCaller::system(frame_system::RawOrigin::Root), _) => Some(Ordering::Greater),
            // Check which one has more yes votes.
            (
                OriginCaller::Council(pallet_collective::RawOrigin::Members(l_yes_votes, l_count)),
                OriginCaller::Council(pallet_collective::RawOrigin::Members(r_yes_votes, r_count)),
            ) => Some((l_yes_votes * r_count).cmp(&(r_yes_votes * l_count))),
            // For every other origin we don't care, as they are not used for `ScheduleOrigin`.
            _ => None,
        }
    }
}

impl pallet_scheduler::Config for Runtime {
    type RuntimeEvent = RuntimeEvent;
    type RuntimeOrigin = RuntimeOrigin;
    type PalletsOrigin = OriginCaller;
    type RuntimeCall = RuntimeCall;
    type MaximumWeight = MaximumSchedulerWeight;
    type ScheduleOrigin = frame_system::EnsureRoot<AccountId>;
    type MaxScheduledPerBlock = MaxScheduledPerBlock;
    type WeightInfo = ();
    type OriginPrivilegeCmp = OriginPrivilegeCmp;
    type Preimages = ();
}

parameter_types! {
    pub const CouncilMotionDuration: BlockNumber = 2 * HOURS;
    pub const CouncilMaxProposals: u32 = 100;
    pub const CouncilMaxMembers: u32 = 100;
}

type CouncilCollective = pallet_collective::Instance1;
impl pallet_collective::Config<CouncilCollective> for Runtime {
    type RuntimeOrigin = RuntimeOrigin;
    type Proposal = RuntimeCall;
    type RuntimeEvent = RuntimeEvent;
    type MotionDuration = CouncilMotionDuration;
    type MaxProposals = CouncilMaxProposals;
    type MaxMembers = CouncilMaxMembers;
    type DefaultVote = pallet_collective::PrimeDefaultVote;
    type WeightInfo = ();
}

impl pallet_membership::Config<pallet_membership::Instance1> for Runtime {
    type RuntimeEvent = RuntimeEvent;
    type AddOrigin = EnsureRootOrCouncilApproval;
    type RemoveOrigin = EnsureRootOrCouncilApproval;
    type SwapOrigin = EnsureRootOrCouncilApproval;
    type ResetOrigin = EnsureRootOrCouncilApproval;
    type PrimeOrigin = EnsureRootOrCouncilApproval;
    type MembershipInitialized = Council;
    type MembershipChanged = MembershipChangedGroup;
    type MaxMembers = CouncilMaxMembers;
    type WeightInfo = pallet_membership::weights::SubstrateWeight<Runtime>;
}

use frame_support::traits::ChangeMembers;

pub struct MembershipChangedGroup;
impl ChangeMembers<AccountId> for MembershipChangedGroup {
    fn change_members_sorted(
        incoming: &[AccountId],
        outgoing: &[AccountId],
        sorted_new: &[AccountId],
    ) {
        Council::change_members_sorted(incoming, outgoing, sorted_new);
        // Validator::change_members_sorted(incoming, outgoing, sorted_new);
    }
}

type EnsureRootOrCouncilApproval = EitherOfDiverse<
    EnsureRoot<AccountId>,
    pallet_collective::EnsureProportionAtLeast<AccountId, CouncilCollective, 3, 5>,
>;

impl pallet_runtime_upgrade::Config for Runtime {
    type SetCodeOrigin = EnsureRootOrCouncilApproval;
}

pub struct AuraAccountAdapter;
use sp_runtime::ConsensusEngineId;

impl FindAuthor<AccountId> for AuraAccountAdapter {
    fn find_author<'a, I>(digests: I) -> Option<AccountId>
    where
        I: 'a + IntoIterator<Item = (ConsensusEngineId, &'a [u8])>,
    {
        if let Some(index) = pallet_aura::Pallet::<Runtime>::find_author(digests) {
            let validator = pallet_session::Pallet::<Runtime>::validators()[index as usize].clone();
            Some(validator)
        } else {
            None
        }
    }
}

parameter_types! {
    pub const UncleGenerations: u32 = 0;
}

impl pallet_authorship::Config for Runtime {
    type FindAuthor = AuraAccountAdapter;
    type UncleGenerations = UncleGenerations;
    type FilterUncle = ();
    type EventHandler = ();
}

impl pallet_randomness_collective_flip::Config for Runtime {}

impl pallet_utility::Config for Runtime {
    type RuntimeEvent = RuntimeEvent;
    type RuntimeCall = RuntimeCall;
    type PalletsOrigin = OriginCaller;
    type WeightInfo = pallet_utility::weights::SubstrateWeight<Runtime>;
}

// Create the runtime by composing the FRAME pallets that were previously configured.
construct_runtime!(
    pub enum Runtime where
        Block = Block,
        NodeBlock = opaque::Block,
        UncheckedExtrinsic = UncheckedExtrinsic
    {
        System: frame_system::{Pallet, Call, Config, Storage, Event<T>},
        RandomnessCollectiveFlip: pallet_randomness_collective_flip::{Pallet, Storage},
        Timestamp: pallet_timestamp::{Pallet, Call, Storage, Inherent},
        Balances: pallet_balances::{Pallet, Call, Storage, Config<T>, Event<T>},
        ValidatorSet: validatorset::{Pallet, Call, Storage, Event<T>, Config<T>},
        Session: pallet_session::{Pallet, Call, Storage, Event, Config<T>},
        Aura: pallet_aura::{Pallet, Config<T>},
        Grandpa: pallet_grandpa::{Pallet, Call, Storage, Config, Event},
        TransactionPayment: pallet_transaction_payment::{Pallet, Storage, Event<T>},
        Sudo: pallet_sudo::{Pallet, Call, Config<T>, Storage, Event<T>},
        Authorship: pallet_authorship::{Pallet, Call, Storage, Inherent},
        TfgridModule: pallet_tfgrid::{Pallet, Call, Storage, Event<T>, Config<T>},
        SmartContractModule: pallet_smart_contract::{Pallet, Call, Config, Storage, Event<T>},
        TFTBridgeModule: pallet_tft_bridge::{Pallet, Call, Config<T>, Storage, Event<T>},
        TFTPriceModule: pallet_tft_price::{Pallet, Call, Storage, Config<T>, Event<T>},
        Scheduler: pallet_scheduler::{Pallet, Call, Storage, Event<T>},
        BurningModule: pallet_burning::{Pallet, Call, Storage, Event<T>},
        TFKVStore: pallet_kvstore::{Pallet, Call, Storage, Event<T>},
        Council: pallet_collective::<Instance1>::{Pallet, Call, Storage, Origin<T>, Event<T>, Config<T>},
        CouncilMembership: pallet_membership::<Instance1>::{Pallet, Call, Storage, Event<T>, Config<T>},
        RuntimeUpgrade: pallet_runtime_upgrade::{Pallet, Call},
        Validator: pallet_validator::{Pallet, Call, Storage, Event<T>},
        Dao: pallet_dao::{Pallet, Call, Storage, Event<T>},
        Utility: pallet_utility::{Pallet, Call, Event},
    }
);

/// The address format for describing accounts.
pub type Address = sp_runtime::MultiAddress<AccountId, ()>;
/// Block header type as expected by this runtime.
pub type Header = generic::Header<BlockNumber, BlakeTwo256>;
/// Block type as expected by this runtime.
pub type Block = generic::Block<Header, UncheckedExtrinsic>;
/// A Block signed with a Justification
pub type SignedBlock = generic::SignedBlock<Block>;
/// BlockId type as expected by this runtime.
pub type BlockId = generic::BlockId<Block>;
/// The SignedExtension to the basic transaction logic.
pub type SignedExtra = (
    frame_system::CheckNonZeroSender<Runtime>,
    frame_system::CheckSpecVersion<Runtime>,
    frame_system::CheckTxVersion<Runtime>,
    frame_system::CheckGenesis<Runtime>,
    frame_system::CheckEra<Runtime>,
    frame_system::CheckNonce<Runtime>,
    frame_system::CheckWeight<Runtime>,
    pallet_transaction_payment::ChargeTransactionPayment<Runtime>,
);
/// Unchecked extrinsic type as expected by this runtime.
pub type UncheckedExtrinsic =
    generic::UncheckedExtrinsic<Address, RuntimeCall, Signature, SignedExtra>;
/// Extrinsic type that has already been checked.
pub type CheckedExtrinsic = generic::CheckedExtrinsic<AccountId, RuntimeCall, SignedExtra>;
/// Executive: handles dispatch to the various modules.
pub type Executive = frame_executive::Executive<
    Runtime,
    Block,
    frame_system::ChainContext<Runtime>,
    Runtime,
    AllPalletsWithSystem,
    Migrations,
>;

<<<<<<< HEAD
// All migrations executed on runtime upgrade as a nested tuple of types implementing
// `OnRuntimeUpgrade`.
type Migrations = (
    pallet_tfgrid::migrations::v14::FixFarmingPoliciesMap<Runtime>,
    pallet_tfgrid::migrations::v15::MigrateTwinsV15<Runtime>,
=======
type Migrations = (
    pallet_smart_contract::migrations::v7::FixTwinLockedBalances<Runtime>,
    pallet_tfgrid::migrations::v14::FixFarmingPoliciesMap<Runtime>,
>>>>>>> c8fc8507
);

// follows Substrate's non destructive way of eliminating  otherwise required
// repetion: https://github.com/paritytech/substrate/pull/10592
#[cfg(feature = "runtime-benchmarks")]
#[macro_use]
extern crate frame_benchmarking;

#[cfg(feature = "runtime-benchmarks")]
mod benches {
    define_benchmarks!(
        // KILT
        [pallet_smart_contract, SmartContractModule]
        // Substrate
        [frame_benchmarking::baseline, Baseline::<Runtime>]
        [frame_system, SystemBench::<Runtime>]
        // [pallet_session, Session]
        [pallet_balances, Balances]
        [pallet_collective, Council]
        [pallet_timestamp, Timestamp]
    );
}

impl_runtime_apis! {
    impl sp_api::Core<Block> for Runtime {
        fn version() -> RuntimeVersion {
            VERSION
        }

        fn execute_block(block: Block) {
            Executive::execute_block(block)
        }

        fn initialize_block(header: &<Block as BlockT>::Header) {
            Executive::initialize_block(header)
        }
    }

    impl sp_api::Metadata<Block> for Runtime {
        fn metadata() -> OpaqueMetadata {
            OpaqueMetadata::new(Runtime::metadata().into())
        }
    }

    impl sp_block_builder::BlockBuilder<Block> for Runtime {
        fn apply_extrinsic(extrinsic: <Block as BlockT>::Extrinsic) -> ApplyExtrinsicResult {
            Executive::apply_extrinsic(extrinsic)
        }

        fn finalize_block() -> <Block as BlockT>::Header {
            Executive::finalize_block()
        }

        fn inherent_extrinsics(data: sp_inherents::InherentData) ->
            Vec<<Block as BlockT>::Extrinsic> {
            data.create_extrinsics()
        }

        fn check_inherents(
            block: Block,
            data: sp_inherents::InherentData,
        ) -> sp_inherents::CheckInherentsResult {
            data.check_extrinsics(&block)
        }
    }

    impl sp_transaction_pool::runtime_api::TaggedTransactionQueue<Block> for Runtime {
        fn validate_transaction(
            source: TransactionSource,
            tx: <Block as BlockT>::Extrinsic,
            block_hash: <Block as BlockT>::Hash,
        ) -> TransactionValidity {
            Executive::validate_transaction(source, tx, block_hash)
        }
    }

    impl sp_offchain::OffchainWorkerApi<Block> for Runtime {
        fn offchain_worker(header: &<Block as BlockT>::Header) {
            Executive::offchain_worker(header)
        }
    }

    impl sp_consensus_aura::AuraApi<Block, AuraId> for Runtime {
        fn slot_duration() -> sp_consensus_aura::SlotDuration {
            sp_consensus_aura::SlotDuration::from_millis(Aura::slot_duration())
        }

        fn authorities() -> Vec<AuraId> {
            Aura::authorities().into_inner()
        }
    }

    impl sp_session::SessionKeys<Block> for Runtime {
        fn generate_session_keys(seed: Option<Vec<u8>>) -> Vec<u8> {
            opaque::SessionKeys::generate(seed)
        }

        fn decode_session_keys(
            encoded: Vec<u8>,
        ) -> Option<Vec<(Vec<u8>, KeyTypeId)>> {
            opaque::SessionKeys::decode_into_raw_public_keys(&encoded)
        }
    }

    impl fg_primitives::GrandpaApi<Block> for Runtime {
        fn current_set_id() -> fg_primitives::SetId {
            Grandpa::current_set_id()
        }

        fn grandpa_authorities() -> GrandpaAuthorityList {
            Grandpa::grandpa_authorities()
        }

        fn submit_report_equivocation_unsigned_extrinsic(
            _equivocation_proof: fg_primitives::EquivocationProof<
                <Block as BlockT>::Hash,
                NumberFor<Block>,
            >,
            _key_owner_proof: fg_primitives::OpaqueKeyOwnershipProof,
        ) -> Option<()> {
            None
        }

        fn generate_key_ownership_proof(
            _set_id: fg_primitives::SetId,
            _authority_id: GrandpaId,
        ) -> Option<fg_primitives::OpaqueKeyOwnershipProof> {
            // NOTE: this is the only implementation possible since we've
            // defined our key owner proof type as a bottom type (i.e. a type
            // with no values).
            None
        }
    }

    impl frame_system_rpc_runtime_api::AccountNonceApi<Block, AccountId, Index> for Runtime {
        fn account_nonce(account: AccountId) -> Index {
            System::account_nonce(account)
        }
    }

    impl pallet_transaction_payment_rpc_runtime_api::TransactionPaymentApi<Block, Balance>
        for Runtime {
        fn query_info(
            uxt: <Block as BlockT>::Extrinsic,
            len: u32,
        ) -> pallet_transaction_payment_rpc_runtime_api::RuntimeDispatchInfo<Balance> {
            TransactionPayment::query_info(uxt, len)
        }
        fn query_fee_details(
            uxt: <Block as BlockT>::Extrinsic,
            len: u32,
        ) -> pallet_transaction_payment::FeeDetails<Balance> {
            TransactionPayment::query_fee_details(uxt, len)
        }
    }

    #[cfg(feature = "runtime-benchmarks")]
    impl frame_benchmarking::Benchmark<Block> for Runtime {
        fn benchmark_metadata(extra: bool) -> (
            Vec<frame_benchmarking::BenchmarkList>,
            Vec<frame_support::traits::StorageInfo>,
        ) {
            use frame_benchmarking::{Benchmarking, BenchmarkList};
            use frame_support::traits::StorageInfoTrait;

            use frame_system_benchmarking::Pallet as SystemBench;
            use frame_benchmarking::baseline::Pallet as Baseline;

            let mut list = Vec::<BenchmarkList>::new();
            list_benchmarks!(list, extra);

            let storage_info = AllPalletsWithSystem::storage_info();

            (list, storage_info)
        }

        fn dispatch_benchmark(
            config: frame_benchmarking::BenchmarkConfig
        ) -> Result<Vec<frame_benchmarking::BenchmarkBatch>, sp_runtime::RuntimeString> {
            use frame_benchmarking::{Benchmarking, BenchmarkBatch, TrackedStorageKey};
            use frame_system_benchmarking::Pallet as SystemBench;
            use frame_benchmarking::baseline::Pallet as Baseline;

            impl frame_system_benchmarking::Config for Runtime {}
            impl frame_benchmarking::baseline::Config for Runtime {}

            let whitelist: Vec<TrackedStorageKey> = vec![
                // Block Number
                hex_literal::hex!("26aa394eea5630e07c48ae0c9558cef702a5c1b19ab7a04f536c519aca4983ac")
                    .to_vec().into(),
                // Total Issuance
                hex_literal::hex!("c2261276cc9d1f8598ea4b6a74b15c2f57c875e4cff74148e4628f264b974c80")
                    .to_vec().into(),
                // Execution Phase
                hex_literal::hex!("26aa394eea5630e07c48ae0c9558cef7ff553b5a9862a516939d82b3d3d8661a")
                    .to_vec().into(),
                // Event Count
                hex_literal::hex!("26aa394eea5630e07c48ae0c9558cef70a98fdbe9ce6c55837576c60c7af3850")
                    .to_vec().into(),
                // System Events
                hex_literal::hex!("26aa394eea5630e07c48ae0c9558cef780d41e5e16056765bc8461851072c9d7")
                    .to_vec().into(),
            ];

            let mut batches = Vec::<BenchmarkBatch>::new();
            let params = (&config, &whitelist);

            add_benchmarks!(params, batches);

            if batches.is_empty() { return Err("Benchmark not found for this pallet.".into()) }
            Ok(batches)
        }
    }

    #[cfg(feature = "try-runtime")]
    impl frame_try_runtime::TryRuntime<Block> for Runtime {
        fn on_runtime_upgrade(checks: bool) -> (Weight, Weight) {
            // NOTE: intentional unwrap: we don't want to propagate the error backwards, and want to
            // have a backtrace here. If any of the pre/post migration checks fail, we shall stop
            // right here and right now.
            let weight = Executive::try_runtime_upgrade(checks).unwrap();
            (weight, BlockWeights::get().max_block)
        }

        fn execute_block(
            block: Block,
            state_root_check: bool,
            signature_check: bool,
            select: frame_try_runtime::TryStateSelect
        ) -> Weight {
            // NOTE: intentional unwrap: we don't want to propagate the error backwards, and want to
            // have a backtrace here.
            Executive::try_execute_block(block, state_root_check, signature_check, select).expect("execute-block failed")
        }
    }
}<|MERGE_RESOLUTION|>--- conflicted
+++ resolved
@@ -761,17 +761,12 @@
     Migrations,
 >;
 
-<<<<<<< HEAD
 // All migrations executed on runtime upgrade as a nested tuple of types implementing
 // `OnRuntimeUpgrade`.
 type Migrations = (
     pallet_tfgrid::migrations::v14::FixFarmingPoliciesMap<Runtime>,
     pallet_tfgrid::migrations::v15::MigrateTwinsV15<Runtime>,
-=======
-type Migrations = (
     pallet_smart_contract::migrations::v7::FixTwinLockedBalances<Runtime>,
-    pallet_tfgrid::migrations::v14::FixFarmingPoliciesMap<Runtime>,
->>>>>>> c8fc8507
 );
 
 // follows Substrate's non destructive way of eliminating  otherwise required
