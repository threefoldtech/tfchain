--- conflicted
+++ resolved
@@ -763,11 +763,8 @@
     frame_system::ChainContext<Runtime>,
     Runtime,
     AllPalletsWithSystem,
-<<<<<<< HEAD
-    pallet_tfgrid::grid_migration::v10::GridMigration<Runtime>,
-=======
-    pallet_smart_contract::migration::v5::ContractMigrationV5<Runtime>,
->>>>>>> 52351d60
+    (pallet_tfgrid::grid_migration::v10::GridMigration<Runtime>,
+    pallet_smart_contract::migration::v5::ContractMigrationV5<Runtime>,)
 >;
 
 impl_runtime_apis! {
