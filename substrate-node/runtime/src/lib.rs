#![cfg_attr(not(feature = "std"), no_std)]
// `construct_runtime!` does a lot of recursion and requires us to increase the limit to 256.
#![recursion_limit = "256"]

// Make the WASM binary available.
#[cfg(feature = "std")]
include!(concat!(env!("OUT_DIR"), "/wasm_binary.rs"));

use pallet_grandpa::fg_primitives;
use pallet_grandpa::{AuthorityId as GrandpaId, AuthorityList as GrandpaAuthorityList};
use sp_api::impl_runtime_apis;
use sp_consensus_aura::sr25519::AuthorityId as AuraId;
use sp_core::{crypto::KeyTypeId, Encode, OpaqueMetadata};
use sp_runtime::traits::{
    AccountIdLookup, BlakeTwo256, Block as BlockT, IdentifyAccount, NumberFor, OpaqueKeys,
    SaturatedConversion, Verify,
};
use sp_runtime::{
    create_runtime_str, generic, impl_opaque_keys,
    transaction_validity::{TransactionSource, TransactionValidity},
    ApplyExtrinsicResult, MultiSignature,
};
use sp_std::prelude::*;
#[cfg(feature = "std")]
use sp_version::NativeVersion;
use sp_version::RuntimeVersion;
use tfchain_support::{traits::ChangeNode, types::Node};

// A few exports that help ease life for downstream crates.
pub use frame_support::{
    construct_runtime, parameter_types,
    traits::{FindAuthor, KeyOwnerProofSystem, Randomness},
    weights::{
        constants::{BlockExecutionWeight, ExtrinsicBaseWeight, RocksDbWeight, WEIGHT_PER_SECOND},
        IdentityFee, Weight,
    },
    StorageValue,
};
use frame_system::{EnsureOneOf, EnsureRoot};
use log;
pub use pallet_collective;
pub use pallet_membership;
#[cfg(any(feature = "std", test))]
pub use sp_runtime::BuildStorage;
pub use sp_runtime::{Perbill, Permill};

use sp_core::u32_trait::{_3, _5};

use pallet_transaction_payment::CurrencyAdapter;

pub mod impls;

/// Import the template pallet.
pub use pallet_tfgrid;

pub use pallet_smart_contract;

pub use pallet_tft_bridge;

pub use pallet_tft_price;

pub use pallet_session;

pub use pallet_burning;

pub use pallet_kvstore;

pub use pallet_runtime_upgrade;

pub use pallet_validator;

pub use pallet_dao;

/// An index to a block.
pub type BlockNumber = u32;

/// Alias to 512-bit hash when used in the context of a transaction signature on the chain.
pub type Signature = MultiSignature;

/// Some way of identifying an account on the chain. We intentionally make it equivalent
/// to the public key of our transaction signing scheme.
pub type AccountId = <<Signature as Verify>::Signer as IdentifyAccount>::AccountId;

/// The type for looking up accounts. We don't expect more than 4 billion of them, but you
/// never know...
pub type AccountIndex = u32;

/// Balance of an account.
pub type Balance = u128;

/// Index of a transaction in the chain.
pub type Index = u32;

/// A hash of some data used by the chain.
pub type Hash = sp_core::H256;

/// Digest item type.
pub type DigestItem = generic::DigestItem<Hash>;

mod migrations;
use self::migrations::*;

/// Opaque types. These are used by the CLI to instantiate machinery that don't need to know
/// the specifics of the runtime. They can then be made to be agnostic over specific formats
/// of data like extrinsics, allowing for them to continue syncing the network through upgrades
/// to even the core data structures.
pub mod opaque {
    use super::*;

    pub use sp_runtime::OpaqueExtrinsic as UncheckedExtrinsic;

    /// Opaque block header type.
    pub type Header = generic::Header<BlockNumber, BlakeTwo256>;
    /// Opaque block type.
    pub type Block = generic::Block<Header, UncheckedExtrinsic>;
    /// Opaque block identifier type.
    pub type BlockId = generic::BlockId<Block>;

    impl_opaque_keys! {
        pub struct SessionKeys {
            pub aura: Aura,
            pub grandpa: Grandpa,
        }
    }
}

impl_opaque_keys! {
    pub struct SessionKeys {
        pub grandpa: Grandpa,
        pub aura: Aura,
    }
}

pub fn session_keys(aura: AuraId, grandpa: GrandpaId) -> SessionKeys {
    SessionKeys { aura, grandpa }
}

/// Constant values used within the runtime.
pub mod constants;

pub const VERSION: RuntimeVersion = RuntimeVersion {
    spec_name: create_runtime_str!("substrate-threefold"),
    impl_name: create_runtime_str!("substrate-threefold"),
    authoring_version: 1,
<<<<<<< HEAD
    spec_version: 101,
=======
    spec_version: 67,
>>>>>>> e2226a0e
    impl_version: 1,
    apis: RUNTIME_API_VERSIONS,
    transaction_version: 2,
};

/// This determines the average expected block time that we are targeting.
/// Blocks will be produced at a minimum duration defined by `SLOT_DURATION`.
/// `SLOT_DURATION` is picked up by `pallet_timestamp` which is in turn picked
/// up by `pallet_aura` to implement `fn slot_duration()`.
///
/// Change this to adjust the block time.
pub const MILLISECS_PER_BLOCK: u64 = 6000;

pub const SLOT_DURATION: u64 = MILLISECS_PER_BLOCK;

// Time is measured by number of blocks.
pub const MINUTES: BlockNumber = 60_000 / (MILLISECS_PER_BLOCK as BlockNumber);
pub const HOURS: BlockNumber = MINUTES * 60;
pub const DAYS: BlockNumber = HOURS * 24;

/// The version information used to identify this runtime when compiled natively.
#[cfg(feature = "std")]
pub fn native_version() -> NativeVersion {
    NativeVersion {
        runtime_version: VERSION,
        can_author_with: Default::default(),
    }
}

const NORMAL_DISPATCH_RATIO: Perbill = Perbill::from_percent(75);

parameter_types! {
    pub const Version: RuntimeVersion = VERSION;
    pub const BlockHashCount: BlockNumber = 2400;
    /// We allow for 2 seconds of compute with a 6 second average block time.
    pub BlockWeights: frame_system::limits::BlockWeights = frame_system::limits::BlockWeights
        ::with_sensible_defaults(2 * WEIGHT_PER_SECOND, NORMAL_DISPATCH_RATIO);
    pub BlockLength: frame_system::limits::BlockLength = frame_system::limits::BlockLength
        ::max_with_normal_ratio(5 * 1024 * 1024, NORMAL_DISPATCH_RATIO);
    pub const SS58Prefix: u8 = 42;
    pub const MaximumBlockWeight: Weight = 2 * WEIGHT_PER_SECOND;

    pub MaximumSchedulerWeight: Weight = Perbill::from_percent(80) * MaximumBlockWeight::get();
    pub const MaxScheduledPerBlock: u32 = 50;
}

// Configure FRAME pallets to include in runtime.

impl frame_system::Config for Runtime {
    /// The basic call filter to use in dispatchable.
    type BaseCallFilter = frame_support::traits::Everything;
    /// Block & extrinsics weights: base values and limits.
    type BlockWeights = BlockWeights;
    /// The maximum length of a block (in bytes).
    type BlockLength = BlockLength;
    /// The identifier used to distinguish between accounts.
    type AccountId = AccountId;
    /// The aggregated dispatch type that is available for extrinsics.
    type Call = Call;
    /// The lookup mechanism to get account ID from whatever is passed in dispatchers.
    type Lookup = AccountIdLookup<AccountId, ()>;
    /// The index type for storing how many extrinsics an account has signed.
    type Index = Index;
    /// The index type for blocks.
    type BlockNumber = BlockNumber;
    /// The type for hashing blocks and tries.
    type Hash = Hash;
    /// The hashing algorithm used.
    type Hashing = BlakeTwo256;
    /// The header type.
    type Header = generic::Header<BlockNumber, BlakeTwo256>;
    /// The ubiquitous event type.
    type Event = Event;
    /// The ubiquitous origin type.
    type Origin = Origin;
    /// Maximum number of block number to block hash mappings to keep (oldest pruned first).
    type BlockHashCount = BlockHashCount;
    /// The weight of database operations that the runtime can invoke.
    type DbWeight = RocksDbWeight;
    /// Version of the runtime.
    type Version = Version;
    /// Converts a module to the index of the module in `construct_runtime!`.
    ///
    /// This type is being generated by `construct_runtime!`.
    type PalletInfo = PalletInfo;
    /// What to do if a new account is created.
    type OnNewAccount = ();
    /// What to do if an account is fully reaped from the system.
    type OnKilledAccount = ();
    /// The data to be stored in an account.
    type AccountData = pallet_balances::AccountData<Balance>;
    /// Weight information for the extrinsics of this pallet.
    type SystemWeightInfo = ();
    /// This is used as an identifier of the chain. 42 is the generic substrate prefix.
    type SS58Prefix = SS58Prefix;
    /// The set code logic, just the default since we're not a parachain.
    type OnSetCode = ();
}

parameter_types! {
    pub const MaxAuthorities: u32  = 100;
}

impl pallet_aura::Config for Runtime {
    type AuthorityId = AuraId;
    type DisabledValidators = ();
    type MaxAuthorities = MaxAuthorities;
}

impl pallet_grandpa::Config for Runtime {
    type Event = Event;
    type Call = Call;

    type KeyOwnerProofSystem = ();

    type KeyOwnerProof =
        <Self::KeyOwnerProofSystem as KeyOwnerProofSystem<(KeyTypeId, GrandpaId)>>::Proof;

    type KeyOwnerIdentification = <Self::KeyOwnerProofSystem as KeyOwnerProofSystem<(
        KeyTypeId,
        GrandpaId,
    )>>::IdentificationTuple;

    type HandleEquivocation = ();

    type WeightInfo = ();
    type MaxAuthorities = MaxAuthorities;
}

parameter_types! {
    pub const MinimumPeriod: u64 = SLOT_DURATION / 2;
}

impl pallet_timestamp::Config for Runtime {
    /// A timestamp: milliseconds since the unix epoch.
    type Moment = u64;
    type OnTimestampSet = Aura;
    type MinimumPeriod = MinimumPeriod;
    type WeightInfo = ();
}

parameter_types! {
    pub const ExistentialDeposit: u128 = 500;
    pub const MaxLocks: u32 = 50;
    pub const MaxReserves: u32 = 50;
}

impl pallet_balances::Config for Runtime {
    type MaxLocks = MaxLocks;
    type MaxReserves = MaxReserves;
    type ReserveIdentifier = [u8; 8];
    /// The type for recording an account's balance.
    type Balance = Balance;
    /// The ubiquitous event type.
    type Event = Event;
    type DustRemoval = ();
    type ExistentialDeposit = ExistentialDeposit;
    type AccountStore = System;
    type WeightInfo = ();
}

parameter_types! {
    pub const TransactionByteFee: Balance = 1;
        /// This value increases the priority of `Operational` transactions by adding
    /// a "virtual tip" that's equal to the `OperationalFeeMultiplier * final_fee`.
    pub const OperationalFeeMultiplier: u8 = 5;
}

impl pallet_transaction_payment::Config for Runtime {
    type OnChargeTransaction = CurrencyAdapter<Balances, impls::DealWithFees<Runtime>>;
    type TransactionByteFee = TransactionByteFee;
    type OperationalFeeMultiplier = OperationalFeeMultiplier;
    type WeightToFee = IdentityFee<Balance>;
    type FeeMultiplierUpdate = ();
}

impl pallet_sudo::Config for Runtime {
    type Event = Event;
    type Call = Call;
}

pub struct NodeChanged;
impl ChangeNode for NodeChanged {
    fn node_changed(old_node: Option<&Node>, new_node: &Node) {
        Dao::node_changed(old_node, new_node)
    }

    fn node_deleted(node: &Node) {
        SmartContractModule::node_deleted(node);
        Dao::node_deleted(node);
    }
}

impl pallet_tfgrid::Config for Runtime {
    type Event = Event;
    type RestrictedOrigin = EnsureRootOrCouncilApproval;
    type WeightInfo = pallet_tfgrid::weights::SubstrateWeight<Runtime>;
    type NodeChanged = NodeChanged;
}

parameter_types! {
    pub StakingPoolAccount: AccountId = get_staking_pool_account();
    pub BillingFrequency: u64 = 600;
    pub GracePeriod: u64 = (5 * DAYS).into();
    pub DistributionFrequency: u16 = 24;
}

pub fn get_staking_pool_account() -> AccountId {
    // decoded public key from staking pool account 5CNposRewardAccount11111111111111111111111111FSU
    AccountId::from([
        13, 209, 209, 166, 229, 163, 90, 168, 199, 245, 229, 126, 30, 221, 12, 63, 189, 106, 191,
        46, 170, 142, 244, 37, 72, 152, 110, 84, 162, 86, 32, 0,
    ])
}

impl pallet_smart_contract::Config for Runtime {
    type Event = Event;
    type Currency = Balances;
    type StakingPoolAccount = StakingPoolAccount;
    type BillingFrequency = BillingFrequency;
    type DistributionFrequency = DistributionFrequency;
    type GracePeriod = GracePeriod;
    type WeightInfo = pallet_smart_contract::weights::SubstrateWeight<Runtime>;
    // type Tfgrid = TfgridModule;
    type NodeChanged = NodeChanged;
}

impl pallet_tft_bridge::Config for Runtime {
    type Event = Event;
    type Currency = Balances;
    type Burn = ();
    type RestrictedOrigin = EnsureRootOrCouncilApproval;
}

impl pallet_burning::Config for Runtime {
    type Event = Event;
    type Currency = Balances;
    type Burn = ();
}

impl pallet_kvstore::Config for Runtime {
    type Event = Event;
}

impl pallet_tft_price::Config for Runtime {
    type AuthorityId = pallet_tft_price::crypto::AuthId;
    type Call = Call;
    type Event = Event;
    type RestrictedOrigin = EnsureRootOrCouncilApproval;
}

impl pallet_validator::Config for Runtime {
    type Event = Event;
    type CouncilOrigin = EnsureRootOrCouncilApproval;
    type Currency = Balances;
}

parameter_types! {
    pub MinAuthorities: u32 = 1;
}

impl validatorset::Config for Runtime {
    type Event = Event;
    type AddRemoveOrigin = EnsureRootOrCouncilApproval;
    type MinAuthorities = MinAuthorities;
}

parameter_types! {
    pub const DaoMotionDuration: BlockNumber = 7 * DAYS;
    pub const MinVetos: u32 = 3;
}

impl pallet_dao::Config for Runtime {
    type Event = Event;
    type CouncilOrigin = EnsureRootOrCouncilApproval;
    type Proposal = Call;
    type MotionDuration = DaoMotionDuration;
    type Tfgrid = TfgridModule;
    type NodeChanged = NodeChanged;
    type WeightInfo = pallet_dao::weights::SubstrateWeight<Runtime>;
    type MinVetos = MinVetos;
}

/// Special `FullIdentificationOf` implementation that is returning for every input `Some(Default::default())`.
pub struct FullIdentificationOf;
impl sp_runtime::traits::Convert<AccountId, Option<()>> for FullIdentificationOf {
    fn convert(_: AccountId) -> Option<()> {
        Some(Default::default())
    }
}

impl pallet_session::historical::Config for Runtime {
    type FullIdentification = ();
    type FullIdentificationOf = FullIdentificationOf;
}

/// Special `ValidatorIdOf` implementation that is just returning the input as result.
pub struct ValidatorIdOf;
impl sp_runtime::traits::Convert<AccountId, Option<AccountId>> for ValidatorIdOf {
    fn convert(a: AccountId) -> Option<AccountId> {
        Some(a)
    }
}

parameter_types! {
    pub const Period: u32 = 60 * MINUTES;
    pub const Offset: u32 = 0;
}

impl pallet_session::Config for Runtime {
    type ValidatorId = <Self as frame_system::Config>::AccountId;
    type ValidatorIdOf = validatorset::ValidatorOf<Self>;
    type ShouldEndSession = pallet_session::PeriodicSessions<Period, Offset>;
    type NextSessionRotation = pallet_session::PeriodicSessions<Period, Offset>;
    type SessionManager = ValidatorSet;
    type SessionHandler = <opaque::SessionKeys as OpaqueKeys>::KeyTypeIdProviders;
    type Keys = opaque::SessionKeys;
    type WeightInfo = ();
    type Event = Event;
    // type DisabledValidatorsThreshold = ();
}

pub type SignedPayload = generic::SignedPayload<Call, SignedExtra>;
impl<LocalCall> frame_system::offchain::CreateSignedTransaction<LocalCall> for Runtime
where
    Call: From<LocalCall>,
{
    fn create_transaction<C: frame_system::offchain::AppCrypto<Self::Public, Self::Signature>>(
        call: Call,
        public: <Signature as sp_runtime::traits::Verify>::Signer,
        account: AccountId,
        index: Index,
    ) -> Option<(
        Call,
        <UncheckedExtrinsic as sp_runtime::traits::Extrinsic>::SignaturePayload,
    )> {
        let period = BlockHashCount::get() as u64;
        let current_block = System::block_number()
            .saturated_into::<u64>()
            .saturating_sub(1);
        let tip = 0;
        let extra: SignedExtra = (
            frame_system::CheckSpecVersion::<Runtime>::new(),
            frame_system::CheckTxVersion::<Runtime>::new(),
            frame_system::CheckGenesis::<Runtime>::new(),
            frame_system::CheckEra::<Runtime>::from(generic::Era::mortal(period, current_block)),
            frame_system::CheckNonce::<Runtime>::from(index),
            frame_system::CheckWeight::<Runtime>::new(),
            pallet_transaction_payment::ChargeTransactionPayment::<Runtime>::from(tip),
        );

        #[cfg_attr(not(feature = "std"), allow(unused_variables))]
        let raw_payload = SignedPayload::new(call, extra)
            .map_err(|e| {
                log::info!("SignedPayload error: {:?}", e);
            })
            .ok()?;

        let signature = raw_payload.using_encoded(|payload| C::sign(payload, public))?;

        let address = account;
        let (call, extra, _) = raw_payload.deconstruct();
        Some((
            call,
            (sp_runtime::MultiAddress::Id(address), signature, extra),
        ))
    }
}

impl frame_system::offchain::SigningTypes for Runtime {
    type Public = <Signature as sp_runtime::traits::Verify>::Signer;
    type Signature = Signature;
}

impl<C> frame_system::offchain::SendTransactionTypes<C> for Runtime
where
    Call: From<C>,
{
    type OverarchingCall = Call;
    type Extrinsic = UncheckedExtrinsic;
}

impl pallet_scheduler::Config for Runtime {
    type Event = Event;
    type Origin = Origin;
    type PalletsOrigin = OriginCaller;
    type Call = Call;
    type MaximumWeight = MaximumSchedulerWeight;
    type ScheduleOrigin = frame_system::EnsureRoot<AccountId>;
    type MaxScheduledPerBlock = MaxScheduledPerBlock;
    type WeightInfo = ();
}

parameter_types! {
    pub const CouncilMotionDuration: BlockNumber = 2 * HOURS;
    pub const CouncilMaxProposals: u32 = 100;
    pub const CouncilMaxMembers: u32 = 100;
}

type CouncilCollective = pallet_collective::Instance1;
impl pallet_collective::Config<CouncilCollective> for Runtime {
    type Origin = Origin;
    type Proposal = Call;
    type Event = Event;
    type MotionDuration = CouncilMotionDuration;
    type MaxProposals = CouncilMaxProposals;
    type MaxMembers = CouncilMaxMembers;
    type DefaultVote = pallet_collective::PrimeDefaultVote;
    type WeightInfo = ();
}

impl pallet_membership::Config<pallet_membership::Instance1> for Runtime {
    type Event = Event;
    type AddOrigin = EnsureRootOrCouncilApproval;
    type RemoveOrigin = EnsureRootOrCouncilApproval;
    type SwapOrigin = EnsureRootOrCouncilApproval;
    type ResetOrigin = EnsureRootOrCouncilApproval;
    type PrimeOrigin = EnsureRootOrCouncilApproval;
    type MembershipInitialized = Council;
    type MembershipChanged = MembershipChangedGroup;
    type MaxMembers = CouncilMaxMembers;
    type WeightInfo = pallet_membership::weights::SubstrateWeight<Runtime>;
}

use frame_support::traits::ChangeMembers;

pub struct MembershipChangedGroup;
impl ChangeMembers<AccountId> for MembershipChangedGroup {
    fn change_members_sorted(
        incoming: &[AccountId],
        outgoing: &[AccountId],
        sorted_new: &[AccountId],
    ) {
        Council::change_members_sorted(incoming, outgoing, sorted_new);
        // Validator::change_members_sorted(incoming, outgoing, sorted_new);
    }
}

type EnsureRootOrCouncilApproval = EnsureOneOf<
    AccountId,
    EnsureRoot<AccountId>,
    pallet_collective::EnsureProportionAtLeast<_3, _5, AccountId, CouncilCollective>,
>;

impl pallet_runtime_upgrade::Config for Runtime {
    type Event = Event;
    type SetCodeOrigin = EnsureRootOrCouncilApproval;
}

pub struct AuraAccountAdapter;
use sp_runtime::ConsensusEngineId;

impl FindAuthor<AccountId> for AuraAccountAdapter {
    fn find_author<'a, I>(digests: I) -> Option<AccountId>
    where
        I: 'a + IntoIterator<Item = (ConsensusEngineId, &'a [u8])>,
    {
        if let Some(index) = pallet_aura::Pallet::<Runtime>::find_author(digests) {
            let validator = pallet_session::Pallet::<Runtime>::validators()[index as usize].clone();
            Some(validator)
        } else {
            None
        }
    }
}

parameter_types! {
    pub const UncleGenerations: u32 = 0;
}

impl pallet_authorship::Config for Runtime {
    type FindAuthor = AuraAccountAdapter;
    type UncleGenerations = UncleGenerations;
    type FilterUncle = ();
    type EventHandler = ();
}

impl pallet_randomness_collective_flip::Config for Runtime {}

// Create the runtime by composing the FRAME pallets that were previously configured.
construct_runtime!(
    pub enum Runtime where
        Block = Block,
        NodeBlock = opaque::Block,
        UncheckedExtrinsic = UncheckedExtrinsic
    {
        System: frame_system::{Pallet, Call, Config, Storage, Event<T>},
        RandomnessCollectiveFlip: pallet_randomness_collective_flip::{Pallet, Storage},
        Timestamp: pallet_timestamp::{Pallet, Call, Storage, Inherent},
        Balances: pallet_balances::{Pallet, Call, Storage, Config<T>, Event<T>},
        ValidatorSet: validatorset::{Pallet, Call, Storage, Event<T>, Config<T>},
        Session: pallet_session::{Pallet, Call, Storage, Event, Config<T>},
        Aura: pallet_aura::{Pallet, Config<T>},
        Grandpa: pallet_grandpa::{Pallet, Call, Storage, Config, Event},
        TransactionPayment: pallet_transaction_payment::{Pallet, Storage},
        Sudo: pallet_sudo::{Pallet, Call, Config<T>, Storage, Event<T>},
        Authorship: pallet_authorship::{Pallet, Call, Storage, Inherent},
        TfgridModule: pallet_tfgrid::{Pallet, Call, Storage, Event<T>, Config<T>},
        SmartContractModule: pallet_smart_contract::{Pallet, Call, Storage, Event<T>},
        TFTBridgeModule: pallet_tft_bridge::{Pallet, Call, Config<T>, Storage, Event<T>},
        TFTPriceModule: pallet_tft_price::{Pallet, Call, Storage, Config<T>, Event<T>},
        Scheduler: pallet_scheduler::{Pallet, Call, Storage, Event<T>},
        BurningModule: pallet_burning::{Pallet, Call, Storage, Event<T>},
        TFKVStore: pallet_kvstore::{Pallet, Call, Storage, Event<T>},
        Council: pallet_collective::<Instance1>::{Pallet, Call, Storage, Origin<T>, Event<T>, Config<T>},
        CouncilMembership: pallet_membership::<Instance1>::{Pallet, Call, Storage, Event<T>, Config<T>},
        RuntimeUpgrade: pallet_runtime_upgrade::{Pallet, Call, Event},
        Validator: pallet_validator::{Pallet, Call, Storage, Event<T>},
        Dao: pallet_dao::{Pallet, Call, Storage, Event<T>},
    }
);

/// The address format for describing accounts.
pub type Address = sp_runtime::MultiAddress<AccountId, ()>;
/// Block header type as expected by this runtime.
pub type Header = generic::Header<BlockNumber, BlakeTwo256>;
/// Block type as expected by this runtime.
pub type Block = generic::Block<Header, UncheckedExtrinsic>;
/// A Block signed with a Justification
pub type SignedBlock = generic::SignedBlock<Block>;
/// BlockId type as expected by this runtime.
pub type BlockId = generic::BlockId<Block>;
/// The SignedExtension to the basic transaction logic.
pub type SignedExtra = (
    frame_system::CheckSpecVersion<Runtime>,
    frame_system::CheckTxVersion<Runtime>,
    frame_system::CheckGenesis<Runtime>,
    frame_system::CheckEra<Runtime>,
    frame_system::CheckNonce<Runtime>,
    frame_system::CheckWeight<Runtime>,
    pallet_transaction_payment::ChargeTransactionPayment<Runtime>,
);
/// Unchecked extrinsic type as expected by this runtime.
pub type UncheckedExtrinsic = generic::UncheckedExtrinsic<Address, Call, Signature, SignedExtra>;
/// Extrinsic type that has already been checked.
pub type CheckedExtrinsic = generic::CheckedExtrinsic<AccountId, Call, SignedExtra>;
/// Executive: handles dispatch to the various modules.
pub type Executive = frame_executive::Executive<
    Runtime,
    Block,
    frame_system::ChainContext<Runtime>,
    Runtime,
    AllPallets,
    CustomOnRuntimeUpgrades,
>;

impl_runtime_apis! {
    impl sp_api::Core<Block> for Runtime {
        fn version() -> RuntimeVersion {
            VERSION
        }

        fn execute_block(block: Block) {
            Executive::execute_block(block)
        }

        fn initialize_block(header: &<Block as BlockT>::Header) {
            Executive::initialize_block(header)
        }
    }

    impl sp_api::Metadata<Block> for Runtime {
        fn metadata() -> OpaqueMetadata {
            OpaqueMetadata::new(Runtime::metadata().into())
        }
    }

    impl sp_block_builder::BlockBuilder<Block> for Runtime {
        fn apply_extrinsic(extrinsic: <Block as BlockT>::Extrinsic) -> ApplyExtrinsicResult {
            Executive::apply_extrinsic(extrinsic)
        }

        fn finalize_block() -> <Block as BlockT>::Header {
            Executive::finalize_block()
        }

        fn inherent_extrinsics(data: sp_inherents::InherentData) ->
            Vec<<Block as BlockT>::Extrinsic> {
            data.create_extrinsics()
        }

        fn check_inherents(
            block: Block,
            data: sp_inherents::InherentData,
        ) -> sp_inherents::CheckInherentsResult {
            data.check_extrinsics(&block)
        }

        // fn random_seed() -> <Block as BlockT>::Hash {
        // 	RandomnessCollectiveFlip::random_seed().0
        // }
    }

    impl sp_transaction_pool::runtime_api::TaggedTransactionQueue<Block> for Runtime {
        fn validate_transaction(
            source: TransactionSource,
            tx: <Block as BlockT>::Extrinsic,
            block_hash: <Block as BlockT>::Hash,
        ) -> TransactionValidity {
            Executive::validate_transaction(source, tx, block_hash)
        }
    }

    impl sp_offchain::OffchainWorkerApi<Block> for Runtime {
        fn offchain_worker(header: &<Block as BlockT>::Header) {
            Executive::offchain_worker(header)
        }
    }

    impl sp_consensus_aura::AuraApi<Block, AuraId> for Runtime {
        fn slot_duration() -> sp_consensus_aura::SlotDuration {
            sp_consensus_aura::SlotDuration::from_millis(Aura::slot_duration())
        }

        fn authorities() -> Vec<AuraId> {
            Aura::authorities().to_vec()
        }
    }

    impl sp_session::SessionKeys<Block> for Runtime {
        fn generate_session_keys(seed: Option<Vec<u8>>) -> Vec<u8> {
            opaque::SessionKeys::generate(seed)
        }

        fn decode_session_keys(
            encoded: Vec<u8>,
        ) -> Option<Vec<(Vec<u8>, KeyTypeId)>> {
            opaque::SessionKeys::decode_into_raw_public_keys(&encoded)
        }
    }

    impl fg_primitives::GrandpaApi<Block> for Runtime {
        fn current_set_id() -> fg_primitives::SetId {
            Grandpa::current_set_id()
        }

        fn grandpa_authorities() -> GrandpaAuthorityList {
            Grandpa::grandpa_authorities()
        }

        fn submit_report_equivocation_unsigned_extrinsic(
            _equivocation_proof: fg_primitives::EquivocationProof<
                <Block as BlockT>::Hash,
                NumberFor<Block>,
            >,
            _key_owner_proof: fg_primitives::OpaqueKeyOwnershipProof,
        ) -> Option<()> {
            None
        }

        fn generate_key_ownership_proof(
            _set_id: fg_primitives::SetId,
            _authority_id: GrandpaId,
        ) -> Option<fg_primitives::OpaqueKeyOwnershipProof> {
            // NOTE: this is the only implementation possible since we've
            // defined our key owner proof type as a bottom type (i.e. a type
            // with no values).
            None
        }
    }

    impl frame_system_rpc_runtime_api::AccountNonceApi<Block, AccountId, Index> for Runtime {
        fn account_nonce(account: AccountId) -> Index {
            System::account_nonce(account)
        }
    }

    impl pallet_transaction_payment_rpc_runtime_api::TransactionPaymentApi<Block, Balance>
        for Runtime {
        fn query_info(
            uxt: <Block as BlockT>::Extrinsic,
            len: u32,
        ) -> pallet_transaction_payment_rpc_runtime_api::RuntimeDispatchInfo<Balance> {
            TransactionPayment::query_info(uxt, len)
        }
        fn query_fee_details(
            uxt: <Block as BlockT>::Extrinsic,
            len: u32,
        ) -> pallet_transaction_payment::FeeDetails<Balance> {
            TransactionPayment::query_fee_details(uxt, len)
        }
    }

    #[cfg(feature = "runtime-benchmarks")]
    impl frame_benchmarking::Benchmark<Block> for Runtime {
        fn dispatch_benchmark(
            config: frame_benchmarking::BenchmarkConfig
        ) -> Result<Vec<frame_benchmarking::BenchmarkBatch>, sp_runtime::RuntimeString> {
            use frame_benchmarking::{Benchmarking, BenchmarkBatch, add_benchmark, TrackedStorageKey};

            use frame_system_benchmarking::Module as SystemBench;
            impl frame_system_benchmarking::Config for Runtime {}

            let whitelist: Vec<TrackedStorageKey> = vec![
                // Block Number
                hex_literal::hex!("26aa394eea5630e07c48ae0c9558cef702a5c1b19ab7a04f536c519aca4983ac")
                    .to_vec().into(),
                // Total Issuance
                hex_literal::hex!("c2261276cc9d1f8598ea4b6a74b15c2f57c875e4cff74148e4628f264b974c80")
                    .to_vec().into(),
                // Execution Phase
                hex_literal::hex!("26aa394eea5630e07c48ae0c9558cef7ff553b5a9862a516939d82b3d3d8661a")
                    .to_vec().into(),
                // Event Count
                hex_literal::hex!("26aa394eea5630e07c48ae0c9558cef70a98fdbe9ce6c55837576c60c7af3850")
                    .to_vec().into(),
                // System Events
                hex_literal::hex!("26aa394eea5630e07c48ae0c9558cef780d41e5e16056765bc8461851072c9d7")
                    .to_vec().into(),
            ];

            let mut batches = Vec::<BenchmarkBatch>::new();
            let params = (&config, &whitelist);

            add_benchmark!(params, batches, frame_system, SystemBench::<Runtime>);
            add_benchmark!(params, batches, pallet_balances, Balances);
            add_benchmark!(params, batches, pallet_timestamp, Timestamp);
            add_benchmark!(params, batches, pallet_tfgrid, TfgridModule);
            add_benchmark!(params, batches, pallet_smart_contract, SmartContractModule);
            add_benchmark!(params, batches, pallet_dao, Dao);

            if batches.is_empty() { return Err("Benchmark not found for this pallet.".into()) }
            Ok(batches)
        }
    }
}<|MERGE_RESOLUTION|>--- conflicted
+++ resolved
@@ -142,11 +142,7 @@
     spec_name: create_runtime_str!("substrate-threefold"),
     impl_name: create_runtime_str!("substrate-threefold"),
     authoring_version: 1,
-<<<<<<< HEAD
     spec_version: 101,
-=======
-    spec_version: 67,
->>>>>>> e2226a0e
     impl_version: 1,
     apis: RUNTIME_API_VERSIONS,
     transaction_version: 2,
