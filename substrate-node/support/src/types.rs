--- conflicted
+++ resolved
@@ -110,38 +110,6 @@
     }
 }
 
-<<<<<<< HEAD
-#[derive(
-    PartialEq, Eq, PartialOrd, Ord, Clone, Encode, Decode, Default, Debug, TypeInfo, MaxEncodedLen,
-)]
-pub struct ConsumableResources {
-    pub total_resources: Resources,
-    pub used_resources: Resources,
-}
-
-impl ConsumableResources {
-    pub fn can_consume_resources(&self, resources: &Resources) -> bool {
-        (self.total_resources.hru - self.used_resources.hru) >= resources.hru
-            && (self.total_resources.sru - self.used_resources.sru) >= resources.sru
-            && (self.total_resources.cru - self.used_resources.cru) >= resources.cru
-            && (self.total_resources.mru - self.used_resources.mru) >= resources.mru
-    }
-
-    pub fn consume(&mut self, resources: &Resources) {
-        self.used_resources = self.used_resources.add(&resources);
-    }
-
-    pub fn free(&mut self, resources: &Resources) {
-        self.used_resources = self.used_resources.substract(&resources);
-    }
-
-    pub fn calculate_increase_in_resources(&self, resources: &Resources) -> Resources {
-        resources.substract(&self.total_resources)
-    }
-
-    pub fn calculate_reduction_in_resources(&self, resources: &Resources) -> Resources {
-        self.total_resources.substract(&resources)
-=======
 #[derive(PartialEq, Eq, PartialOrd, Ord, Clone, Encode, Decode, Debug, TypeInfo)]
 pub enum PowerState {
     Up,
@@ -151,7 +119,6 @@
 impl Default for PowerState {
     fn default() -> PowerState {
         PowerState::Up
->>>>>>> e46685ac
     }
 }
 
@@ -207,13 +174,7 @@
     pub twin_id: u32,
     pub resources: ConsumableResources,
     pub location: Location,
-<<<<<<< HEAD
-    pub country: Vec<u8>,
-    pub city: Vec<u8>,
-    pub power_target: PowerTarget,
-=======
     pub power: Power,
->>>>>>> e46685ac
     // optional public config
     pub public_config: Option<PubConfig>,
     pub created: u64,
@@ -226,12 +187,6 @@
     pub connection_price: u32,
 }
 
-<<<<<<< HEAD
-impl<PubConfig, If> Node<PubConfig, If> {
-    pub fn can_be_shutdown(&self) -> bool {
-        self.resources.used_resources.is_empty()
-    }
-=======
 impl<Location, PubConfig, If, SerialNumber> Node<Location, PubConfig, If, SerialNumber> {
     pub fn can_be_shutdown(&self) -> bool {
         self.resources.used_resources.is_empty()
@@ -239,7 +194,6 @@
     pub fn is_up(&self) -> bool {
         matches!(self.power.state, PowerState::Up)
     }
->>>>>>> e46685ac
 }
 
 #[derive(PartialEq, Eq, PartialOrd, Ord, Clone, Encode, Decode, Default, Debug, TypeInfo)]
@@ -262,92 +216,6 @@
     pub gw: Gw,
 }
 
-<<<<<<< HEAD
-#[derive(
-    PartialEq,
-    Eq,
-    PartialOrd,
-    Ord,
-    Clone,
-    Encode,
-    Decode,
-    Default,
-    Debug,
-    TypeInfo,
-    Copy,
-    MaxEncodedLen,
-)]
-pub struct Resources {
-    pub hru: u64,
-    pub sru: u64,
-    pub cru: u64,
-    pub mru: u64,
-}
-
-impl Resources {
-    pub fn empty() -> Resources {
-        Resources {
-            hru: 0,
-            sru: 0,
-            cru: 0,
-            mru: 0,
-        }
-    }
-
-    pub fn is_empty(self) -> bool {
-        self.cru == 0 && self.sru == 0 && self.hru == 0 && self.mru == 0
-    }
-
-    pub fn add(mut self, other: &Resources) -> Resources {
-        self.cru += other.cru;
-        self.sru += other.sru;
-        self.hru += other.hru;
-        self.mru += other.mru;
-        self
-    }
-
-    pub fn can_substract(self, other: &Resources) -> bool {
-        self.cru >= other.cru
-            && self.sru >= other.sru
-            && self.hru >= other.hru
-            && self.mru >= other.mru
-    }
-
-    pub fn substract(mut self, other: &Resources) -> Resources {
-        self.cru = if self.cru < other.cru {
-            0
-        } else {
-            self.cru - other.cru
-        };
-        self.sru = if self.sru < other.sru {
-            0
-        } else {
-            self.sru - other.sru
-        };
-        self.hru = if self.hru < other.hru {
-            0
-        } else {
-            self.hru - other.hru
-        };
-        self.mru = if self.mru < other.mru {
-            0
-        } else {
-            self.mru - other.mru
-        };
-
-        self
-    }
-}
-
-// Store Location long and lat as string
-#[derive(PartialEq, Eq, PartialOrd, Ord, Clone, Encode, Decode, Default, Debug, TypeInfo)]
-pub struct Location {
-    pub longitude: Vec<u8>,
-    pub latitude: Vec<u8>,
-}
-
-=======
->>>>>>> e46685ac
 #[derive(PartialEq, Eq, Clone, Encode, Decode, Debug, TypeInfo, Copy)]
 pub enum NodeCertification {
     Diy,
