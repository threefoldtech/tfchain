--- conflicted
+++ resolved
@@ -11,18 +11,11 @@
 	"derive",
 ] }
 scale-info = { version = "2.1.1", default-features = false, features = ["derive"] }
-<<<<<<< HEAD
 frame-support = { git = "https://github.com/paritytech/substrate", branch = "polkadot-v0.9.31", default-features = false }
 frame-system = { git = "https://github.com/paritytech/substrate", branch = "polkadot-v0.9.31", default-features = false }
 sp-runtime = { git = "https://github.com/paritytech/substrate", branch = "polkadot-v0.9.31", default-features = false }
 sp-std = { git = "https://github.com/paritytech/substrate", branch = "polkadot-v0.9.31", default-features = false }
-=======
-frame-support = { git = "https://github.com/paritytech/substrate", branch = "polkadot-v0.9.24", default-features = false }
-frame-system = { git = "https://github.com/paritytech/substrate", branch = "polkadot-v0.9.24", default-features = false }
-sp-runtime = { git = "https://github.com/paritytech/substrate", branch = "polkadot-v0.9.24", default-features = false }
-sp-std = { git = "https://github.com/paritytech/substrate", branch = "polkadot-v0.9.24", default-features = false }
 valip = "0.4.0"
->>>>>>> 22bd1843
 
 [package.metadata.docs.rs]
 targets = ["x86_64-unknown-linux-gnu"]
