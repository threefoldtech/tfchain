[profile.release]
panic = 'unwind'

[workspace]
members = [
    'node',
    'runtime',
<<<<<<< HEAD
	'pallets/pallet-tfgrid',
=======
    'pallets/*',
    'support'
>>>>>>> e3a08a8c
]<|MERGE_RESOLUTION|>--- conflicted
+++ resolved
@@ -5,10 +5,6 @@
 members = [
     'node',
     'runtime',
-<<<<<<< HEAD
 	'pallets/pallet-tfgrid',
-=======
-    'pallets/*',
     'support'
->>>>>>> e3a08a8c
 ]