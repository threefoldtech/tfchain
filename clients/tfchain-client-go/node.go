package substrate

import (
	"context"
	"fmt"
	"reflect"

	"github.com/centrifuge/go-substrate-rpc-client/v4/scale"
	"github.com/centrifuge/go-substrate-rpc-client/v4/types"
	"github.com/pkg/errors"
	"github.com/rs/zerolog/log"
)

// Resources type
type Resources struct {
	HRU types.U64 `json:"hru"`
	SRU types.U64 `json:"sru"`
	CRU types.U64 `json:"cru"`
	MRU types.U64 `json:"mru"`
}

// Location type
type Location struct {
	City      string `json:"city"`
	Country   string `json:"country"`
	Latitude  string `json:"latitude"`
	Longitude string `json:"longitude"`
}

// Role type
type Role struct {
	IsNode    bool `json:"is_node"`
	IsGateway bool `json:"is_gateway"`
}

type NodePower struct {
	State  PowerState `json:"state"`
	Target Power      `json:"target"`
}

type PowerState struct {
	IsUp              bool        `json:"is_up"`
	IsDown            bool        `json:"is_down"`
	AsDownBlockNumber BlockNumber `json:"as_down_block_number"`
}

// Decode implementation for the enum type
func (r *PowerState) Decode(decoder scale.Decoder) error {
	b, err := decoder.ReadOneByte()
	if err != nil {
		return err
	}

	switch b {
	case 0:
		r.IsUp = true
	case 1:
		r.IsDown = true
		if err := decoder.Decode(&r.AsDownBlockNumber); err != nil {
			return errors.Wrap(err, "failed to get deleted state")
		}
	default:
		return fmt.Errorf("unknown PowerState value")
	}

	return nil
}

// Encode implementation
func (r PowerState) Encode(encoder scale.Encoder) (err error) {
	if r.IsUp {
		err = encoder.PushByte(0)
	} else if r.IsDown {
		if err = encoder.PushByte(1); err != nil {
			return err
		}
		err = encoder.Encode(r.AsDownBlockNumber)
	}
	return
}

type Power struct {
	IsUp   bool `json:"is_up"`
	IsDown bool `json:"is_down"`
}

// Decode implementation for the enum type
func (r *Power) Decode(decoder scale.Decoder) error {
	b, err := decoder.ReadOneByte()
	if err != nil {
		return err
	}

	switch b {
	case 0:
		r.IsUp = true
	case 1:
		r.IsDown = true
	default:
		return fmt.Errorf("unknown Power value: '%d'", b)
	}

	return nil
}

// Encode implementation
func (r Power) Encode(encoder scale.Encoder) (err error) {
	if r.IsUp {
		err = encoder.PushByte(0)
	} else if r.IsDown {
		err = encoder.PushByte(1)
	} else {
		err = fmt.Errorf("invalid Power value")
	}
	return err
}

// Decode implementation for the enum type
func (r *Role) Decode(decoder scale.Decoder) error {
	b, err := decoder.ReadOneByte()
	if err != nil {
		return err
	}

	switch b {
	case 0:
		r.IsNode = true
	case 1:
		r.IsGateway = true
	default:
		return fmt.Errorf("unknown Role value")
	}

	return nil
}

// Encode implementation
func (r Role) Encode(encoder scale.Encoder) (err error) {
	if r.IsNode {
		err = encoder.PushByte(0)
	} else if r.IsGateway {
		err = encoder.PushByte(1)
	}

	return
}

type IP struct {
	IP string `json:"ip"`
	GW string `json:"gw"`
}

type OptionIP struct {
	HasValue bool `json:"has_value"`
	AsValue  IP   `json:"as_value"`
}

// Encode implementation
func (m OptionIP) Encode(encoder scale.Encoder) (err error) {
	var i byte
	if m.HasValue {
		i = 1
	}
	err = encoder.PushByte(i)
	if err != nil {
		return err
	}

	if m.HasValue {
		err = encoder.Encode(m.AsValue)
	}

	return
}

// Decode implementation
func (m *OptionIP) Decode(decoder scale.Decoder) (err error) {
	var i byte
	if err := decoder.Decode(&i); err != nil {
		return err
	}

	switch i {
	case 0:
		return nil
	case 1:
		m.HasValue = true
		return decoder.Decode(&m.AsValue)
	default:
		return fmt.Errorf("unknown value for Option")
	}
}

type OptionDomain struct {
	HasValue bool   `json:"has_value"`
	AsValue  string `json:"as_value"`
}

// Encode implementation
func (m OptionDomain) Encode(encoder scale.Encoder) (err error) {
	var i byte
	if m.HasValue {
		i = 1
	}
	err = encoder.PushByte(i)
	if err != nil {
		return err
	}

	if m.HasValue {
		err = encoder.Encode(m.AsValue)
	}

	return
}

// Decode implementation
func (m *OptionDomain) Decode(decoder scale.Decoder) (err error) {
	var i byte
	if err := decoder.Decode(&i); err != nil {
		return err
	}

	switch i {
	case 0:
		return nil
	case 1:
		m.HasValue = true
		return decoder.Decode(&m.AsValue)
	default:
		return fmt.Errorf("unknown value for Option")
	}
}

// PublicConfig type
type PublicConfig struct {
	IP4    IP           `json:"ip4"`
	IP6    OptionIP     `json:"ip6"`
	Domain OptionDomain `json:"domain"`
}

// OptionPublicConfig type
type OptionPublicConfig struct {
	HasValue bool         `json:"has_value"`
	AsValue  PublicConfig `json:"as_value"`
}

// Encode implementation
func (m OptionPublicConfig) Encode(encoder scale.Encoder) (err error) {
	var i byte
	if m.HasValue {
		i = 1
	}
	err = encoder.PushByte(i)
	if err != nil {
		return err
	}

	if m.HasValue {
		err = encoder.Encode(m.AsValue)
	}

	return
}

// Decode implementation
func (m *OptionPublicConfig) Decode(decoder scale.Decoder) (err error) {
	var i byte
	if err := decoder.Decode(&i); err != nil {
		return err
	}

	switch i {
	case 0:
		return nil
	case 1:
		m.HasValue = true
		return decoder.Decode(&m.AsValue)
	default:
		return fmt.Errorf("unknown value for Option")
	}
}

type Interface struct {
	Name string   `json:"name"`
	Mac  string   `json:"mac"`
	IPs  []string `json:"ips"`
}

// OptionBoardSerial type
type OptionBoardSerial struct {
	HasValue bool   `json:"has_value"`
	AsValue  string `json:"as_value"`
}

// Encode implementation
func (m OptionBoardSerial) Encode(encoder scale.Encoder) (err error) {
	var i byte
	if m.HasValue {
		i = 1
	}
	err = encoder.PushByte(i)
	if err != nil {
		return err
	}

	if m.HasValue {
		err = encoder.Encode(m.AsValue)
	}

	return
}

// Decode implementation
func (m *OptionBoardSerial) Decode(decoder scale.Decoder) (err error) {
	var i byte
	if err := decoder.Decode(&i); err != nil {
		return err
	}

	switch i {
	case 0:
		return nil
	case 1:
		m.HasValue = true
		return decoder.Decode(&m.AsValue)
	default:
		return fmt.Errorf("unknown value for Option")
	}
}

// Node type
type Node struct {
	Versioned
	ID              types.U32          `json:"id"`
	FarmID          types.U32          `json:"farm_id"`
	TwinID          types.U32          `json:"twin_id"`
	Resources       Resources          `json:"resources"`
	Location        Location           `json:"location"`
	PublicConfig    OptionPublicConfig `json:"public_config"`
	Created         types.U64          `json:"created"`
	FarmingPolicy   types.U32          `json:"farming_policy"`
	Interfaces      []Interface        `json:"interfaces"`
	Certification   NodeCertification  `json:"certification"`
	SecureBoot      bool               `json:"secure_boot"`
	Virtualized     bool               `json:"virtualized"`
	BoardSerial     OptionBoardSerial  `json:"board_serial"`
	ConnectionPrice types.U32          `json:"connection_price"`
}

// Eq compare changes on node settable fields
func (n *Node) Eq(o *Node) bool {
	return n.FarmID == o.FarmID &&
		n.TwinID == o.TwinID &&
		reflect.DeepEqual(n.Resources, o.Resources) &&
		reflect.DeepEqual(n.Location, o.Location) &&
		reflect.DeepEqual(n.Interfaces, o.Interfaces) &&
		n.SecureBoot == o.SecureBoot &&
		n.Virtualized == o.Virtualized &&
		reflect.DeepEqual(n.BoardSerial, o.BoardSerial)
}

type NodeExtra struct {
	Secure       bool              `json:"secure"`
	Virtualized  bool              `json:"virtualized"`
	SerialNumber OptionBoardSerial `json:"serial_number"`
}

// GetNodeByTwinID gets a node by twin id
func (s *Substrate) GetNodeByTwinID(twin uint32) (uint32, error) {
	cl, meta, err := s.GetClient()
	if err != nil {
		return 0, err
	}
	bytes, err := Encode(twin)
	if err != nil {
		return 0, err
	}
	key, err := types.CreateStorageKey(meta, "TfgridModule", "NodeIdByTwinID", bytes, nil)
	if err != nil {
		return 0, errors.Wrap(err, "failed to create substrate query key")
	}
	var id types.U32
	ok, err := cl.RPC.State.GetStorageLatest(key, &id)
	if err != nil {
		return 0, errors.Wrap(err, "failed to lookup entity")
	}

	if !ok || id == 0 {
		return 0, errors.Wrap(ErrNotFound, "node not found")
	}

	return uint32(id), nil
}

// GetNode with id
func (s *Substrate) GetNode(id uint32) (*Node, error) {
	cl, meta, err := s.GetClient()
	if err != nil {
		return nil, err
	}

	bytes, err := Encode(id)
	if err != nil {
		return nil, errors.Wrap(err, "substrate: encoding error building query arguments")
	}
	key, err := types.CreateStorageKey(meta, "TfgridModule", "Nodes", bytes, nil)
	if err != nil {
		return nil, errors.Wrap(err, "failed to create substrate query key")
	}

	return s.getNode(cl, key)
}

type ScannedNode struct {
	ID   uint32 `json:"id"`
	Node Node   `json:"node"`
	Err  error  `json:"err"`
}

func (s *Substrate) ScanNodes(ctx context.Context, from, to uint32) (<-chan ScannedNode, error) {
	cl, meta, err := s.GetClient()
	if err != nil {
		return nil, err
	}
	ch := make(chan ScannedNode)

	getNode := func(id uint32) (*Node, error) {
		bytes, err := Encode(id)
		if err != nil {
			return nil, errors.Wrap(err, "substrate: encoding error building query arguments")
		}

		key, err := types.CreateStorageKey(meta, "TfgridModule", "Nodes", bytes, nil)
		if err != nil {
			return nil, errors.Wrap(err, "failed to create substrate query key")
		}

		return s.getNode(cl, key)
	}

	go func(from, to uint32) {
		defer close(ch)

		for ; from <= to; from++ {
			var scanned ScannedNode
			scanned.ID = from
			node, err := getNode(from)
			if err != nil {
				scanned.Err = err
			} else {
				scanned.Node = *node
			}

			select {
			case <-ctx.Done():
				return
			case ch <- scanned:
			}
		}

	}(from, to)

	return ch, nil
}

// GetNodes gets nodes' IDs using farm id
func (s *Substrate) GetNodes(farmID uint32) ([]uint32, error) {
	cl, meta, err := s.GetClient()
	if err != nil {
		return []uint32{}, err
	}

	bytes, err := Encode(farmID)
	if err != nil {
		return nil, errors.Wrap(err, "substrate: encoding error building query arguments")
	}

	key, err := types.CreateStorageKey(meta, "TfgridModule", "NodesByFarmID", bytes, nil)
	if err != nil {
		return []uint32{}, errors.Wrap(err, "failed to create substrate query key")
	}

	raw, err := cl.RPC.State.GetStorageRawLatest(key)
	if err != nil {
		return []uint32{}, errors.Wrap(err, "failed to lookup entity")
	}

	if len(*raw) == 0 {
		return []uint32{}, errors.Wrapf(ErrNotFound, "nodes for farm ID %d is not found", farmID)
	}

	var nodes []uint32

	if err := Decode(*raw, &nodes); err != nil {
		return []uint32{}, errors.Wrap(err, "failed to load object")
	}

	return nodes, nil
}

func (s *Substrate) getNode(cl Conn, key types.StorageKey) (*Node, error) {
	raw, err := cl.RPC.State.GetStorageRawLatest(key)
	if err != nil {
		return nil, errors.Wrap(err, "failed to lookup entity")
	}

	if len(*raw) == 0 {
		return nil, errors.Wrap(ErrNotFound, "node not found")
	}

	var node Node
	if err := Decode(*raw, &node); err != nil {
		return nil, errors.Wrap(err, "failed to load object")
	}

	return &node, nil
}

// CreateNode creates a node, this ignores public_config since
// this is only setable by the farmer
func (s *Substrate) CreateNode(identity Identity, node Node) (uint32, error) {
	cl, meta, err := s.GetClient()
	if err != nil {
		return 0, err
	}

	if node.TwinID == 0 {
		return 0, fmt.Errorf("twin id is required")
	}

	c, err := types.NewCall(meta, "TfgridModule.create_node",
		node.FarmID,
		node.Resources,
		node.Location,
		node.Interfaces,
		node.SecureBoot,
		node.Virtualized,
		node.BoardSerial,
	)

	if err != nil {
		return 0, errors.Wrap(err, "failed to create call")
	}

	if _, err := s.Call(cl, meta, identity, c); err != nil {
		return 0, errors.Wrap(err, "failed to create node")
	}

	return s.GetNodeByTwinID(uint32(node.TwinID))

}

// UpdateNode updates a node, this ignores public_config and only keep the value
// set by the farmer
func (s *Substrate) UpdateNode(identity Identity, node Node) (uint32, error) {
	cl, meta, err := s.GetClient()
	if err != nil {
		return 0, err
	}

	if node.ID == 0 {
		return 0, fmt.Errorf("node id is required")
	}
	if node.TwinID == 0 {
		return 0, fmt.Errorf("twin id is required")
	}

	c, err := types.NewCall(meta, "TfgridModule.update_node",
		node.ID,
		node.FarmID,
		node.Resources,
		node.Location,
		node.Interfaces,
		node.SecureBoot,
		node.Virtualized,
		node.BoardSerial,
	)

	if err != nil {
		return 0, errors.Wrap(err, "failed to create call")
	}

	callResponse, err := s.Call(cl, meta, identity, c)
	if err != nil {
		return 0, errors.Wrap(err, "failed to update node")
	}

	log.Debug().Str("hash", callResponse.Hash.Hex()).Msg("update call hash")

	return s.GetNodeByTwinID(uint32(node.TwinID))
}

// UpdateNodeUptime updates the node uptime to given value
func (s *Substrate) UpdateNodeUptime(identity Identity, uptime uint64) (hash types.Hash, err error) {
	cl, meta, err := s.GetClient()
	if err != nil {
		return hash, err
	}

	c, err := types.NewCall(meta, "TfgridModule.report_uptime", uptime)

	if err != nil {
		return hash, errors.Wrap(err, "failed to create call")
	}

	hash, err = s.CallOnce(cl, meta, identity, c)
	if err != nil {
		return hash, errors.Wrap(err, "failed to update node uptime")
	}

	return hash, nil
}

// UpdateNodeUptime updates the node uptime to given value
func (s *Substrate) UpdateNodeUptimeV2(identity Identity, uptime, timestampHint uint64) (hash types.Hash, err error) {
	cl, meta, err := s.GetClient()
	if err != nil {
		return hash, err
	}

	c, err := types.NewCall(meta, "TfgridModule.report_uptime_v2", uptime, timestampHint)

	if err != nil {
		return hash, errors.Wrap(err, "failed to create call")
	}

	hash, err = s.CallOnce(cl, meta, identity, c)
	if err != nil {
		return hash, errors.Wrap(err, "failed to update node uptime")
	}

	return hash, nil
}

// GetNode with id
func (s *Substrate) GetLastNodeID() (uint32, error) {
	cl, meta, err := s.GetClient()
	if err != nil {
		return 0, err
	}

	key, err := types.CreateStorageKey(meta, "TfgridModule", "NodeID")
	if err != nil {
		return 0, errors.Wrap(err, "failed to create substrate query key")
	}

	raw, err := cl.RPC.State.GetStorageRawLatest(key)
	if err != nil {
		return 0, errors.Wrap(err, "failed to lookup node id")
	}

	if len(*raw) == 0 {
		return 0, errors.Wrap(ErrNotFound, "no value for last nodeid")
	}

	var v types.U32
	if err := Decode(*raw, &v); err != nil {
		return 0, err
	}

	return uint32(v), nil
}

// SetNodeCertificate sets the node certificate type
func (s *Substrate) SetNodeCertificate(sudo Identity, id uint32, cert NodeCertification) error {
	cl, meta, err := s.GetClient()
	if err != nil {
		return err
	}

	c, err := types.NewCall(meta, "TfgridModule.set_node_certification",
		id, cert,
	)
	if err != nil {
		return errors.Wrap(err, "failed to create call")
	}

	su, err := types.NewCall(meta, "Sudo.sudo", c)
	if err != nil {
		return errors.Wrap(err, "failed to create sudo call")
	}

	if _, err := s.Call(cl, meta, sudo, su); err != nil {
		return errors.Wrap(err, "failed to set node certificate")
	}

	return nil
}

// SetNodePowerState updates the node uptime to given value
func (s *Substrate) SetNodePowerState(identity Identity, up bool) (hash types.Hash, err error) {
	cl, meta, err := s.GetClient()
	if err != nil {
		return hash, err
	}

	power := Power{
		IsUp:   up,
		IsDown: !up,
	}

	c, err := types.NewCall(meta, "TfgridModule.change_power_state", power)

	if err != nil {
		return hash, errors.Wrap(err, "failed to create call")
	}

	callResponse, err := s.Call(cl, meta, identity, c)
	if err != nil {
		return hash, errors.Wrap(err, "failed to update node power state")
	}

	return callResponse.Hash, nil
}

// GetPowerTarget returns the power target for a node
func (s *Substrate) GetPowerTarget(nodeID uint32) (power NodePower, err error) {
	cl, meta, err := s.GetClient()
	if err != nil {
		return power, err
	}

	bytes, err := Encode(nodeID)
	if err != nil {
		return power, errors.Wrap(err, "substrate: encoding error building query arguments")
	}

	key, err := types.CreateStorageKey(meta, "TfgridModule", "NodePower", bytes)
	if err != nil {
		return power, errors.Wrap(err, "failed to create substrate query key")
	}

	raw, err := cl.RPC.State.GetStorageRawLatest(key)
	if err != nil {
		return power, errors.Wrap(err, "failed to lookup power target")
	}

	// If the result is empty, return the default power state
	if len(*raw) == 0 {
		return NodePower{
			State:  PowerState{IsUp: true, IsDown: false},
			Target: Power{IsUp: true, IsDown: false},
		}, nil
	}

	if err := Decode(*raw, &power); err != nil {
		return power, errors.Wrap(err, "failed to load object")
	}

	return power, nil
}

<<<<<<< HEAD
// SetDedicatedNodePrice sets an extra price on a node expressed in mUSD
// This price will be distributed back to the farmer if the node is rented
// Setting this price also makes the node only available to rent as dedicated
func (s *Substrate) SetDedicatedNodePrice(identity Identity, nodeId uint32, price uint64) (hash types.Hash, err error) {
=======
func (s *Substrate) SetNodeGpuStatus(identity Identity, state bool) (hash types.Hash, err error) {
>>>>>>> 8db92140
	cl, meta, err := s.GetClient()
	if err != nil {
		return hash, err
	}

<<<<<<< HEAD
	c, err := types.NewCall(meta, "SmartContractModule.set_dedicated_node_extra_fee", nodeId, price)
=======
	c, err := types.NewCall(meta, "TfgridModule.set_node_gpu_status", state)
>>>>>>> 8db92140

	if err != nil {
		return hash, errors.Wrap(err, "failed to create call")
	}

	callResponse, err := s.Call(cl, meta, identity, c)
	if err != nil {
<<<<<<< HEAD
		return hash, errors.Wrap(err, "failed to update node extra price")
=======
		return hash, errors.Wrap(err, "failed to update node gpu status")
>>>>>>> 8db92140
	}

	return callResponse.Hash, nil
}

<<<<<<< HEAD
// GetDedicatedeNodePrice returns the price of a dedicated node
func (s *Substrate) GetDedicatedNodePrice(nodeID uint32) (uint64, error) {
	cl, meta, err := s.GetClient()
	if err != nil {
		return 0, err
	}

	bytes, err := Encode(nodeID)
	if err != nil {
		return 0, errors.Wrap(err, "substrate: encoding error building query arguments")
	}

	key, err := types.CreateStorageKey(meta, "SmartContractModule", "DedicatedNodesExtraFee", bytes)
	if err != nil {
		return 0, errors.Wrap(err, "failed to create substrate query key")
	}

	var price types.U64

	ok, err := cl.RPC.State.GetStorageLatest(key, &price)
	if err != nil {
		return 0, err
	}

	if !ok {
		return 0, nil
	}

	return uint64(price), nil
=======
func (s *Substrate) GetNodeGpuStatus(identity Identity, nodeId uint32) (status bool, err error) {
	cl, meta, err := s.GetClient()
	if err != nil {
		return status, err
	}

	bytes, err := Encode(nodeId)
	if err != nil {
		return status, errors.Wrap(err, "substrate: encoding error building query arguments")
	}

	key, err := types.CreateStorageKey(meta, "TfgridModule", "NodeGpuStatus", bytes)
	if err != nil {
		return status, errors.Wrap(err, "failed to create substrate query key")
	}

	raw, err := cl.RPC.State.GetStorageRawLatest(key)
	if err != nil {
		return status, errors.Wrap(err, "failed to lookup gpu status")
	}

	if err := Decode(*raw, &status); err != nil {
		return status, errors.Wrap(err, "failed to load object")
	}

	return status, nil
>>>>>>> 8db92140
}<|MERGE_RESOLUTION|>--- conflicted
+++ resolved
@@ -751,24 +751,16 @@
 	return power, nil
 }
 
-<<<<<<< HEAD
 // SetDedicatedNodePrice sets an extra price on a node expressed in mUSD
 // This price will be distributed back to the farmer if the node is rented
 // Setting this price also makes the node only available to rent as dedicated
 func (s *Substrate) SetDedicatedNodePrice(identity Identity, nodeId uint32, price uint64) (hash types.Hash, err error) {
-=======
-func (s *Substrate) SetNodeGpuStatus(identity Identity, state bool) (hash types.Hash, err error) {
->>>>>>> 8db92140
 	cl, meta, err := s.GetClient()
 	if err != nil {
 		return hash, err
 	}
 
-<<<<<<< HEAD
 	c, err := types.NewCall(meta, "SmartContractModule.set_dedicated_node_extra_fee", nodeId, price)
-=======
-	c, err := types.NewCall(meta, "TfgridModule.set_node_gpu_status", state)
->>>>>>> 8db92140
 
 	if err != nil {
 		return hash, errors.Wrap(err, "failed to create call")
@@ -776,17 +768,12 @@
 
 	callResponse, err := s.Call(cl, meta, identity, c)
 	if err != nil {
-<<<<<<< HEAD
 		return hash, errors.Wrap(err, "failed to update node extra price")
-=======
-		return hash, errors.Wrap(err, "failed to update node gpu status")
->>>>>>> 8db92140
 	}
 
 	return callResponse.Hash, nil
 }
 
-<<<<<<< HEAD
 // GetDedicatedeNodePrice returns the price of a dedicated node
 func (s *Substrate) GetDedicatedNodePrice(nodeID uint32) (uint64, error) {
 	cl, meta, err := s.GetClient()
@@ -816,7 +803,28 @@
 	}
 
 	return uint64(price), nil
-=======
+}
+
+func (s *Substrate) SetNodeGpuStatus(identity Identity, state bool) (hash types.Hash, err error) {
+	cl, meta, err := s.GetClient()
+	if err != nil {
+		return hash, err
+	}
+
+	c, err := types.NewCall(meta, "TfgridModule.set_node_gpu_status", state)
+
+	if err != nil {
+		return hash, errors.Wrap(err, "failed to create call")
+	}
+
+	callResponse, err := s.Call(cl, meta, identity, c)
+	if err != nil {
+		return hash, errors.Wrap(err, "failed to update node gpu status")
+	}
+
+	return callResponse.Hash, nil
+}
+
 func (s *Substrate) GetNodeGpuStatus(identity Identity, nodeId uint32) (status bool, err error) {
 	cl, meta, err := s.GetClient()
 	if err != nil {
@@ -843,5 +851,4 @@
 	}
 
 	return status, nil
->>>>>>> 8db92140
 }